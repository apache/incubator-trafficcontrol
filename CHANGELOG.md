--- conflicted
+++ resolved
@@ -84,11 +84,8 @@
   - /phys_locations/:id (GET)
   - /profile/:id (GET)
   - /profile/:id/unassigned_parameters
-<<<<<<< HEAD
+  - /profile/trimmed
   - /regions/:id (GET, DELETE)
-=======
-  - /profile/trimmed
->>>>>>> 4b67a3ed
   - /regions/:region_name/phys_locations
   - /regions/name/:region_name
   - /riak/bucket/:bucket/key/:key/vault
