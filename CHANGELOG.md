--- conflicted
+++ resolved
@@ -34,11 +34,8 @@
   - /jobs/:id
   - /riak/stats
   - /stats_summary/create
-<<<<<<< HEAD
   - /deliveryservices/:id/state
-=======
   - /cdns/configs
->>>>>>> 24b1e84e
 
 ## [4.0.0] - 2019-12-16
 ### Added
