--- conflicted
+++ resolved
@@ -7,12 +7,9 @@
 ### Added
 - Added a boolean to delivery service in Traffic Portal and Traffic Ops to enable EDNS0 client subnet at the delivery service level and include it in the cr-config.
 - Updated Traffic Router to read new EDSN0 client subnet field and route accordingly only for enabled delivery services. When enabled and a subnet is present in the request, the subnet appears in the `chi` field and the resolver address is in the `rhi` field.
-<<<<<<< HEAD
+- Added an optimistic quorum feature to Traffic Monitor to prevent false negative states from propagating to downstream components in the event of network isolation.
 - Traffic Ops Golang Endpoints
   - /api/1.1/cachegroupparameters/{{cachegroupID}}/{{parameterID}} `(DELETE)`
-=======
-- Added an optimistic quorum feature to Traffic Monitor to prevent false negative states from propagating to downstream components in the event of network isolation.
->>>>>>> 76db3a83
 
 ### Changed
 
