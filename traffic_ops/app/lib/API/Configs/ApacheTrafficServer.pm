package API::Configs::ApacheTrafficServer;

#
#
# Licensed under the Apache License, Version 2.0 (the "License");
# you may not use this file except in compliance with the License.
# You may obtain a copy of the License at
#
#     http://www.apache.org/licenses/LICENSE-2.0
#
# Unless required by applicable law or agreed to in writing, software
# distributed under the License is distributed on an "AS IS" BASIS,
# WITHOUT WARRANTIES OR CONDITIONS OF ANY KIND, either express or implied.
# See the License for the specific language governing permissions and
# limitations under the License.
#
#
#
use UI::Utils;
use Mojo::Base 'Mojolicious::Controller';
use Date::Manip;
use NetAddr::IP;
use Data::Dumper;
use UI::DeliveryService;
use JSON;
use API::DeliveryService::KeysUrlSig qw(URL_SIG_KEYS_BUCKET);
use URI;
use File::Basename;
use File::Path;

use constant {
	HTTP					=> 0,
	HTTPS					=> 1,
	HTTP_AND_HTTPS  		=> 2,
	HTTP_TO_HTTPS  			=> 3,
	CONSISTENT_HASH			=> 0,
	PRIMARY_BACKUP			=> 1,
	STRICT_ROUND_ROBIN 		=> 2,
	IP_ROUND_ROBIN			=> 3,
	LATCH_ON_FAILOVER		=> 4,
	RRH_DONT_CACHE			=> 0,
	RRH_BACKGROUND_FETCH	=> 1,
	RRH_CACHE_RANGE_REQUEST	=> 2,
};

#Sub to generate config metadata
sub get_config_metadata {
	my $self     = shift;
	my $id       = $self->param('id');

	##check user access
	if ( !&is_oper($self) ) {
		return $self->forbidden();
	}

	##verify that a valid server ID has been used
	my $server_obj = $self->server_data($id);
	if ( !defined($server_obj) ) {
		return $self->not_found();
	}
	my $data_obj;
	my $host_name = $server_obj->host_name;

	my %condition = ( 'me.host_name' => $host_name );
	my $rs_server = $self->db->resultset('Server')->search( \%condition, { prefetch => [ 'cdn', 'profile' ] } );
	my $tm_url = $self->db->resultset('Parameter')->search( { -and => [ name => 'tm.url', config_file => 'global' ] } )->get_column('value')->first();
	my $tm_rev_proxy_url = $self->db->resultset('Parameter')->search( { -and => [ name => 'tm.rev_proxy.url', config_file => 'global' ] } )->get_column('value')->first();
	my $cdn_name = $server_obj->cdn->name;
	my $server = $rs_server->next;
	my $config_file_obj;
	my @config_files;
	if ($server) {

		$data_obj->{'info'}->{'serverName'}	 = $server_obj->host_name;
		$data_obj->{'info'}->{'serverIpv4'}	 = $server_obj->ip_address;
		$data_obj->{'info'}->{'serverId'}		 = $server_obj->id;
		$data_obj->{'info'}->{'profileName'}	 = $server->profile->name;
		$data_obj->{'info'}->{'profileId'}		 = $server->profile->id;
		$data_obj->{'info'}->{'cdnName'}		 = $cdn_name;
		$data_obj->{'info'}->{'cdnId'}			 = $server->cdn->id;
		$data_obj->{'info'}->{'toUrl'}			 = $tm_url;
		$data_obj->{'info'}->{'serverTcpPort'} = $server_obj->tcp_port;
		if ( $tm_rev_proxy_url ) {
			$data_obj->{'info'}->{'toRevProxyUrl'}	= $tm_rev_proxy_url;
		}

		%condition = (
			'profile_parameters.profile' => $server->profile->id,
			-or                          => [ 'name' => 'location' , 'name' => 'URL' ]
		);
		my $rs_param = $self->db->resultset('Parameter')->search( \%condition, { join => 'profile_parameters' } );
		while ( my $param = $rs_param->next ) {
			if ( $param->name eq 'location' ) {
				$config_file_obj->{ $param->config_file }->{'fnameOnDisk'} = $param->config_file;
				$config_file_obj->{ $param->config_file }->{'location'} = $param->value;
			}
			if ( $param->name eq 'URL' ) {
				$config_file_obj->{ $param->config_file }->{'url'} = $param->value;
			}
		}

		# Synthesize file entries for uri_signing delivery services.
		if ( defined $config_file_obj->{'remap.config'} && defined $config_file_obj->{'remap.config'}->{'location'} ) {
			# Use the location of the remap.config for these files.
			my $config_location = $config_file_obj->{'remap.config'}->{'location'};

			# Query the xml_ids of all the delivery services to which this server is assigned
			# that use uri_signing.
			my $rs_uri_signing = $self->db->resultset('Deliveryservice')->search(
				{
					'server.host_name' => $host_name,
					'me.signing_algorithm' => 'uri_signing'
				},
				{
					join => {'deliveryservice_servers' => 'server'},
					columns => ['me.xml_id']
				}
			);

			while (my $us = $rs_uri_signing->next) {
				# If there's already a parameter for it, don't clobber it. The user
				# may wish to override the location.

				my $cfg_name = 'uri_signing_'.$us->xml_id.'.config';
				if (! defined $config_file_obj->{$cfg_name}) {
					$config_file_obj->{$cfg_name}->{'fnameOnDisk'} = $cfg_name;
					$config_file_obj->{$cfg_name}->{'location'} = $config_location;
				}
			}
		}

	}



	foreach my $config_file ( keys %{ $config_file_obj } ) {
		my $scope = $self->get_scope($config_file, $server_obj);
		my $scope_id;
		if (defined ( $config_file_obj->{$config_file}->{'url'} ) ) {
			$scope = 'cdns';
		}
		if ( $scope eq 'cdns' ) {
			$scope_id = $server->cdn->name;
		}
		elsif ( $scope eq 'profiles' ) {
			$scope_id = $server->profile->name;
		}
		else {
			$scope_id = $server_obj->host_name;
		}
		if (defined ( $config_file_obj->{$config_file}->{'url'} ) ) {
			#delete the url element so we don't see it in the metadata:
			delete $config_file_obj->{$config_file}->{'apiUri'};
		}
		else {
			$config_file_obj->{$config_file}->{'apiUri'} = "/api/1.2/" . $scope . "/" . $scope_id . "/configfiles/ats/" . $config_file;
		}
		$config_file_obj->{$config_file}->{'scope'} = $scope;
	}

	foreach my $config_file ( sort keys %{ $config_file_obj } ) {
		push ( @config_files, $config_file_obj->{$config_file} );
	}

	$data_obj->{'configFiles'} = \@config_files;
	my $file_contents = encode_json($data_obj);

	return $self->render( text => $file_contents, format => 'txt' );
}

#entry point for server scope api route.
sub get_server_config {
	my $self     = shift;
	my $filename = $self->param("filename");
	my $id       = $self->param('id');

	##check user access
	if ( !&is_oper($self) ) {
		return $self->forbidden();
	}

	##verify that a valid server ID has been used
	my $server_obj = $self->server_data($id);
	if ( !defined($server_obj) ) {
		return $self->not_found();
	}

	my $scope    = $self->get_scope($filename, $server_obj);

	##check the scope - is this the correct route?
	if ( $scope ne 'servers' ) {
		return $self->alert( "Error - incorrect file scope for route used.  Please use the " . $scope . " route." );
	}

	#generate the config file using the appropriate function
	my $file_contents;
	if ( $filename =~ /to_ext_.*\.config/ ) { $file_contents = $self->to_ext_dot_config( $server_obj, $filename ); }
	elsif ( $filename eq "cache.config" ) { $file_contents = $self->server_cache_dot_config( $server_obj, $filename ); }
	elsif ( $filename eq "ip_allow.config" ) { $file_contents = $self->ip_allow_dot_config( $server_obj, $filename ); }
	elsif ( $filename eq "parent.config" ) { $file_contents = $self->parent_dot_config( $server_obj, $filename ); }
	elsif ( $filename eq "hosting.config" ) { $file_contents = $self->hosting_dot_config( $server_obj, $filename ); }
	elsif ( $filename eq "remap.config" ) { $file_contents = $self->remap_dot_config( $server_obj, $filename ); }
	elsif ( $filename eq "packages" ) {
		$file_contents = $self->get_package_versions( $server_obj, $filename );
		$file_contents = encode_json($file_contents);
	}
	elsif ( $filename eq "chkconfig" ) {
		$file_contents = $self->get_chkconfig( $server_obj, $filename );
		$file_contents = encode_json($file_contents);
	}
	else {
		my $file_param = $self->db->resultset('Parameter')->search( [ config_file => $filename ] )->first;
		if ( !defined($file_param) ) {
			return $self->not_found();
		}
		$file_contents = $self->take_and_bake_server( $server_obj, $filename );
	}

	#if we get an empty file, just send back an error.
	if ( !defined($file_contents) ) {
		return $self->not_found();
	}

	#return the file contents for fetch and db actions.
	return $self->render( text => $file_contents, format => 'txt' );
}

#entry point for cdn scope api route.
sub get_cdn_config {
	my $self     = shift;
	my $filename = $self->param('filename');
	my $id       = $self->param('id');
	my $scope    = $self->get_scope($filename);
	my $ext_url  = $self->param('url');

	##check user access
	if ( !&is_oper($self) ) {
		return $self->forbidden();
	}

	##check the scope - is this the correct route?
	if ( $scope ne 'cdns' ) {
		return $self->alert( "Error - incorrect file scope for route used.  Please use the " . $scope . " route." );
	}

	##verify that a valid cdn ID has been used
	my $cdn_obj = $self->cdn_data($id);
	if ( !defined($cdn_obj) ) {
		return $self->not_found();
	}

	#generate the config file using the appropriate function
	my $file_contents;
	if ( $filename eq "bg_fetch.config" ) { $file_contents = $self->bg_fetch_dot_config( $cdn_obj, $filename ); }
	elsif ( $filename =~ /cacheurl.*\.config/ ) { $file_contents = $self->cacheurl_dot_config( $cdn_obj, $filename ); }
	elsif ( $filename =~ /hdr_rw_.*\.config/ ) { $file_contents = $self->header_rewrite_dot_config( $cdn_obj, $filename ); }
	elsif ( $filename =~ /regex_remap_.*\.config/ ) { $file_contents = $self->regex_remap_dot_config( $cdn_obj, $filename ); }
	elsif ( $filename eq "regex_revalidate.config" ) { $file_contents = $self->regex_revalidate_dot_config( $cdn_obj, $filename ); }
	elsif ( $filename =~ /set_dscp_.*\.config/ ) { $file_contents = $self->set_dscp_dot_config( $cdn_obj, $filename ); }
	elsif ( $filename eq "ssl_multicert.config" ) { $file_contents = $self->ssl_multicert_dot_config( $cdn_obj, $filename ); }
	else { return $self->not_found(); }

	if ( !defined($file_contents) ) {
		return $self->not_found();
	}

	return $self->render( text => $file_contents, format => 'txt' );
}

#entry point for profile scope api route.
sub get_profile_config {
	my $self     = shift;
	my $filename = $self->param("filename");
	my $id       = $self->param('id');
	my $scope    = $self->get_scope($filename);

	##check user access
	if ( !&is_oper($self) ) {
		return $self->forbidden();
	}

	##check the scope - is this the correct route?
	if ( $scope ne 'profiles' ) {
		return $self->alert( "Error - incorrect file scope for route used.  Please use the " . $scope . " route." );
	}

	##verify that a valid profile ID has been used
	my $profile_obj = $self->profile_data($id);
	if ( !defined($profile_obj) ) {
		return $self->not_found();
	}

	#generate the config file using the appropriate function
	my $file_contents;
	if ( $filename eq "50-ats.rules" ) { $file_contents = $self->ats_dot_rules( $profile_obj, $filename ); }
	elsif ( $filename eq "12M_facts" ) { $file_contents = $self->facts( $profile_obj, $filename ); }
	elsif ( $filename eq "astats.config" ) { $file_contents = $self->generic_profile_config( $profile_obj, $filename ); }
	elsif ( $filename eq "cache.config" ) { $file_contents = $self->profile_cache_dot_config( $profile_obj, $filename ); }
	elsif ( $filename eq "drop_qstring.config" ) { $file_contents = $self->drop_qstring_dot_config( $profile_obj, $filename ); }
	elsif ( $filename eq "logs_xml.config" ) { $file_contents = $self->logs_xml_dot_config( $profile_obj, $filename ); }
	elsif ( $filename eq "logging.config" ) { $file_contents = $self->logging_dot_config( $profile_obj, $filename ); }
	elsif ( $filename eq "plugin.config" ) { $file_contents = $self->generic_profile_config( $profile_obj, $filename ); }
	elsif ( $filename eq "records.config" ) { $file_contents = $self->generic_profile_config( $profile_obj, $filename ); }
	elsif ( $filename eq "storage.config" ) { $file_contents = $self->storage_dot_config( $profile_obj, $filename ); }
	elsif ( $filename eq "sysctl.conf" ) { $file_contents = $self->generic_profile_config( $profile_obj, $filename ); }
	elsif ( $filename =~ /url_sig_.*\.config/ ) { $file_contents = $self->url_sig_dot_config( $profile_obj, $filename ); }
	elsif ( $filename =~ /uri_signing_.*\.config/ ) { $file_contents = $self->uri_signing_dot_config( $filename ); }
	elsif ( $filename eq "volume.config" ) { $file_contents = $self->volume_dot_config( $profile_obj, $filename ); }
	else {
		my $file_param = $self->db->resultset('Parameter')->search( [ config_file => $filename ] )->first;
		if ( !defined($file_param) ) {
			return $self->not_found();
		}
		$file_contents = $self->take_and_bake_profile( $profile_obj, $filename );
	}

	if ( !defined($file_contents) ) {
		return $self->not_found();
	}

	return $self->render( text => $file_contents, format => 'txt' );
}

my $separator ||= {
	"records.config"  => " ",
	"plugin.config"   => " ",
	"sysctl.conf"     => " = ",
	"url_sig_.config" => " = ",
	"astats.config"   => "=",
};

#identify the correct scope for each filename.  if not found, returns server scope as any
#undefined parameter based configs are designed with server scope using the take-and-bake sub.
sub get_scope {
	my $self  = shift;
	my $fname = shift;
	my $server_obj = shift;
	my $scope;

	my $type;
	if ( defined $server_obj ) { $type = $server_obj->type->name; }
	else { $type = ""; }

	if ( $fname eq "ip_allow.config" )                         { $scope = 'servers' }
	elsif ( $fname eq "parent.config" )                        { $scope = 'servers' }
	elsif ( $fname =~ /to_ext_.*\.config/ )                    { $scope = 'servers' }
	elsif ( $fname eq "hosting.config" )                       { $scope = 'servers' }
	elsif ( $fname eq "packages" )                             { $scope = 'servers' }
	elsif ( $fname eq "chkconfig" )                            { $scope = 'servers' }
	elsif ( $fname eq "remap.config" )                         { $scope = 'servers' }
	elsif ( $fname eq "12M_facts" )                            { $scope = 'profiles' }
	elsif ( $fname eq "50-ats.rules" )                         { $scope = 'profiles' }
	elsif ( $fname eq "astats.config" )                        { $scope = 'profiles' }
	elsif ( $fname eq "cache.config" && $type =~ m/^MID/ )     { $scope = 'servers' }
	elsif ( $fname eq "cache.config" )                         { $scope = 'profiles' }
	elsif ( $fname eq "drop_qstring.config" )                  { $scope = 'profiles' }
	elsif ( $fname eq "logs_xml.config" )                      { $scope = 'profiles' }
	elsif ( $fname eq "logging.config" )                       { $scope = 'profiles' }
	elsif ( $fname eq "plugin.config" )                        { $scope = 'profiles' }
	elsif ( $fname eq "records.config" )                       { $scope = 'profiles' }
	elsif ( $fname eq "storage.config" )                       { $scope = 'profiles' }
	elsif ( $fname eq "sysctl.conf" )                          { $scope = 'profiles' }
	elsif ( $fname =~ /url_sig_.*\.config/ )                   { $scope = 'profiles' }
	elsif ( $fname =~ /uri_signing_.*\.config/ )               { $scope = 'profiles' }
	elsif ( $fname eq "volume.config" )                        { $scope = 'profiles' }
	elsif ( $fname eq "bg_fetch.config" )                      { $scope = 'cdns' }
	elsif ( $fname =~ /cacheurl.*\.config/ )                   { $scope = 'cdns' }
	elsif ( $fname =~ /hdr_rw_.*\.config/ )                    { $scope = 'cdns' }
	elsif ( $fname =~ /regex_remap_.*\.config/ )               { $scope = 'cdns' }
	elsif ( $fname eq "regex_revalidate.config" )              { $scope = 'cdns' }
	elsif ( $fname =~ /set_dscp_.*\.config/ )                  { $scope = 'cdns' }
	elsif ( $fname eq "ssl_multicert.config" )                 { $scope = 'cdns' }
	else {
		$scope = $self->db->resultset('Parameter')->search( { -and => [ name => 'scope', config_file => $fname ] } )->get_column('value')->first();
		if ( !defined($scope) ) {
			$scope = 'servers';
		}
	}

	return $scope;
}

#takes the server name or ID and turns it into a server object that can reference either, making either work for the request.
sub server_data {
	my $self = shift;
	my $id   = shift;

	my $server_obj;

	#if an ID is passed, look up by ID.  Otherwise, look up by hostname.
	if ( $id =~ /^\d+$/ ) {
		$server_obj = $self->db->resultset('Server')->search( { 'me.id' => $id }, { prefetch => [ 'profile', 'type', 'cachegroup', 'cdn' ] } )->single;
	}
	else {
		$server_obj = $self->db->resultset('Server')->search( { host_name => $id }, { prefetch => [ 'profile', 'type', 'cachegroup', 'cdn' ] } )->single;
	}

	return $server_obj;
}

#takes the profile name or ID and turns it into a server object that can reference either, making either work for the request.
sub profile_data {
	my $self = shift;
	my $id   = shift;

	#if an ID is passed, look up by ID.  Otherwise, look up by profile name.
	my $profile_obj;
	if ( $id =~ /^\d+$/ ) {
		$profile_obj = $self->db->resultset('Profile')->search( { id => $id } )->first;
	}
	else {
		$profile_obj = $self->db->resultset('Profile')->search( { name => $id } )->first
	}

	return $profile_obj;
}

#takes the server name or ID and turns it into a server object that can reference either, making either work for the request.
sub cdn_data {
	my $self = shift;
	my $id   = shift;
	my $cdn_obj;

	if ( $id =~ /^\d+$/ ) {
		$cdn_obj = $self->db->resultset('Cdn')->search( { id => $id } )->first;
	}
	else {
		$cdn_obj = $self->db->resultset('Cdn')->search( { name => $id } )->first;
	}

	return $cdn_obj;
}

#generates the comment at the top of config files.
sub header_comment {
	my $self = shift;
	my $name = shift;

	my $text = "# DO NOT EDIT - Generated for " . $name . " by " . &name_version_string($self) . " on " . `date`;
	return $text;
}

#retrieves parameter data for a specific server by searching by the server's assigned profile.
sub param_data {
	my $self       = shift;
	my $server_obj = shift;
	my $filename   = shift;
	my $data;

	my $rs = $self->db->resultset('ProfileParameter')->search( { -and => [ profile => $server_obj->profile->id, 'parameter.config_file' => $filename ] },
		{ prefetch => [ { parameter => undef }, { profile => undef } ] } );
	while ( my $row = $rs->next ) {
		if ( $row->parameter->name eq "location" ) {
			next;
		}
		my $value = $row->parameter->value;

		# some files have multiple lines with the same key... handle that with param id.
		my $key = $row->parameter->name;
		if ( defined( $data->{$key} ) ) {
			$key .= "__" . $row->parameter->id;
		}
		if ( $value =~ /^STRING __HOSTNAME__$/ ) {
			$value = "STRING " . $server_obj->host_name . "." . $server_obj->domain_name;
		}
		$data->{$key} = $value;
	}
	return $data;
}

#retrieves parameter data for a specific profile by searching by the profile id.
sub profile_param_data {
	my $self     = shift;
	my $profile  = shift;
	my $filename = shift;
	my $data;

	my $rs = $self->db->resultset('ProfileParameter')->search( { -and => [ profile => $profile, 'parameter.config_file' => $filename ] },
		{ prefetch => [ { parameter => undef }, { profile => undef } ] } );
	while ( my $row = $rs->next ) {
		if ( $row->parameter->name eq "location" ) {
			next;
		}
		my $value = $row->parameter->value;

		# some files have multiple lines with the same key... handle that with param id.
		my $key = $row->parameter->name;
		if ( defined( $data->{$key} ) ) {
			$key .= "__" . $row->parameter->id;
		}
		if ( $value =~ /^STRING __HOSTNAME__$/ ) {
			$value = "STRING " . "__FULL_HOSTNAME__";
		}
		$data->{$key} = $value;
	}
	return $data;
}

#searches for the a specific parameter by name in a specific profile by profile ID and returns the data.
sub profile_param_value {
	my $self       = shift;
	my $pid        = shift;
	my $file       = shift;
	my $param_name = shift;
	my $default    = shift;

	# assign $ds_domain, $weight and $port, and cache the results %profile_cache
	my $param =
		$self->db->resultset('ProfileParameter')
		->search( { -and => [ profile => $pid, 'parameter.config_file' => $file, 'parameter.name' => $param_name ] },
		{ prefetch => [ 'parameter', 'profile' ] } )->first();

	return ( defined $param ? $param->parameter->value : $default );
}

sub delivery_service_data_by_profile {
	my $self = shift;
	my $profile_id = shift;
	my @data;

	my $dbh = $self->db->storage->dbh;
	my $qry = 'select
		deliveryservice.id,
		deliveryservice.xml_id,
		deliveryservice.dscp,
		deliveryservice.routing_name,
		deliveryservice.signing_algorithm,
		deliveryservice.qstring_ignore,
		(SELECT o.protocol::text || \'://\' || o.fqdn || rtrim(concat(\':\', o.port::text), \':\')
			FROM origin o
			WHERE o.deliveryservice = deliveryservice.id
			AND o.is_primary) as org_server_fqdn,
		deliveryservice.origin_shield,
		regex.pattern AS pattern,
    	retype.name AS re_type,
    	dstype.name AS ds_type,
    	cdn.domain_name AS domain_name,
		deliveryservice.profile,
		deliveryservice.protocol,
		deliveryservice.ssl_key_version,
		deliveryservice.range_request_handling,
		deliveryservice.fq_pacing_rate,
		deliveryservice.edge_header_rewrite,
		deliveryservice.mid_header_rewrite,
		deliveryservice.regex_remap,
		deliveryservice.cacheurl,
		deliveryservice.remap_text,
		deliveryservice.multi_site_origin,
		deliveryservice.multi_site_origin_algorithm
		from deliveryservice
		JOIN deliveryservice_regex ON deliveryservice_regex.deliveryservice = deliveryservice.id
        JOIN regex ON deliveryservice_regex.regex = regex.id
        JOIN type as retype ON regex.type = retype.id
        JOIN type as dstype ON deliveryservice.type = dstype.id
        JOIN cdn ON cdn.id = deliveryservice.cdn_id
		where deliveryservice.id = ANY (
			select DISTINCT
			deliveryservice
			from deliveryservice_server
			where server = ANY (
				select
				id
				from server
				where profile = $1
			)
		);
	';

	my $stmt = $dbh->prepare($qry);
	$stmt->execute($profile_id);

	my $deliveryservice_id;
	my $deliveryservice_xml_id;
	my $deliveryservice_dscp;
	my $deliveryservice_routing_name;
	my $deliveryservice_signing_algorithm;
	my $deliveryservice_qstring_ignore;
	my $deliveryservice_org_server_fqdn;
	my $deliveryservice_origin_shield;
	my $pattern;
	my $re_type;
	my $ds_type;
	my $domain_name;
	my $deliveryservice_profile;
	my $deliveryservice_protocol;
	my $deliveryservice_ssl_key_version;
	my $deliveryservice_range_request_handling;
	my $deliveryservice_fq_pacing_rate;
	my $deliveryservice_edge_header_rewrite;
	my $deliveryservice_mid_header_rewrite;
	my $deliveryservice_regex_remap;
	my $deliveryservice_cacheurl;
	my $deliveryservice_remap_text;
	my $deliveryservice_multi_site_origin;
	my $deliveryservice_multi_site_origin_algorithm;

	$stmt->bind_columns(
		\$deliveryservice_id,
		\$deliveryservice_xml_id,
		\$deliveryservice_dscp,
		\$deliveryservice_routing_name,
		\$deliveryservice_signing_algorithm,
		\$deliveryservice_qstring_ignore,
		\$deliveryservice_org_server_fqdn,
		\$deliveryservice_origin_shield,
		\$pattern,
		\$re_type,
		\$ds_type,
		\$domain_name,
		\$deliveryservice_profile,
		\$deliveryservice_protocol,
		\$deliveryservice_ssl_key_version,
		\$deliveryservice_range_request_handling,
		\$deliveryservice_fq_pacing_rate,
		\$deliveryservice_edge_header_rewrite,
		\$deliveryservice_mid_header_rewrite,
		\$deliveryservice_regex_remap,
		\$deliveryservice_cacheurl,
		\$deliveryservice_remap_text,
		\$deliveryservice_multi_site_origin,
		\$deliveryservice_multi_site_origin_algorithm
		);

	while ( my $row = $stmt->fetch() ) {
		push(
				@data, {
					"id" => $deliveryservice_id,
					"xml_id" => $deliveryservice_xml_id,
					"dscp" => $deliveryservice_dscp,
					"routing_name" => $deliveryservice_routing_name,
					"signed" => ( $deliveryservice_signing_algorithm eq "url_sig" ),
					"signing_algorithm" => $deliveryservice_signing_algorithm,
					"qstring_ignore" => $deliveryservice_qstring_ignore,
					"org_server_fqdn" => $deliveryservice_org_server_fqdn,
					"origin_shield" => $deliveryservice_origin_shield,
					"pattern" => $pattern,
					"re_type" => $re_type,
					"ds_type" => $ds_type,
					"domain_name" => $domain_name,
					"profile" => $deliveryservice_profile,
					"protocol" => $deliveryservice_protocol,
					"ssl_key_version" => $deliveryservice_ssl_key_version,
					"range_request_handling" => $deliveryservice_range_request_handling,
					"fq_pacing_rate" => $deliveryservice_fq_pacing_rate,
					"edge_header_rewrite" => $deliveryservice_edge_header_rewrite,
					"mid_header_rewrite" => $deliveryservice_mid_header_rewrite,
					"regex_remap" => $deliveryservice_regex_remap,
					"cacheurl" => $deliveryservice_cacheurl,
					"remap_text" => $deliveryservice_remap_text,
					"multi_site_origin" => $deliveryservice_multi_site_origin,
					"multi_site_origin_algorithm" => $deliveryservice_multi_site_origin_algorithm
				}
			);
	}

	return @data;
}

#gets the delivery service data for all servers assigned to a profile.
sub profile_ds_data {
	my $self = shift;
	my $profile_obj   = shift;
	my $dsinfo;

	my @rs = $self->delivery_service_data_by_profile( $profile_obj->id );

	my $j = 0;
	while ( scalar(@rs) !=0 ) {
		my $row = shift(@rs);

		my $org_server                  = $row->{'org_server_fqdn'};
		my $dscp                        = $row->{'dscp'};
		my $re_type                     = $row->{'re_type'};
		my $ds_type                     = $row->{'ds_type'};
		my $signed                      = $row->{'signed'};
		my $signing_algorithm           = $row->{'signing_algorithm'};
		my $qstring_ignore              = $row->{'qstring_ignore'};
		my $ds_xml_id                   = $row->{'xml_id'};
		my $ds_domain                   = $row->{'domain_name'};
		my $edge_header_rewrite         = $row->{'edge_header_rewrite'};
		my $mid_header_rewrite          = $row->{'mid_header_rewrite'};
		my $regex_remap                 = $row->{'regex_remap'};
		my $protocol                    = $row->{'protocol'};
		my $range_request_handling      = $row->{'range_request_handling'};
		my $fq_pacing_rate              = $row->{'fq_pacing_rate'};
		my $origin_shield               = $row->{'origin_shield'};
		my $cacheurl                    = $row->{'cacheurl'};
		my $remap_text                  = $row->{'remap_text'};
		my $multi_site_origin           = $row->{'multi_site_origin'};

		if ( $re_type eq 'HOST_REGEXP' ) {
			my $host_re = $row->{'pattern'};
			#my $map_to  = $org_server . "/";
			my $map_to;
			if ( defined($org_server) ) {
				$map_to  = $org_server . "/";
			}
			if ( $host_re =~ /\.\*$/ ) {
				my $re = $host_re;
				$re =~ s/\\//g;
				$re =~ s/\.\*//g;
				my $hname    = $ds_type =~ /^DNS/ ? $row->{'routing_name'} : "__http__";
				my $portstr  = ":" . "__SERVER_TCP_PORT__";
				my $map_from = "http://" . $hname . $re . $ds_domain . $portstr . "/";
				if ( $protocol == HTTP ) {
					$dsinfo->{dslist}->[$j]->{"remap_line"}->{$map_from} = $map_to;
				}
				elsif ( $protocol == HTTPS || $protocol == HTTP_TO_HTTPS ) {
					$map_from = "https://" . $hname . $re . $ds_domain . "/";
					$dsinfo->{dslist}->[$j]->{"remap_line"}->{$map_from} = $map_to;
				}
				elsif ( $protocol == HTTP_AND_HTTPS ) {

					#add the first one with http
					$dsinfo->{dslist}->[$j]->{"remap_line"}->{$map_from} = $map_to;

					#add the second one for https
					my $map_from2 = "https://" . $hname . $re . $ds_domain . "/";
					$dsinfo->{dslist}->[$j]->{"remap_line2"}->{$map_from2} = $map_to;
				}
			}
			else {
				my $map_from = "http://" . $host_re . "/";
				if ( $protocol == HTTP ) {
					$dsinfo->{dslist}->[$j]->{"remap_line"}->{$map_from} = $map_to;
				}
				elsif ( $protocol == HTTPS || $protocol == HTTP_TO_HTTPS ) {
					$map_from = "https://" . $host_re . "/";
					$dsinfo->{dslist}->[$j]->{"remap_line"}->{$map_from} = $map_to;
				}
				elsif ( $protocol == HTTP_AND_HTTPS ) {

					#add the first with http
					$dsinfo->{dslist}->[$j]->{"remap_line"}->{$map_from} = $map_to;

					#add the second with https
					my $map_from2 = "https://" . $host_re . "/";
					$dsinfo->{dslist}->[$j]->{"remap_line2"}->{$map_from2} = $map_to;
				}
			}
		}

		$dsinfo->{dslist}->[$j]->{"dscp"}                        = $dscp;
		$dsinfo->{dslist}->[$j]->{"org"}                         = $org_server;
		$dsinfo->{dslist}->[$j]->{"type"}                        = $ds_type;
		$dsinfo->{dslist}->[$j]->{"domain"}                      = $ds_domain;
		$dsinfo->{dslist}->[$j]->{"signed"}                      = $signed;
		$dsinfo->{dslist}->[$j]->{"signing_algorithm"}           = $signing_algorithm;
		$dsinfo->{dslist}->[$j]->{"qstring_ignore"}              = $qstring_ignore;
		$dsinfo->{dslist}->[$j]->{"ds_xml_id"}                   = $ds_xml_id;
		$dsinfo->{dslist}->[$j]->{"edge_header_rewrite"}         = $edge_header_rewrite;
		$dsinfo->{dslist}->[$j]->{"mid_header_rewrite"}          = $mid_header_rewrite;
		$dsinfo->{dslist}->[$j]->{"regex_remap"}                 = $regex_remap;
		$dsinfo->{dslist}->[$j]->{"range_request_handling"}      = $range_request_handling;
		$dsinfo->{dslist}->[$j]->{"fq_pacing_rate"}              = $fq_pacing_rate;
		$dsinfo->{dslist}->[$j]->{"origin_shield"}               = $origin_shield;
		$dsinfo->{dslist}->[$j]->{"cacheurl"}                    = $cacheurl;
		$dsinfo->{dslist}->[$j]->{"remap_text"}                  = $remap_text;
		$dsinfo->{dslist}->[$j]->{"multi_site_origin"}           = $multi_site_origin;

		if ( defined($edge_header_rewrite) ) {
			my $fname = "hdr_rw_" . $ds_xml_id . ".config";
			$dsinfo->{dslist}->[$j]->{"hdr_rw_file"} = $fname;
		}
		if ( defined($mid_header_rewrite) ) {
			my $fname = "hdr_rw_mid_" . $ds_xml_id . ".config";
			$dsinfo->{dslist}->[$j]->{"mid_hdr_rw_file"} = $fname;
		}
		if ( defined($cacheurl) ) {
			my $fname = "cacheurl_" . $ds_xml_id . ".config";
			$dsinfo->{dslist}->[$j]->{"cacheurl_file"} = $fname;
		}
		if ( defined( $row->{'profile'} ) ) {
			my $dsparamrs = $self->db->resultset('ProfileParameter')->search( { profile => $row->{'profile'} }, { prefetch => [ 'profile', 'parameter' ] } );
			while ( my $prow = $dsparamrs->next ) {
				$dsinfo->{dslist}->[$j]->{'param'}->{ $prow->parameter->config_file }->{ $prow->parameter->name } = $prow->parameter->value;
			}
		}

		$j++;
	}

	#	$self->app->session->{dsinfo} = $dsinfo;
	return $dsinfo;
}

#gets the delivery service data for an entire CDN.
sub cdn_ds_data {
	my $self = shift;
	my $cdn_obj   = shift;
	my $dsinfo;

	my $rs = $self->db->resultset('DeliveryServiceInfoForDomainList')->search( {}, { bind => [$cdn_obj->name] } );

	my $j = 0;
	while ( my $row = $rs->next ) {
		my $org_server                  = $row->org_server_fqdn;
		my $dscp                        = $row->dscp;
		my $re_type                     = $row->re_type;
		my $ds_type                     = $row->ds_type;
		my $signed                      = defined( $row->signing_algorithm ) ? ( $row->signing_algorithm eq "url_sig" ? \1 : \0 ) : \0;
		my $signing_algorithm           = $row->signing_algorithm;
		my $qstring_ignore              = $row->qstring_ignore;
		my $ds_xml_id                   = $row->xml_id;
		my $ds_domain                   = $row->domain_name;
		my $edge_header_rewrite         = $row->edge_header_rewrite;
		my $mid_header_rewrite          = $row->mid_header_rewrite;
		my $regex_remap                 = $row->regex_remap;
		my $protocol                    = $row->protocol;
		my $range_request_handling      = $row->range_request_handling;
		my $fq_pacing_rate              = $row->fq_pacing_rate;
		my $origin_shield               = $row->origin_shield;
		my $cacheurl                    = $row->cacheurl;
		my $remap_text                  = $row->remap_text;
		my $multi_site_origin           = $row->multi_site_origin;

		if ( $re_type eq 'HOST_REGEXP' ) {
			my $host_re = $row->pattern;
			#my $map_to  = $org_server . "/";
			my $map_to;
			if ( defined($org_server) ) {
				$map_to  = $org_server . "/";
			}
			if ( $host_re =~ /\.\*$/ ) {
				my $re = $host_re;
				$re =~ s/\\//g;
				$re =~ s/\.\*//g;
				my $hname    = $ds_type =~ /^DNS/ ? $row->routing_name : "__http__";
				my $portstr  = ":" . "SERVER_TCP_PORT";
				my $map_from = "http://" . $hname . $re . $ds_domain . $portstr . "/";
				if ( $protocol == HTTP ) {
					$dsinfo->{dslist}->[$j]->{"remap_line"}->{$map_from} = $map_to;
				}
				elsif ( $protocol == HTTPS || $protocol == HTTP_TO_HTTPS ) {
					$map_from = "https://" . $hname . $re . $ds_domain . "/";
					$dsinfo->{dslist}->[$j]->{"remap_line"}->{$map_from} = $map_to;
				}
				elsif ( $protocol == HTTP_AND_HTTPS ) {

					#add the first one with http
					$dsinfo->{dslist}->[$j]->{"remap_line"}->{$map_from} = $map_to;

					#add the second one for https
					my $map_from2 = "https://" . $hname . $re . $ds_domain . "/";
					$dsinfo->{dslist}->[$j]->{"remap_line2"}->{$map_from2} = $map_to;
				}
			}
			else {
				my $map_from = "http://" . $host_re . "/";
				if ( $protocol == HTTP ) {
					$dsinfo->{dslist}->[$j]->{"remap_line"}->{$map_from} = $map_to;
				}
				elsif ( $protocol == HTTPS || $protocol == HTTP_TO_HTTPS ) {
					$map_from = "https://" . $host_re . "/";
					$dsinfo->{dslist}->[$j]->{"remap_line"}->{$map_from} = $map_to;
				}
				elsif ( $protocol == HTTP_AND_HTTPS ) {

					#add the first with http
					$dsinfo->{dslist}->[$j]->{"remap_line"}->{$map_from} = $map_to;

					#add the second with https
					my $map_from2 = "https://" . $host_re . "/";
					$dsinfo->{dslist}->[$j]->{"remap_line2"}->{$map_from2} = $map_to;
				}
			}
		}

		$dsinfo->{dslist}->[$j]->{"dscp"}                        = $dscp;
		$dsinfo->{dslist}->[$j]->{"org"}                         = $org_server;
		$dsinfo->{dslist}->[$j]->{"type"}                        = $ds_type;
		$dsinfo->{dslist}->[$j]->{"domain"}                      = $ds_domain;
		$dsinfo->{dslist}->[$j]->{"signed"}                      = $signed;
		$dsinfo->{dslist}->[$j]->{"signing_algorithm"}           = $signing_algorithm;
		$dsinfo->{dslist}->[$j]->{"qstring_ignore"}              = $qstring_ignore;
		$dsinfo->{dslist}->[$j]->{"ds_xml_id"}                   = $ds_xml_id;
		$dsinfo->{dslist}->[$j]->{"edge_header_rewrite"}         = $edge_header_rewrite;
		$dsinfo->{dslist}->[$j]->{"mid_header_rewrite"}          = $mid_header_rewrite;
		$dsinfo->{dslist}->[$j]->{"regex_remap"}                 = $regex_remap;
		$dsinfo->{dslist}->[$j]->{"range_request_handling"}      = $range_request_handling;
		$dsinfo->{dslist}->[$j]->{"fq_pacing_rate"}              = $fq_pacing_rate;
		$dsinfo->{dslist}->[$j]->{"origin_shield"}               = $origin_shield;
		$dsinfo->{dslist}->[$j]->{"cacheurl"}                    = $cacheurl;
		$dsinfo->{dslist}->[$j]->{"remap_text"}                  = $remap_text;
		$dsinfo->{dslist}->[$j]->{"multi_site_origin"}           = $multi_site_origin;

		if ( defined($edge_header_rewrite) ) {
			my $fname = "hdr_rw_" . $ds_xml_id . ".config";
			$dsinfo->{dslist}->[$j]->{"hdr_rw_file"} = $fname;
		}
		if ( defined($mid_header_rewrite) ) {
			my $fname = "hdr_rw_mid_" . $ds_xml_id . ".config";
			$dsinfo->{dslist}->[$j]->{"mid_hdr_rw_file"} = $fname;
		}
		if ( defined($cacheurl) ) {
			my $fname = "cacheurl_" . $ds_xml_id . ".config";
			$dsinfo->{dslist}->[$j]->{"cacheurl_file"} = $fname;
		}
		if ( defined( $row->profile ) ) {
			my $dsparamrs = $self->db->resultset('ProfileParameter')->search( { profile => $row->profile }, { prefetch => [ 'profile', 'parameter' ] } );
			while ( my $prow = $dsparamrs->next ) {
				$dsinfo->{dslist}->[$j]->{'param'}->{ $prow->parameter->config_file }->{ $prow->parameter->name } = $prow->parameter->value;
			}
		}

		$j++;
	}

	#	$self->app->session->{dsinfo} = $dsinfo;
	return $dsinfo;
}

#gets the delivery service data for a specific server.
sub ds_data {
	my $self       = shift;
	my $server_obj = shift;
	my $response_obj;

	$response_obj->{host_name}   = $server_obj->host_name;
	$response_obj->{domain_name} = $server_obj->domain_name;

	my $rs_dsinfo;
	if ( $server_obj->type->name =~ m/^MID/ ) {
		# the mids will do all deliveryservices in this CDN
		$rs_dsinfo = $self->db->resultset('DeliveryServiceInfoForDomainList')->search( {}, { bind => [ $server_obj->cdn->name ] } );
	}
	else {
		$rs_dsinfo = $self->db->resultset('DeliveryServiceInfoForServerList')->search( {}, { bind => [ $server_obj->id ] } );
	}

	my $j = 0;
	while ( my $dsinfo = $rs_dsinfo->next ) {
		my $org_fqdn                  	= $dsinfo->org_server_fqdn;
		my $dscp                        = $dsinfo->dscp;
		my $re_type                     = $dsinfo->re_type;
		my $ds_type                     = $dsinfo->ds_type;
		my $signed                      = defined( $dsinfo->signing_algorithm ) ? ( $dsinfo->signing_algorithm eq "url_sig" ? \1 : \0 ) : \0;
		my $signing_algorithm           = $dsinfo->signing_algorithm;
		my $qstring_ignore              = $dsinfo->qstring_ignore;
		my $ds_xml_id                   = $dsinfo->xml_id;
		my $ds_domain                   = $dsinfo->domain_name;
		my $edge_header_rewrite         = $dsinfo->edge_header_rewrite;
		my $mid_header_rewrite          = $dsinfo->mid_header_rewrite;
		my $regex_remap                 = $dsinfo->regex_remap;
		my $protocol                    = $dsinfo->protocol;
		my $range_request_handling      = $dsinfo->range_request_handling;
		my $fq_pacing_rate              = $dsinfo->fq_pacing_rate;
		my $origin_shield               = $dsinfo->origin_shield;
		my $cacheurl                    = $dsinfo->cacheurl;
		my $remap_text                  = $dsinfo->remap_text;
		my $multi_site_origin           = $dsinfo->multi_site_origin;
		my $multi_site_origin_algorithm = 0;

		if ( $re_type eq 'HOST_REGEXP' && defined($org_fqdn) ) {
			my $host_re = $dsinfo->pattern;
			my $map_to  = $org_fqdn . "/";
			if ( $host_re =~ /\.\*$/ ) {
				my $re = $host_re;
				$re =~ s/\\//g;
				$re =~ s/\.\*//g;
				my $hname = $ds_type =~ /^DNS/ ? $dsinfo->routing_name : "__http__";
				my $portstr = "";
				if ( $hname eq "__http__" && $server_obj->tcp_port > 0 && $server_obj->tcp_port != 80 ) {
					$portstr = ":" . $server_obj->tcp_port;
				}
				my $map_from = "http://" . $hname . $re . $ds_domain . $portstr . "/";
				if ( $protocol == HTTP ) {
					$response_obj->{dslist}->[$j]->{"remap_line"}->{$map_from} = $map_to;
				}
				elsif ( $protocol == HTTPS || $protocol == HTTP_TO_HTTPS ) {
					$map_from = "https://" . $hname . $re . $ds_domain . "/";
					$response_obj->{dslist}->[$j]->{"remap_line"}->{$map_from} = $map_to;
				}
				elsif ( $protocol == HTTP_AND_HTTPS ) {

					#add the first one with http
					$response_obj->{dslist}->[$j]->{"remap_line"}->{$map_from} = $map_to;

					#add the second one for https
					my $map_from2 = "https://" . $hname . $re . $ds_domain . "/";
					$response_obj->{dslist}->[$j]->{"remap_line2"}->{$map_from2} = $map_to;
				}
			}
			else {
				my $map_from = "http://" . $host_re . "/";
				if ( $protocol == HTTP ) {
					$response_obj->{dslist}->[$j]->{"remap_line"}->{$map_from} = $map_to;
				}
				elsif ( $protocol == HTTPS || $protocol == HTTP_TO_HTTPS ) {
					$map_from = "https://" . $host_re . "/";
					$response_obj->{dslist}->[$j]->{"remap_line"}->{$map_from} = $map_to;
				}
				elsif ( $protocol == HTTP_AND_HTTPS ) {

					#add the first with http
					$response_obj->{dslist}->[$j]->{"remap_line"}->{$map_from} = $map_to;

					#add the second with https
					my $map_from2 = "https://" . $host_re . "/";
					$response_obj->{dslist}->[$j]->{"remap_line2"}->{$map_from2} = $map_to;
				}
			}
		}
		$response_obj->{dslist}->[$j]->{"dscp"}                        = $dscp;
		$response_obj->{dslist}->[$j]->{"org"}                         = $org_fqdn;
		$response_obj->{dslist}->[$j]->{"type"}                        = $ds_type;
		$response_obj->{dslist}->[$j]->{"domain"}                      = $ds_domain;
		$response_obj->{dslist}->[$j]->{"signed"}                      = $signed;
		$response_obj->{dslist}->[$j]->{"signing_algorithm"}           = $signing_algorithm;
		$response_obj->{dslist}->[$j]->{"qstring_ignore"}              = $qstring_ignore;
		$response_obj->{dslist}->[$j]->{"ds_xml_id"}                   = $ds_xml_id;
		$response_obj->{dslist}->[$j]->{"edge_header_rewrite"}         = $edge_header_rewrite;
		$response_obj->{dslist}->[$j]->{"mid_header_rewrite"}          = $mid_header_rewrite;
		$response_obj->{dslist}->[$j]->{"regex_remap"}                 = $regex_remap;
		$response_obj->{dslist}->[$j]->{"range_request_handling"}      = $range_request_handling;
		$response_obj->{dslist}->[$j]->{"fq_pacing_rate"}              = $fq_pacing_rate;
		$response_obj->{dslist}->[$j]->{"origin_shield"}               = $origin_shield;
		$response_obj->{dslist}->[$j]->{"cacheurl"}                    = $cacheurl;
		$response_obj->{dslist}->[$j]->{"remap_text"}                  = $remap_text;
		$response_obj->{dslist}->[$j]->{"multi_site_origin"}           = $multi_site_origin;
		$response_obj->{dslist}->[$j]->{"multi_site_origin_algorithm"} = $multi_site_origin_algorithm;

		if ( defined($edge_header_rewrite) ) {
			my $fname = "hdr_rw_" . $ds_xml_id . ".config";
			$response_obj->{dslist}->[$j]->{"hdr_rw_file"} = $fname;
		}
		if ( defined($mid_header_rewrite) ) {
			my $fname = "hdr_rw_mid_" . $ds_xml_id . ".config";
			$response_obj->{dslist}->[$j]->{"mid_hdr_rw_file"} = $fname;
		}
		if ( defined($cacheurl) ) {
			my $fname = "cacheurl_" . $ds_xml_id . ".config";
			$response_obj->{dslist}->[$j]->{"cacheurl_file"} = $fname;
		}
		if ( defined( $dsinfo->profile ) ) {
			my $dsparamrs = $self->db->resultset('ProfileParameter')->search( { profile => $dsinfo->profile }, { prefetch => [ 'profile', 'parameter' ] } );
			while ( my $prow = $dsparamrs->next ) {
				$response_obj->{dslist}->[$j]->{'param'}->{ $prow->parameter->config_file }->{ $prow->parameter->name } = $prow->parameter->value;
			}
		}

		$j++;
	}

	return $response_obj;
}

sub parent_ds_data {
	my $self = shift;
	my $server_obj = shift;
	my $is_top_level_cache = shift;
	my $response_obj;

	$response_obj->{host_name}   = $server_obj->host_name;
	$response_obj->{domain_name} = $server_obj->domain_name;
	
	# Top level caches (no parent caches defined)
	if ( $is_top_level_cache == 1 ) {

		# Top level caches will do all deliveryservices in this CDN
		my $rs_dsinfo = $self->db->resultset('DeliveryServiceInfoForDomainList')->search( {}, { bind => [ $server_obj->cdn->name ] } );

		my $j = 0;
		while ( my $dsinfo = $rs_dsinfo->next ) {
			my $org_fqdn                  	= $dsinfo->org_server_fqdn;
			my $qstring_ignore              = $dsinfo->qstring_ignore;
			my $ds_xml_id                   = $dsinfo->xml_id;
			my $origin_shield               = $dsinfo->origin_shield;
			my $multi_site_origin           = $dsinfo->multi_site_origin;

			$response_obj->{dslist}->[$j]->{"org"}                         = $org_fqdn;
			$response_obj->{dslist}->[$j]->{"qstring_ignore"}              = $qstring_ignore;
			$response_obj->{dslist}->[$j]->{"ds_xml_id"}                   = $ds_xml_id;
			$response_obj->{dslist}->[$j]->{"origin_shield"}               = $origin_shield;
			$response_obj->{dslist}->[$j]->{"multi_site_origin"}           = $multi_site_origin;


			if ( defined( $dsinfo->profile ) ) {
				my $dsparamrs = $self->db->resultset('ProfileParameter')->search( { profile => $dsinfo->profile }, { prefetch => [ 'profile', 'parameter' ] } );
				while ( my $prow = $dsparamrs->next ) {
					$response_obj->{dslist}->[$j]->{'param'}->{ $prow->parameter->config_file }->{ $prow->parameter->name } = $prow->parameter->value;
				}
			}

			$j++;
		}
		return $response_obj;
	}
	# Caches with parent caches defined
	else {
		my $rs_dsinfo = $self->db->resultset('DeliveryServiceInfoForServerList')->search( {}, { bind => [ $server_obj->id ] } );

		my $j = 0;
		while ( my $dsinfo = $rs_dsinfo->next ) {
			my $org_fqdn                  	= $dsinfo->org_server_fqdn;
			my $ds_type                     = $dsinfo->ds_type;
			my $qstring_ignore              = $dsinfo->qstring_ignore;
			my $ds_xml_id                   = $dsinfo->xml_id;
			my $origin_shield               = $dsinfo->origin_shield;
			my $multi_site_origin           = $dsinfo->multi_site_origin;

			$response_obj->{dslist}->[$j]->{"org"}                         = $org_fqdn;
			$response_obj->{dslist}->[$j]->{"type"}                        = $ds_type;
			$response_obj->{dslist}->[$j]->{"qstring_ignore"}              = $qstring_ignore;

			if ( defined( $dsinfo->profile ) ) {
				my $dsqstring = $self->db->resultset('ProfileParameter')
				                ->search( { -and => [ 'parameter.config_file' => 'parent.config', 'parameter.name' => 'psel.qstring_handling', profile => $dsinfo->profile ] },
				                { prefetch => [ 'parameter' ] } )->get_column('parameter.value')->single();
				if ( defined $dsqstring ) {
					$response_obj->{dslist}->[$j]->{'param'}->{'parent.config'}->{'psel.qstring_handling'} = $dsqstring;
				}
			}
			$j++;
		}
		return $response_obj;
	}
}

sub remap_ds_data {
	my $self = shift;
	my $server_obj = shift;
	my $response_obj;

	$response_obj->{host_name}   = $server_obj->host_name;
	$response_obj->{domain_name} = $server_obj->domain_name;

	if ( $server_obj->type->name =~ m/^MID/ ) {
		# the mids will do all deliveryservices in this CDN
		my $rs_dsinfo = $self->db->resultset('DeliveryServiceInfoForDomainList')->search( {}, { bind => [ $server_obj->cdn->name ] } );

		my $j = 0;
		while ( my $dsinfo = $rs_dsinfo->next ) {
			my $org_fqdn                  	= $dsinfo->org_server_fqdn;
			my $ds_type                     = $dsinfo->ds_type;
			my $qstring_ignore              = $dsinfo->qstring_ignore;
			my $ds_xml_id                   = $dsinfo->xml_id;
			my $mid_header_rewrite          = $dsinfo->mid_header_rewrite;
			my $range_request_handling      = $dsinfo->range_request_handling;
			my $cacheurl                    = $dsinfo->cacheurl;



			$response_obj->{dslist}->[$j]->{"org"}                         = $org_fqdn;
			$response_obj->{dslist}->[$j]->{"type"}                        = $ds_type;
			$response_obj->{dslist}->[$j]->{"mid_header_rewrite"}          = $mid_header_rewrite;
			$response_obj->{dslist}->[$j]->{"cacheurl"}                    = $cacheurl;
			$response_obj->{dslist}->[$j]->{"qstring_ignore"}              = $qstring_ignore;
			$response_obj->{dslist}->[$j]->{"range_request_handling"}      = $range_request_handling;

			if ( defined($mid_header_rewrite) ) {
				my $fname = "hdr_rw_mid_" . $ds_xml_id . ".config";
				$response_obj->{dslist}->[$j]->{"mid_hdr_rw_file"} = $fname;
			}
			if ( defined($cacheurl) ) {
				my $fname = "cacheurl_" . $ds_xml_id . ".config";
				$response_obj->{dslist}->[$j]->{"cacheurl_file"} = $fname;
			}
			if ( defined( $dsinfo->profile ) ) {
				my $dsparamrs = $self->db->resultset('ProfileParameter')->search( { profile => $dsinfo->profile }, { prefetch => [ 'profile', 'parameter' ] } );
				while ( my $prow = $dsparamrs->next ) {
					$response_obj->{dslist}->[$j]->{'param'}->{ $prow->parameter->config_file }->{ $prow->parameter->name } = $prow->parameter->value;
				}
			}

			$j++;
		}
		return $response_obj;
	}
	else {
		my $rs_dsinfo = $self->db->resultset('DeliveryServiceInfoForServerList')->search( {}, { bind => [ $server_obj->id ] } );

		my $j = 0;
		while ( my $dsinfo = $rs_dsinfo->next ) {
			my $org_fqdn                  	= $dsinfo->org_server_fqdn;
			my $dscp                        = $dsinfo->dscp;
			my $re_type                     = $dsinfo->re_type;
			my $ds_type                     = $dsinfo->ds_type;
			my $signed                      = defined( $dsinfo->signing_algorithm ) ? ( $dsinfo->signing_algorithm eq "url_sig" ? \1 : \0 ) : \0;
			my $signing_algorithm           = $dsinfo->signing_algorithm;
			my $qstring_ignore              = $dsinfo->qstring_ignore;
			my $ds_xml_id                   = $dsinfo->xml_id;
			my $ds_domain                   = $dsinfo->domain_name;
			my $edge_header_rewrite         = $dsinfo->edge_header_rewrite;
			my $regex_remap                 = $dsinfo->regex_remap;
			my $protocol                    = $dsinfo->protocol;
			my $range_request_handling      = $dsinfo->range_request_handling;
			my $fq_pacing_rate              = $dsinfo->fq_pacing_rate;
			my $cacheurl                    = $dsinfo->cacheurl;
			my $remap_text                  = $dsinfo->remap_text;

			if ( $re_type eq 'HOST_REGEXP' && defined($org_fqdn) ) {
				my $host_re = $dsinfo->pattern;
				my $map_to  = $org_fqdn . "/";
				if ( $host_re =~ /\.\*$/ ) {
					my $re = $host_re;
					$re =~ s/\\//g;
					$re =~ s/\.\*//g;
					my $hname = $ds_type =~ /^DNS/ ? $dsinfo->routing_name : "__http__";
					my $portstr = "";
					if ( $hname eq "__http__" && $server_obj->tcp_port > 0 && $server_obj->tcp_port != 80 ) {
						$portstr = ":" . $server_obj->tcp_port;
					}
					my $map_from = "http://" . $hname . $re . $ds_domain . $portstr . "/";
					if ( $protocol == HTTP ) {
						$response_obj->{dslist}->[$j]->{"remap_line"}->{$map_from} = $map_to;
					}
					elsif ( $protocol == HTTPS || $protocol == HTTP_TO_HTTPS ) {
						$map_from = "https://" . $hname . $re . $ds_domain . "/";
						$response_obj->{dslist}->[$j]->{"remap_line"}->{$map_from} = $map_to;
					}
					elsif ( $protocol == HTTP_AND_HTTPS ) {

						#add the first one with http
						$response_obj->{dslist}->[$j]->{"remap_line"}->{$map_from} = $map_to;

						#add the second one for https
						my $map_from2 = "https://" . $hname . $re . $ds_domain . "/";
						$response_obj->{dslist}->[$j]->{"remap_line2"}->{$map_from2} = $map_to;
					}
				}
				else {
					my $map_from = "http://" . $host_re . "/";
					if ( $protocol == HTTP ) {
						$response_obj->{dslist}->[$j]->{"remap_line"}->{$map_from} = $map_to;
					}
					elsif ( $protocol == HTTPS || $protocol == HTTP_TO_HTTPS ) {
						$map_from = "https://" . $host_re . "/";
						$response_obj->{dslist}->[$j]->{"remap_line"}->{$map_from} = $map_to;
					}
					elsif ( $protocol == HTTP_AND_HTTPS ) {

						#add the first with http
						$response_obj->{dslist}->[$j]->{"remap_line"}->{$map_from} = $map_to;

						#add the second with https
						my $map_from2 = "https://" . $host_re . "/";
						$response_obj->{dslist}->[$j]->{"remap_line2"}->{$map_from2} = $map_to;
					}
				}
			}
			$response_obj->{dslist}->[$j]->{"dscp"}                        = $dscp;
			$response_obj->{dslist}->[$j]->{"org"}                         = $org_fqdn;
			$response_obj->{dslist}->[$j]->{"type"}                        = $ds_type;
			$response_obj->{dslist}->[$j]->{"signed"}                      = $signed;
			$response_obj->{dslist}->[$j]->{"signing_algorithm"}           = $signing_algorithm;
			$response_obj->{dslist}->[$j]->{"qstring_ignore"}              = $qstring_ignore;
			$response_obj->{dslist}->[$j]->{"ds_xml_id"}                   = $ds_xml_id;
			$response_obj->{dslist}->[$j]->{"edge_header_rewrite"}         = $edge_header_rewrite;
			$response_obj->{dslist}->[$j]->{"regex_remap"}                 = $regex_remap;
			$response_obj->{dslist}->[$j]->{"range_request_handling"}      = $range_request_handling;
			$response_obj->{dslist}->[$j]->{"fq_pacing_rate"}              = $fq_pacing_rate;
			$response_obj->{dslist}->[$j]->{"cacheurl"}                    = $cacheurl;
			$response_obj->{dslist}->[$j]->{"remap_text"}                  = $remap_text;

			if ( defined($edge_header_rewrite) ) {
				my $fname = "hdr_rw_" . $ds_xml_id . ".config";
				$response_obj->{dslist}->[$j]->{"hdr_rw_file"} = $fname;
			}
			if ( defined($cacheurl) ) {
				my $fname = "cacheurl_" . $ds_xml_id . ".config";
				$response_obj->{dslist}->[$j]->{"cacheurl_file"} = $fname;
			}
			if ( defined( $dsinfo->profile ) ) {
				my $dsparamrs = $self->db->resultset('ProfileParameter')->search( { profile => $dsinfo->profile }, { prefetch => [ 'profile', 'parameter' ] } );
				while ( my $prow = $dsparamrs->next ) {
					$response_obj->{dslist}->[$j]->{'param'}->{ $prow->parameter->config_file }->{ $prow->parameter->name } = $prow->parameter->value;
				}
			}

			$j++;
		}

		return $response_obj;

	}
}


#generates the 12m_facts file
sub facts {
	my $self       = shift;
	my $profile_obj = shift;
	my $filename   = shift;
	my $text       = $self->header_comment( $profile_obj->name );
	$text .= "profile:" . $profile_obj->name . "\n";

	return $text;
}


#generates a generic config file based on a server and parameters which match the supplied filename.
sub take_and_bake_server {
	my $self       = shift;
	my $server_obj = shift;
	my $filename   = shift;

	my $data = $self->param_data( $server_obj, $filename );
	my $header = $self->header_comment( $server_obj->host_name );
	my $text;
	foreach my $parameter ( sort keys %{$data} ) {
		if ( $parameter eq "header" && $data->{$parameter} eq "none" ) {
			$header = "";
		}
		elsif ( $parameter eq "header" ) {
			$header = $data->{$parameter} . "\n";
		}
		else {
			$text .= $data->{$parameter} . "\n";
		}
	}
	$text =~ s/\s*__RETURN__\s*/\n/g;
	my $response = $header . $text;
	return $response;
}

#generates a generic config file based on a profile and parameters which match the supplied filename.
sub take_and_bake_profile {
	my $self        = shift;
	my $profile_obj = shift;
	my $filename    = shift;

	my $data = $self->profile_param_data( $profile_obj->id, $filename );
	my $header = $self->header_comment( $profile_obj->name );
	my $text;
	foreach my $parameter ( sort keys %{$data} ) {
		if ( $parameter eq "header" && $data->{$parameter} eq "none" ) {
			$header = "";
		}
		elsif ( $parameter eq "header" ) {
			$header = $data->{$parameter} . "\n";
		}
		else {
			$text .= $data->{$parameter} . "\n";
		}
	}
	$text =~ s/\s*__RETURN__\s*/\n/g;
	my $response = $header . $text;
	return $response;
}

#generates a generic config file based on a profile and parameters which match the supplied filename.
#differs from take and bake in that it uses predefined separators.
sub generic_profile_config {
	my $self        = shift;
	my $profile_obj = shift;
	my $filename    = shift;

	my $sep = defined( $separator->{$filename} ) ? $separator->{$filename} : " = ";

	my $data = $self->profile_param_data( $profile_obj->id, $filename );
	my $text = $self->header_comment( $profile_obj->name );
	foreach my $parameter ( sort keys %{$data} ) {
		my $p_name = $parameter;
		$p_name =~ s/__\d+$//;
		$text .= $p_name . $sep . $data->{$parameter} . "\n";
	}

	return $text;
}

#generates a generic config file based on a server and parameters which match the supplied filename.
#differs from take and bake in that it uses predefined separators.
sub generic_server_config {
	my $self       = shift;
	my $server_obj = shift;
	my $filename   = shift;

	my $sep = defined( $separator->{$filename} ) ? $separator->{$filename} : " = ";

	my $data = $self->param_data( $server_obj, $filename );
	my $text = $self->header_comment( $server_obj->host_name );
	foreach my $parameter ( sort keys %{$data} ) {
		my $p_name = $parameter;
		$p_name =~ s/__\d+$//;
		$text .= $p_name . $sep . $data->{$parameter} . "\n";
	}

	return $text;
}

sub ats_dot_rules {
	my $self        = shift;
	my $profile_obj = shift;
	my $filename    = shift;

	my $text = $self->header_comment( $profile_obj->name );
	my $data = $self->profile_param_data( $profile_obj->id, "storage.config" );    # ats.rules is based on the storage.config params

	my $drive_prefix = $data->{Drive_Prefix};
	my @drive_postfix = split( /,/, $data->{Drive_Letters} );
	foreach my $l ( sort @drive_postfix ) {
		$drive_prefix =~ s/\/dev\///;
		$text .= "KERNEL==\"" . $drive_prefix . $l . "\", OWNER=\"ats\"\n";
	}
	if ( defined( $data->{RAM_Drive_Prefix} ) ) {
		$drive_prefix = $data->{RAM_Drive_Prefix};
		@drive_postfix = split( /,/, $data->{RAM_Drive_Letters} );
		foreach my $l ( sort @drive_postfix ) {
			$drive_prefix =~ s/\/dev\///;
			$text .= "KERNEL==\"" . $drive_prefix . $l . "\", OWNER=\"ats\"\n";
		}
	}

	return $text;
}

sub drop_qstring_dot_config {
	my $self        = shift;
	my $profile_obj = shift;
	my $filename    = shift;

	my $text = $self->header_comment( $profile_obj->name );

	my $drop_qstring = $self->profile_param_value( $profile_obj->id, 'drop_qstring.config', 'content', undef );

	if ($drop_qstring) {
		$text .= $drop_qstring . "\n";
	}
	else {
		$text .= "/([^?]+) \$s://\$t/\$1\n";
	}

	return $text;
}

sub logging_dot_config {
	my $self        = shift;
	my $profile_obj = shift;
	my $filename    = shift;

	my $data = $self->profile_param_data( $profile_obj->id, "logging.config" );

	# This is an LUA file, so we need to massage the header a bit for LUA commenting.
	my $text = "-- " . $self->header_comment( $profile_obj->name );
	$text =~ s/# //;
	$text =~ s/\n//;
	$text .= " --\n";

	my $max_log_objects = 10;
	for ( my $i = 0; $i < $max_log_objects; $i = $i + 1 ) {
		my $log_format_field = "LogFormat";
		my $log_object_field = "LogObject";
		if ( $i > 0 ) {
			$log_format_field = $log_format_field . "$i";
			$log_object_field = $log_object_field . "$i";
		}

		my $log_format_name = $data->{$log_format_field . ".Name"} || "";
		if ( length($log_format_name) > 0 ) {
			my $format = $data->{$log_format_field . ".Format"};
			$format =~ s/"/\\\"/g;
			$text .= $log_format_name . " = format {\n";
			$text .= "	Format = '" . $format . " '\n";
			$text .= "}\n";
		}

		my $log_object_filename = $data->{$log_object_field . ".Filename"} || "";
		if ( length($log_object_filename) > 0 ) {
			my $log_object_format               = $data->{$log_object_field . ".Format"}             || "";
			my $log_object_rolling_enabled      = $data->{$log_object_field . ".RollingEnabled"}     || "";
			my $log_object_rolling_interval_sec = $data->{$log_object_field . ".RollingIntervalSec"} || "";
			my $log_object_rolling_offset_hr    = $data->{$log_object_field . ".RollingOffsetHr"}    || "";
			my $log_object_rolling_size_mb      = $data->{$log_object_field . ".RollingSizeMb"}      || "";
			my $log_object_header               = $data->{$log_object_field . ".Header"}             || "";

			$text .= "\nlog.ascii {\n";
			$text .= "  Format = " . $log_format_name . ",\n";
			$text .= "  Filename = '" . $log_object_filename . "',\n";
			$text .= "  RollingEnabled = " . $log_object_rolling_enabled . ",\n" unless defined();
			$text .= "  RollingIntervalSec = " . $log_object_rolling_interval_sec . ",\n";
			$text .= "  RollingOffsetHr = " . $log_object_rolling_offset_hr . ",\n";
			$text .= "  RollingSizeMb = " . $log_object_rolling_size_mb . "\n";
			$text .= "}\n";
		}
	}

	return $text;
}

sub logs_xml_dot_config {
	my $self        = shift;
	my $profile_obj = shift;
	my $filename    = shift;

	my $data = $self->profile_param_data( $profile_obj->id, "logs_xml.config" );

	# This is an XML file, so we need to massage the header a bit for XML commenting.
	my $text = "<!-- " . $self->header_comment( $profile_obj->name );
	$text =~ s/# //;
	$text =~ s/\n//;
	$text .= " -->\n";

	my $max_log_objects = 10;
	for ( my $i = 0; $i < $max_log_objects; $i = $i + 1 ) {
		my $log_format_field = "LogFormat";
		my $log_object_field = "LogObject";
		if ( $i > 0 ) {
			$log_format_field = $log_format_field . "$i";
			$log_object_field = $log_object_field . "$i";
		}

		my $log_format_name = $data->{$log_format_field . ".Name"} || "";
		if ( length($log_format_name) > 0 ) {
			my $format = $data->{$log_format_field . ".Format"};
			$format =~ s/"/\\\"/g;
			$text .= "<LogFormat>\n";
			$text .= "  <Name = \"" . $log_format_name . "\"/>\n";
			$text .= "  <Format = \"" . $format . "\"/>\n";
			$text .= "</LogFormat>\n";
		}

		my $log_object_filename = $data->{$log_object_field . ".Filename"} || "";
		if ( length($log_object_filename) > 0 ) {
			my $log_object_format               = $data->{$log_object_field . ".Format"}             || "";
			my $log_object_rolling_enabled      = $data->{$log_object_field . ".RollingEnabled"}     || "";
			my $log_object_rolling_interval_sec = $data->{$log_object_field . ".RollingIntervalSec"} || "";
			my $log_object_rolling_offset_hr    = $data->{$log_object_field . ".RollingOffsetHr"}    || "";
			my $log_object_rolling_size_mb      = $data->{$log_object_field . ".RollingSizeMb"}      || "";
			my $log_object_header               = $data->{$log_object_field . ".Header"}             || "";

			$text .= "<LogObject>\n";
			$text .= "  <Format = \"" . $log_object_format . "\"/>\n";
			$text .= "  <Filename = \"" . $log_object_filename . "\"/>\n";
			$text .= "  <RollingEnabled = " . $log_object_rolling_enabled . "/>\n" unless defined();
			$text .= "  <RollingIntervalSec = " . $log_object_rolling_interval_sec . "/>\n";
			$text .= "  <RollingOffsetHr = " . $log_object_rolling_offset_hr . "/>\n";
			$text .= "  <RollingSizeMb = " . $log_object_rolling_size_mb . "/>\n";
			$text .= "  <Header = \"" . $log_object_header . "\"/>\n" if ( length($log_object_header) > 0 );
			$text .= "</LogObject>\n";
		}
	}

	return $text;
}

sub storage_dot_config_volume_text {
	my $prefix  = shift;
	my $letters = shift;
	my $volume  = shift;

	my $text = "";
	my @postfix = split( /,/, $letters );
	foreach my $l ( sort @postfix ) {
		$text .= $prefix . $l;
		$text .= " volume=" . $volume;
		$text .= "\n";
	}
	return $text;
}

sub storage_dot_config {
	my $self        = shift;
	my $profile_obj = shift;
	my $filename    = shift;

	my $text = $self->header_comment( $profile_obj->name );
	my $data = $self->profile_param_data( $profile_obj->id, "storage.config" );

	my $next_volume = 1;
	if ( defined( $data->{Drive_Prefix} ) ) {
		$text .= storage_dot_config_volume_text( $data->{Drive_Prefix}, $data->{Drive_Letters}, $next_volume );
		$next_volume++;
	}

	if ( defined( $data->{RAM_Drive_Prefix} ) ) {
		$text .= storage_dot_config_volume_text( $data->{RAM_Drive_Prefix}, $data->{RAM_Drive_Letters}, $next_volume );
		$next_volume++;
	}

	if ( defined( $data->{SSD_Drive_Prefix} ) ) {
		$text .= storage_dot_config_volume_text( $data->{SSD_Drive_Prefix}, $data->{SSD_Drive_Letters}, $next_volume );
		$next_volume++;
	}

	return $text;
}

sub to_ext_dot_config {
	my $self       = shift;
	my $server_obj = shift;
	my $filename   = shift;

	my $text = $self->header_comment( $server_obj->host_name );

	# get the subroutine name for this file from the parameter
	my $subroutine = $self->profile_param_value( $server_obj->profile->id, $filename, 'SubRoutine', undef );
	$self->app->log->error( "ToExtDotConfigFile == " . $subroutine );

	if ( defined $subroutine ) {
		my $package;
		( $package = $subroutine ) =~ s/(.*)(::)(.*)/$1/;
		eval "use $package;";

		# And call it - the below calls the subroutine in the var $subroutine.
		no strict 'refs';
		$text .= $subroutine->( $self, $server_obj->host_name, $filename );
		return $text;
	}
	else {
		return;
	}
}

sub get_num_volumes {
	my $data = shift;

	my $num            = 0;
	my @drive_prefixes = qw( Drive_Prefix SSD_Drive_Prefix RAM_Drive_Prefix);
	foreach my $pre (@drive_prefixes) {
		if ( exists $data->{$pre} ) {
			$num++;
		}
	}
	return $num;
}

sub volume_dot_config_volume_text {
	my $volume      = shift;
	my $num_volumes = shift;
	my $size        = int( 100 / $num_volumes );
	return "volume=$volume scheme=http size=$size%\n";
}

sub volume_dot_config {
	my $self        = shift;
	my $profile_obj = shift;

	my $data = $self->profile_param_data( $profile_obj->id, "storage.config" );
	my $text = $self->header_comment( $profile_obj->name );

	my $num_volumes = get_num_volumes($data);

	my $next_volume = 1;
	$text .= "# TRAFFIC OPS NOTE: This is running with forced volumes - the size is irrelevant\n";
	if ( defined( $data->{Drive_Prefix} ) ) {
		$text .= volume_dot_config_volume_text( $next_volume, $num_volumes );
		$next_volume++;
	}
	if ( defined( $data->{RAM_Drive_Prefix} ) ) {
		$text .= volume_dot_config_volume_text( $next_volume, $num_volumes );
		$next_volume++;
	}
	if ( defined( $data->{SSD_Drive_Prefix} ) ) {
		$text .= volume_dot_config_volume_text( $next_volume, $num_volumes );
		$next_volume++;
	}

	return $text;
}

# This is a temporary workaround until we have real partial object caching support in ATS, so hardcoding for now
sub bg_fetch_dot_config {
	my $self     = shift;
	my $cdn_obj  = shift;
	my $filename = shift;

	my $text = $self->header_comment( $cdn_obj->name );
	$text .= "include User-Agent *\n";

	return $text;
}

sub header_rewrite_dot_config {
	my $self     = shift;
	my $cdn_obj  = shift;
	my $filename = shift;

	my $text      = $self->header_comment( $cdn_obj->name );
	my $ds_xml_id = undef;
	if ( $filename =~ /^hdr_rw_mid_(.*)\.config$/ ) {
		$ds_xml_id = $1;
		my $ds = $self->db->resultset('Deliveryservice')->search( { xml_id => $ds_xml_id } )->single();
		my $actions = $ds->mid_header_rewrite;
		$text .= $actions . "\n";
	}
	elsif ( $filename =~ /^hdr_rw_(.*)\.config$/ ) {
		$ds_xml_id = $1;
		my $ds = $self->db->resultset('Deliveryservice')->search( { xml_id => $ds_xml_id } )->single();
		my $actions = $ds->edge_header_rewrite;
		$text .= $actions . "\n";
	}

	$text =~ s/\s*__RETURN__\s*/\n/g;

	#do the following text replacement at the ORT level for cacheability
	# my $ipv4 = $server_obj->ip_address;
	# $text =~ s/__CACHE_IPV4__/$ipv4/g;

	return $text;
}

sub cacheurl_dot_config {
	my $self     = shift;
	my $cdn_obj  = shift;
	my $filename = shift;

	my $text = $self->header_comment( $cdn_obj->name );

	if ( $filename eq "cacheurl_qstring.config" ) {    # This is the per remap drop qstring w cacheurl use case, the file is the same for all remaps
		$text .= "http://([^?]+)(?:\\?|\$)  http://\$1\n";
		$text .= "https://([^?]+)(?:\\?|\$)  https://\$1\n";
	}
	elsif ( $filename =~ /cacheurl_(.*).config/ )
	{    # Yes, it's possibe to have the same plugin invoked multiple times on the same remap line, this is from the remap entry
		my $ds_xml_id = $1;
		my $ds = $self->db->resultset('Deliveryservice')->search( { xml_id => $ds_xml_id }, { prefetch => [ 'type', 'profile' ] } )->first();
		if ($ds) {
			$text .= $ds->cacheurl . "\n";
		}
	}
	elsif ( $filename eq "cacheurl.config" ) {    # this is the global drop qstring w cacheurl use case
		my $data = $self->cdn_ds_data( $cdn_obj );
		my $last_org = '';
		foreach my $remap ( @{ $data->{dslist} } ) {
			if ( $remap->{qstring_ignore} == 1 ) {
				my $org = $remap->{org};
				if ( $last_org ne $org ){
					$org =~ /(https?:\/\/)(.*)/;
					$text .= "$1(" . $2 . "/[^?]+)(?:\\?|\$)  $1\$1\n";
				}
				$last_org = $org;
			}
		}

	}

	$text =~ s/\s*__RETURN__\s*/\n/g;

	return $text;
}

sub regex_remap_dot_config {
	my $self     = shift;
	my $cdn_obj  = shift;
	my $filename = shift;

	my $text = $self->header_comment( $cdn_obj->name );

	if ( $filename =~ /^regex_remap_(.*)\.config$/ ) {
		my $ds_xml_id = $1;
		my $ds = $self->db->resultset('Deliveryservice')->search( { xml_id => $ds_xml_id } )->single();
		$text .= $ds->regex_remap . "\n";
	}

	$text =~ s/\s*__RETURN__\s*/\n/g;

	return $text;
}

sub regex_revalidate_dot_config {
	my $self     = shift;
	my $cdn_obj  = shift;
	my $filename = shift;

	my $text = "# DO NOT EDIT - Generated for CDN " . $cdn_obj->name . " by " . &name_version_string($self) . " on " . `date`;

	my $max_days =
		$self->db->resultset('Parameter')->search( { name => "maxRevalDurationDays" }, { config_file => "regex_revalidate.config" } )->get_column('value')
		->first;
	my $interval = "> now() - interval '$max_days day'";

	my %regex_time;
	$max_days =
		$self->db->resultset('Parameter')->search( { name => "maxRevalDurationDays" }, { config_file => "regex_revalidate.config" } )->get_column('value')
		->first;
	my $max_hours = $max_days * 24;
	my $min_hours = 1;

	my $date = Date::Manip::Date->new();

	my $rs = $self->db->resultset('Job')->search(
		{
			start_time => \$interval,
			"job_deliveryservice.cdn_id" => $cdn_obj->id,
		},
		{
			prefetch => 'job_deliveryservice'
		} );
	while ( my $row = $rs->next ) {
		next unless defined( $row->job_deliveryservice );

		# Purges are CDN - wide, and the job entry has the ds id in it.
		my $parameters = $row->parameters;
		my $ttl;
		if ( $row->keyword eq "PURGE" && ( defined($parameters) && $parameters =~ /TTL:(\d+)h/ ) ) {
			$ttl = $1;
			if ( $ttl < $min_hours ) {
				$ttl = $min_hours;
			}
			elsif ( $ttl > $max_hours ) {
				$ttl = $max_hours;
			}
		}
		else {
			next;
		}

		my $start_time = $row->start_time;
		my $start_date = ParseDate($start_time);
		my $end_date   = DateCalc( $start_date, ParseDateDelta( $ttl . ':00:00' ) );
		my $err        = $date->parse($end_date);
		if ($err) {
			print "ERROR ON DATE CONVERSION:" . $err;
			next;
		}
		my $purge_end = $date->printf("%s");    # this is in secs since the unix epoch

		if ( $purge_end < time() ) {            # skip purges that have an end_time in the past
			next;
		}
		my $asset_url = $row->asset_url;

<<<<<<< HEAD
		my $job_cdn_id = $row->job_deliveryservice->cdn_id;
		if ( $cdn_obj->id == $job_cdn_id ) {

			# if there are multiple with same re, pick the longes lasting.
			if ( !defined( $regex_time{ $row->asset_url } )
				|| ( defined( $regex_time{ $row->asset_url } ) && $purge_end > $regex_time{ $row->asset_url } ) )
			{
				$regex_time{ $row->asset_url } = $purge_end;
			}
=======
		# if there are multiple with same regex, pick the longest lasting.
		if ( !defined( $regex_time{ $row->asset_url } )
			|| ( defined( $regex_time{ $row->asset_url } ) && $purge_end > $regex_time{ $row->asset_url } ) )
		{
			$regex_time{ $row->asset_url } = $purge_end;
>>>>>>> b7c532bb
		}
	}

	foreach my $re ( sort keys %regex_time ) {
		$text .= $re . " " . $regex_time{$re} . "\n";
	}

	return $text;
}

sub set_dscp_dot_config {
	my $self     = shift;
	my $cdn_obj  = shift;
	my $filename = shift;

	my $text = $self->header_comment( $cdn_obj->name );
	my $dscp_decimal;
	if ( $filename =~ /^set_dscp_(\d+)\.config$/ ) {
		$dscp_decimal = $1;
	}
	else {
		$text = "An error occurred generating the DSCP header rewrite file.";
	}
	$text .= "cond %{REMAP_PSEUDO_HOOK}\n" . "set-conn-dscp " . $dscp_decimal . " [L]\n";

	return $text;
}

sub ssl_multicert_dot_config {
	my $self     = shift;
	my $cdn_obj  = shift;
	my $filename = shift;

	my $text = $self->header_comment( $cdn_obj->name );

	## We should break this search out into a separate sub later
	my $protocol_search = '> 0';
	my @ds_list = $self->db->resultset('Deliveryservice')->search( { -and => [ cdn_id => $cdn_obj->id, 'me.protocol' => \$protocol_search ] } )->all();
	foreach my $ds (@ds_list) {
		if ( $ds->type->name =~ /STEERING/ ) {
				next;    # Steering delivery service SSLs should not be on the edges.
		}
		my $ds_id        = $ds->id;
		my $xml_id       = $ds->xml_id;
		my $rs_ds        = $self->db->resultset('Deliveryservice')->search( { 'me.id' => $ds_id }, { prefetch => ['type'] } );
		my $data         = $rs_ds->first;
		my $domain_name  = $ds->cdn->domain_name,
		my $ds_regexes   = UI::DeliveryService::get_regexp_set( $self, $ds_id );
		my @example_urls = UI::DeliveryService::get_example_urls( $self, $ds_id, $ds_regexes, $data, $domain_name, $data->protocol );

		#first one is the one we want
		my $hostname = $example_urls[0];
		$hostname =~ /(https?:\/\/)(.*)/;
		my $new_host = $2;
		my $key_name = "$new_host.key";
		$new_host =~ tr/./_/;
		my $cer_name = $new_host . "_cert.cer";

		$text .= "ssl_cert_name=$cer_name\t ssl_key_name=$key_name\n";
	}

	return $text;
}

sub url_sig_dot_config {
	my $self        = shift;
	my $profile_obj = shift;
	my $filename    = shift;

	my $sep = defined( $separator->{$filename} ) ? $separator->{$filename} : " = ";
	my $data = $self->profile_param_data( $profile_obj->id, $filename );
	my $text = $self->header_comment( $profile_obj->name );

	my $response_container = $self->riak_get( URL_SIG_KEYS_BUCKET, $filename );
	my $response = $response_container->{response};
	if ( $response->is_success() ) {
		my $response_json = decode_json( $response->content );
		my $keys          = $response_json;
		foreach my $parameter ( sort keys %{$data} ) {
			if ( !defined($keys) || $parameter !~ /^key\d+/ ) {    # only use key parameters as a fallback (temp, remove me later)
				$text .= $parameter . $sep . $data->{$parameter} . "\n";
			}
		}

		foreach my $parameter ( sort keys %{$keys} ) {
			$text .= $parameter . $sep . $keys->{$parameter} . "\n";
		}

		return $text;
	}
	else {
		return;
	}
}

sub uri_signing_dot_config {
	my $self        = shift;
	my $filename    = shift;

	my $bucket = "cdn_uri_sig_keys";

	my ($key) = $filename =~ /uri_signing_(.*)\.config/;

	my $response_container = $self->riak_get( $bucket, $key );
	my $response = $response_container->{response};

	if ( $response->is_success() ) {
		return $response->content;
	}
	else {
		return;
	}
}

sub server_cache_dot_config {
	my $self       = shift;
	my $server_obj = shift;
	my $filename   = shift;


	my $text = $self->header_comment( $server_obj->host_name );
	my $data = $self->ds_data($server_obj);

	foreach my $ds ( @{ $data->{dslist} } ) {
		if ( $ds->{type} eq "HTTP_NO_CACHE" ) {
			my $org_fqdn = $ds->{org};
			$org_fqdn =~ s/https?:\/\///;
			$org_fqdn =~ m/(.*?):(\d+).*/;
			my $org_port = $2;

			if (defined($org_port)) {
				$org_fqdn = $1;
				$text .= "dest_domain=" . $org_fqdn . " port=" . $org_port . " scheme=http action=never-cache\n";
			} else {
				$text .= "dest_domain=" . $org_fqdn . " scheme=http action=never-cache\n";
			}
		}
	}

	#remove duplicate lines, since we're looking up by profile
	my @lines = split(/\n/,$text);

	my %seen;
	@lines = grep { !$seen{$_}++ } @lines;

	$text = join("\n",@lines);

	return $text;
}

sub profile_cache_dot_config {
	my $self       = shift;
	my $profile_obj = shift;
	my $filename   = shift;


	my $text = $self->header_comment( $profile_obj->name );
	my $data = $self->profile_ds_data($profile_obj);

	foreach my $ds ( @{ $data->{dslist} } ) {
		if ( $ds->{type} eq "HTTP_NO_CACHE" ) {
			my $org_fqdn = $ds->{org};
			$org_fqdn =~ s/https?:\/\///;
			$org_fqdn =~ m/(.*?):(\d+).*/;
			my $org_port = $2;
			
			if (defined($org_port)) {
				$org_fqdn = $1;
				$text .= "dest_domain=" . $org_fqdn . " port=" . $org_port . " scheme=http action=never-cache\n";
			} else {
				$text .= "dest_domain=" . $org_fqdn . " scheme=http action=never-cache\n";
			}
		}
	}

	#remove duplicate lines, since we're looking up by profile
	my @lines = split(/\n/,$text);

	my %seen;
	@lines = grep { !$seen{$_}++ } @lines;

	$text = join("\n",@lines);

	return $text;
}

sub hosting_dot_config {
	my $self       = shift;
	my $server_obj = shift;

	my $storage_data = $self->param_data( $server_obj, "storage.config" );
	my $text = $self->header_comment( $server_obj->host_name );

	my $data = $self->ds_data($server_obj);

	if ( defined( $storage_data->{RAM_Drive_Prefix} ) ) {
		my $next_volume = 1;
		if ( defined( $storage_data->{Drive_Prefix} ) ) {
			my $disk_volume = $next_volume;
			$text .= "# TRAFFIC OPS NOTE: volume " . $disk_volume . " is the Disk volume\n";
			$next_volume++;
		}
		my $ram_volume = $next_volume;
		$text .= "# TRAFFIC OPS NOTE: volume " . $ram_volume . " is the RAM volume\n";

		my %listed = ();
		foreach my $ds ( @{ $data->{dslist} } ) {
			if (   ( ( $ds->{type} =~ /_LIVE$/ || $ds->{type} =~ /_LIVE_NATNL$/ ) && $server_obj->type->name =~ m/^EDGE/ )
				|| ( $ds->{type} =~ /_LIVE_NATNL$/ && $server_obj->type->name =~ m/^MID/ ) )
			{
				if ( defined( $listed{ $ds->{org} } ) ) { next; }
				my $org_fqdn = $ds->{org};
				$org_fqdn =~ s/https?:\/\///;
				$text .= "hostname=" . $org_fqdn . " volume=" . $ram_volume . "\n";
				$listed{ $ds->{org} } = 1;
			}
		}
	}
	my $disk_volume = 1;    # note this will actually be the RAM (RAM_Drive_Prefix) volume if there is no Drive_Prefix parameter.
	$text .= "hostname=*   volume=" . $disk_volume . "\n";

	return $text;
}

sub ip_allow_data {
	my $self       = shift;
	my $server_obj = shift;

	my $ipallow;
	$ipallow = ();

	my $i = 0;

	# localhost is trusted.
	$ipallow->[$i]->{src_ip} = '127.0.0.1';
	$ipallow->[$i]->{action} = 'ip_allow';
	$ipallow->[$i]->{method} = "ALL";
	$i++;
	$ipallow->[$i]->{src_ip} = '::1';
	$ipallow->[$i]->{action} = 'ip_allow';
	$ipallow->[$i]->{method} = "ALL";
	$i++;

	# default for coalesce_ipv4 = 24, 5 and for ipv6 48, 5; override with the parameters in the server profile.
	my $coalesce_masklen_v4 = 24;
	my $coalesce_number_v4  = 5;
	my $coalesce_masklen_v6 = 48;
	my $coalesce_number_v6  = 5;
	my $rs_parameter =
		$self->db->resultset('ProfileParameter')->search( { profile => $server_obj->profile->id }, { prefetch => [ "parameter", "profile" ] } );

	while ( my $row = $rs_parameter->next ) {
		if ( $row->parameter->name eq 'purge_allow_ip' && $row->parameter->config_file eq 'ip_allow.config' ) {
			$ipallow->[$i]->{src_ip} = $row->parameter->value;
			$ipallow->[$i]->{action} = "ip_allow";
			$ipallow->[$i]->{method} = "ALL";
			$i++;
		}
		elsif ( $row->parameter->name eq 'coalesce_masklen_v4' && $row->parameter->config_file eq 'ip_allow.config' ) {
			$coalesce_masklen_v4 = $row->parameter->value;
		}
		elsif ( $row->parameter->name eq 'coalesce_number_v4' && $row->parameter->config_file eq 'ip_allow.config' ) {
			$coalesce_number_v4 = $row->parameter->value;
		}
		elsif ( $row->parameter->name eq 'coalesce_masklen_v6' && $row->parameter->config_file eq 'ip_allow.config' ) {
			$coalesce_masklen_v6 = $row->parameter->value;
		}
		elsif ( $row->parameter->name eq 'coalesce_number_v6' && $row->parameter->config_file eq 'ip_allow.config' ) {
			$coalesce_number_v6 = $row->parameter->value;
		}
	}


	if ( $server_obj->type->name =~ m/^MID/ ) {
		my @edge_locs = $self->db->resultset('Cachegroup')->search( { -or => [ parent_cachegroup_id => $server_obj->cachegroup->id, secondary_parent_cachegroup_id => $server_obj->cachegroup->id ] } )->get_column('id')->all();
		my %allow_locs;
		foreach my $loc (@edge_locs) {
			$allow_locs{$loc} = 1;
		}

		# get all the EDGE and RASCAL nets
		my @allowed_netaddrips;
		my @allowed_ipv6_netaddrips;
		my @types;
		push( @types, &type_ids( $self, 'EDGE%', 'server' ) );
		my $rtype = &type_id( $self, 'RASCAL' );
		push( @types, $rtype );
		my $rs_allowed = $self->db->resultset('Server')->search( { 'me.type' => { -in => \@types } }, { prefetch => [ 'type', 'cachegroup' ] } );

		while ( my $allow_row = $rs_allowed->next ) {
			if ( $allow_row->type->id == $rtype
				|| ( defined( $allow_locs{ $allow_row->cachegroup->id } ) && $allow_locs{ $allow_row->cachegroup->id } == 1 ) )
			{
				my $ipv4 = NetAddr::IP->new( $allow_row->ip_address, $allow_row->ip_netmask );

				if ( defined($ipv4) ) {
					push( @allowed_netaddrips, $ipv4 );
				}
				else {
					$self->app->log->error(
						$allow_row->host_name . " has an invalid IPv4 address; excluding from ip_allow data for " . $server_obj->host_name );
				}

				if ( defined $allow_row->ip6_address ) {
					my $ipv6 = NetAddr::IP->new( $allow_row->ip6_address );

					if ( defined($ipv6) ) {
						push( @allowed_ipv6_netaddrips, NetAddr::IP->new( $allow_row->ip6_address ) );
					}
					else {
						$self->app->log->error(
							$allow_row->host_name . " has an invalid IPv6 address; excluding from ip_allow data for " . $server_obj->host_name );
					}
				}
			}
		}

		# compact, coalesce and compact combined list again
		my @compacted_list = NetAddr::IP::Compact(@allowed_netaddrips);
		my $coalesced_list = NetAddr::IP::Coalesce( $coalesce_masklen_v4, $coalesce_number_v4, @allowed_netaddrips );
		my @combined_list  = NetAddr::IP::Compact( @allowed_netaddrips, @{$coalesced_list} );
		foreach my $net (@combined_list) {
			my $range = $net->range();
			$range =~ s/\s+//g;
			$ipallow->[$i]->{src_ip} = $range;
			$ipallow->[$i]->{action} = "ip_allow";
			$ipallow->[$i]->{method} = "ALL";
			$i++;
		}

		# now add IPv6. TODO JvD: paremeterize support enabled on/ofd and /48 and number 5
		my @compacted__ipv6_list = NetAddr::IP::Compact(@allowed_ipv6_netaddrips);
		my $coalesced_ipv6_list  = NetAddr::IP::Coalesce( $coalesce_masklen_v6, $coalesce_number_v6, @allowed_ipv6_netaddrips );
		my @combined_ipv6_list   = NetAddr::IP::Compact( @allowed_ipv6_netaddrips, @{$coalesced_ipv6_list} );
		foreach my $net (@combined_ipv6_list) {
			my $range = $net->range();
			$range =~ s/\s+//g;
			$ipallow->[$i]->{src_ip} = $range;
			$ipallow->[$i]->{action} = "ip_allow";
			$ipallow->[$i]->{method} = "ALL";
			$i++;
		}

		# allow RFC 1918 server space - TODO JvD: parameterize
		$ipallow->[$i]->{src_ip} = '10.0.0.0-10.255.255.255';
		$ipallow->[$i]->{action} = 'ip_allow';
		$ipallow->[$i]->{method} = "ALL";
		$i++;

		$ipallow->[$i]->{src_ip} = '172.16.0.0-172.31.255.255';
		$ipallow->[$i]->{action} = 'ip_allow';
		$ipallow->[$i]->{method} = "ALL";
		$i++;

		$ipallow->[$i]->{src_ip} = '192.168.0.0-192.168.255.255';
		$ipallow->[$i]->{action} = 'ip_allow';
		$ipallow->[$i]->{method} = "ALL";
		$i++;

		# end with a deny
		$ipallow->[$i]->{src_ip} = '0.0.0.0-255.255.255.255';
		$ipallow->[$i]->{action} = 'ip_deny';
		$ipallow->[$i]->{method} = "ALL";
		$i++;
		$ipallow->[$i]->{src_ip} = '::-ffff:ffff:ffff:ffff:ffff:ffff:ffff:ffff';
		$ipallow->[$i]->{action} = 'ip_deny';
		$ipallow->[$i]->{method} = "ALL";
		$i++;
	}
	else {

		# for edges deny "PUSH|PURGE|DELETE", allow everything else to everyone.
		$ipallow->[$i]->{src_ip} = '0.0.0.0-255.255.255.255';
		$ipallow->[$i]->{action} = 'ip_deny';
		$ipallow->[$i]->{method} = "PUSH|PURGE|DELETE";
		$i++;
		$ipallow->[$i]->{src_ip} = '::-ffff:ffff:ffff:ffff:ffff:ffff:ffff:ffff';
		$ipallow->[$i]->{action} = 'ip_deny';
		$ipallow->[$i]->{method} = "PUSH|PURGE|DELETE";
		$i++;
	}

	return $ipallow;
}

sub ip_allow_dot_config {
	my $self       = shift;
	my $server_obj = shift;
	my $filename   = shift;

	my $text = $self->header_comment( $server_obj->host_name );
	my $data = $self->ip_allow_data( $server_obj, $filename );

	foreach my $access ( @{$data} ) {
		$text .= sprintf( "src_ip=%-70s action=%-10s method=%-20s\n", $access->{src_ip}, $access->{action}, $access->{method} );
	}

	return $text;
}

sub by_parent_rank {
	my ($arank) = $a->{"rank"};
	my ($brank) = $b->{"rank"};
	( $arank || 1 ) <=> ( $brank || 1 );
}

sub cachegroup_profiles {
	my $self             = shift;
	my $ids              = shift;
	my $profile_cache    = shift;
	my $deliveryservices = shift;

	if ( !@$ids ) {
		return;    # nothing to see here..
	}
	my $online   = &admin_status_id( $self, "ONLINE" );
	my $reported = &admin_status_id( $self, "REPORTED" );

	my %condition = (
		status     => { -in => [ $online, $reported ] },
		cachegroup => { -in => $ids }
	);

	my $rs_parent = $self->db->resultset('Server')->search( \%condition, { prefetch => [ 'cachegroup', 'status', 'type', 'profile', 'cdn' ] } );

	while ( my $row = $rs_parent->next ) {

		next unless ( $row->type->name eq 'ORG' || $row->type->name =~ m/^EDGE/ || $row->type->name =~ m/^MID/ );
		if ( $row->type->name eq 'ORG' ) {
			my $rs_ds = $self->db->resultset('DeliveryserviceServer')->search( { server => $row->id }, { prefetch => ['deliveryservice'] } );
			while ( my $ds_row = $rs_ds->next ) {
				my $org_uri = URI->new( UI::DeliveryService::compute_org_server_fqdn($self, $ds_row->deliveryservice->id) );
				push( @{ $deliveryservices->{ $org_uri->host } }, $row );
			}
		}
		else {
			push( @{ $deliveryservices->{all_parents} }, $row );
		}

		# get the profile info, and cache it in %profile_cache
		my $pid = $row->profile->id;
		if ( !defined( $profile_cache->{$pid} ) ) {

			# assign $ds_domain, $weight and $port, and cache the results %profile_cache
			$profile_cache->{$pid} = {
				domain_name    => $row->cdn->domain_name,
				weight         => $self->profile_param_value( $pid, 'parent.config', 'weight', '0.999' ),
				port           => $self->profile_param_value( $pid, 'parent.config', 'port', undef ),
				use_ip_address => $self->profile_param_value( $pid, 'parent.config', 'use_ip_address', 0 ),
				rank           => $self->profile_param_value( $pid, 'parent.config', 'rank', 1 ),
				not_a_parent   => $self->profile_param_value( $pid, 'parent.config', 'not_a_parent', 'false' ),
			};
		}
	}
}

sub parent_data {
	my $self       = shift;
	my $server_obj = shift;
	my $is_top_level_cache = shift;

	my @parent_cachegroup_ids;
	my @secondary_parent_cachegroup_ids;
	my $org_cachegroup_type_id = &type_id( $self, "ORG_LOC" );
	
	# Top level caches (no parent caches defined)
	if ( $is_top_level_cache == 1 ) {

		# multisite origins take all the org groups in to account
		@parent_cachegroup_ids = $self->db->resultset('Cachegroup')->search( { type => $org_cachegroup_type_id } )->get_column('id')->all();
	}
	# Caches with parent caches defined
	else {
		@parent_cachegroup_ids =
			grep {defined} $self->db->resultset('Cachegroup')->search( { id => $server_obj->cachegroup->id } )->get_column('parent_cachegroup_id')->all();
		@secondary_parent_cachegroup_ids =
			grep {defined}
			$self->db->resultset('Cachegroup')->search( { id => $server_obj->cachegroup->id } )->get_column('secondary_parent_cachegroup_id')->all();
	}

	# get the server's cdn domain
	my $server_domain = $self->get_cdn_domain_by_profile_id( $server_obj->profile->id );

	my %profile_cache;
	my %deliveryservices;
	my %parent_info;

	$self->cachegroup_profiles( \@parent_cachegroup_ids,           \%profile_cache, \%deliveryservices );
	$self->cachegroup_profiles( \@secondary_parent_cachegroup_ids, \%profile_cache, \%deliveryservices );
	foreach my $prefix ( keys %deliveryservices ) {
		foreach my $row ( @{ $deliveryservices{$prefix} } ) {
			my $pid              = $row->profile->id;
			if ( $profile_cache{$pid}->{not_a_parent} ne 'false' ) {
				next;
			}
			my $ds_domain        = $profile_cache{$pid}->{domain_name};
			my $weight           = $profile_cache{$pid}->{weight};
			my $port             = $profile_cache{$pid}->{port};
			my $use_ip_address   = $profile_cache{$pid}->{use_ip_address};
			my $rank             = $profile_cache{$pid}->{rank};
			my $primary_parent   = $server_obj->cachegroup->parent_cachegroup_id // -1;
			my $secondary_parent = $server_obj->cachegroup->secondary_parent_cachegroup_id // -1;
			if ( defined($ds_domain) && defined($server_domain) && $ds_domain eq $server_domain ) {
				my %p = (
					host_name        => $row->host_name,
					port             => defined($port) ? $port : $row->tcp_port,
					domain_name      => $row->domain_name,
					weight           => $weight,
					use_ip_address   => $use_ip_address,
					rank             => $rank,
					ip_address       => $row->ip_address,
					primary_parent   => ( $primary_parent == $row->cachegroup->id ) ? 1 : 0,
					secondary_parent => ( $secondary_parent == $row->cachegroup->id ) ? 1 : 0,
				);
				push @{ $parent_info{$prefix} }, \%p;
			}
		}
	}
	return \%parent_info;
}

sub format_parent_info {
	my $parent = shift;
	if ( !defined $parent ) {
		return "";    # should never happen..
	}
	my $host =
		( $parent->{use_ip_address} == 1 )
		? $parent->{ip_address}
		: $parent->{host_name} . '.' . $parent->{domain_name};

	my $port   = $parent->{port};
	my $weight = $parent->{weight};
	my $text   = "$host:$port|$weight;";
	return $text;
}

sub parent_dot_config { #fix qstring - should be ignore for quika
	my $self       = shift;
	my $server_obj = shift;
	my $data;
	my $server_type = $server_obj->type->name;
	
	## By default we're going to assume that our cache is not a top level cache (mids, edges without parents, etc.)
	my $is_top_level_cache = 0;

	## Look up parent cachegroup IDs.
	my $parent_cachegroup_id =
			$self->db->resultset('Cachegroup')->search( { id => $server_obj->cachegroup->id } )->get_column('parent_cachegroup_id')->single();
	my $secondary_parent_cachegroup_id =
			$self->db->resultset('Cachegroup')->search( { id => $server_obj->cachegroup->id } )->get_column('secondary_parent_cachegroup_id')->single();
	
	## Now let's find out what sort of cachegroups they are.
	my $parent_cachegroup_type;
	my $secondary_parent_cachegroup_type;
	if (defined($parent_cachegroup_id) ) {
		$parent_cachegroup_type = $self->db->resultset('Cachegroup')->search( { id => $parent_cachegroup_id } )->get_column('type')->single();
	}
	if (defined($secondary_parent_cachegroup_id) ) {
		$secondary_parent_cachegroup_type = $self->db->resultset('Cachegroup')->search( { id => $secondary_parent_cachegroup_id } )->get_column('type')->single();
	}
	
	## If our parent cachegroups are either not defined or are origin cachegroups, then set the 
	## is_top_level_cache flag so we generate the parent entries accordingly and handle MSO properly.
	my $org_cachegroup_type_id = &type_id( $self, "ORG_LOC" );
	if ( ( $parent_cachegroup_type == $org_cachegroup_type_id || !defined($parent_cachegroup_type) ) && 
	( $secondary_parent_cachegroup_type == $org_cachegroup_type_id || !defined($secondary_parent_cachegroup_type) ) ) {
		$is_top_level_cache = 1;
	}

	my $ats_ver =
		$self->db->resultset('ProfileParameter')
		->search( { 'parameter.name' => 'trafficserver', 'parameter.config_file' => 'package', 'profile.id' => $server_obj->profile->id },
		{ prefetch => [ 'profile', 'parameter' ] } )->get_column('parameter.value')->single();
	my $ats_major_version = substr( $ats_ver, 0, 1 );
	my $parent_info;
	my $header = $self->header_comment( $server_obj->host_name );
	my @text_array;

	# Top level caches (no parent caches defined)
	if ( $is_top_level_cache == 1 ) {
		my @unique_origins;
		if ( !defined($data) ) {
			$data = $self->parent_ds_data($server_obj, $is_top_level_cache);
		}

		foreach my $ds ( @{ $data->{dslist} } ) {
			my $text;
			my $xml_id                             = $ds->{ds_xml_id};
			my $origin_shield                      = $ds->{origin_shield};
			my $multi_site_origin                  = $ds->{multi_site_origin} || 0;
			my $mso_algorithm                      = $ds->{'param'}->{'parent.config'}->{'mso.algorithm'} || 'consistent_hash';
			my $parent_retry                       = $ds->{'param'}->{'parent.config'}->{'mso.parent_retry'} || 'both';
			my $unavailable_server_retry_responses = $ds->{'param'}->{'parent.config'}->{'mso.unavailable_server_retry_responses'} || '';
			my $max_simple_retries                 = $ds->{'param'}->{'parent.config'}->{'mso.max_simple_retries'} || 1;
			my $max_unavailable_server_retries     = $ds->{'param'}->{'parent.config'}->{'mso.max_unavailable_server_retries'} || 1;

			my $qsh            = $ds->{'param'}->{'parent.config'}->{'psel.qstring_handling'};
			my $parent_qstring = "ignore";                                                      # default is ignore, unless for alg consistent_hash
			if ( !defined($qsh) && $mso_algorithm eq 'consistent_hash' && $ds->{qstring_ignore} == 0 ) {
				$parent_qstring = 'consider';
			}

			my $org_uri = URI->new( $ds->{org} );

			# Don't duplicate origin line if multiple seen
			next if ( grep( /^$org_uri$/, @unique_origins ) );
			push @unique_origins, $org_uri;

			if ( defined($origin_shield) ) {
				my $parent_select_alg = $self->profile_param_value( $server_obj->profile->id, 'parent.config', 'algorithm', undef );
				my $algorithm = "";
				if ( defined($parent_select_alg) ) {
					$algorithm = "round_robin=$parent_select_alg";
				}
				$text .= "dest_domain=" . $org_uri->host . " port=" . $org_uri->port . " parent=$origin_shield $algorithm go_direct=true\n";
			}
			elsif ($multi_site_origin) {
				$text .= "dest_domain=" . $org_uri->host . " port=" . $org_uri->port . " ";

				# If we have multi-site origin, get parent_data once
				if ( not defined($parent_info) ) {
					$parent_info = $self->parent_data($server_obj, $is_top_level_cache);
				}

				my @ranked_parents = ();
				if ( exists( $parent_info->{ $org_uri->host } ) ) {
					@ranked_parents = sort by_parent_rank @{ $parent_info->{ $org_uri->host } };
				}
				else {
					$self->app->log->warn( "BUG: Did not match a multi-site origin: " . $org_uri );
				}

				my @parent_info;
				my @secondary_parent_info;
				my @null_parent_info;
				foreach my $parent (@ranked_parents) {
					if ( $parent->{primary_parent} ) {
						push @parent_info, format_parent_info($parent);
					}
					elsif ( $parent->{secondary_parent} ) {
						push @secondary_parent_info, format_parent_info($parent);
					}
					else {
						push @null_parent_info, format_parent_info($parent);
					}
				}

				# If we don't find any parents in the primary parent, then use the secondary parents list as primary and clear the secondary list.
				# Once we do that, null parent will be used in the secondary_parent category due to the join of the two arrays.
				# This prevents blank parent entries.
				if ( scalar @parent_info == 0  ) {
					# If no parents are found in the secondary parent either, then set the null parent list (parents in neither secondary or primary)
					# as the secondary parent list and clear the null parent list.
					if ( scalar @secondary_parent_info == 0  ) {
						@secondary_parent_info = @null_parent_info;
						@null_parent_info = ();
					}
					@parent_info = @secondary_parent_info;
					@secondary_parent_info = ();
				}

				my %seen;
				@parent_info = grep { !$seen{$_}++ } @parent_info;

				if ( scalar @secondary_parent_info > 0 ) {
					my %seen;
					@secondary_parent_info = grep { !$seen{$_}++ } @secondary_parent_info;
				}
				if ( scalar @null_parent_info > 0 ) {
					my %seen;
					@null_parent_info = grep { !$seen{$_}++ } @null_parent_info;
				}
				#If the ats version supports it and the algorithm is consistent hash, put secondary and non-primary parents into secondary parent group.
				#This will ensure that secondary and tertiary parents will be unused unless all hosts in the primary group are unavailable.
				my $parents= '';
				if ( $ats_major_version >= 6 && $mso_algorithm eq "consistent_hash" && ( scalar @secondary_parent_info > 0 || scalar @null_parent_info > 0 ) ) {
					$parents = 'parent="' . join( '', @parent_info ) . '" secondary_parent="' . join( '', @secondary_parent_info ) . '' . join( '', @null_parent_info ) . '"';
				}
				else {
					$parents = 'parent="' . join( '', @parent_info ) . '' . join( '', @secondary_parent_info ) . '' . join( '', @null_parent_info ) . '"';
				}
				$text .= "$parents round_robin=$mso_algorithm qstring=$parent_qstring go_direct=false parent_is_proxy=false";

				if ( $ats_major_version >= 6 && $parent_retry ne "" ) {
					if ( $unavailable_server_retry_responses ne "" && $unavailable_server_retry_responses =~ /^"(?:\d{3},)+\d{3}"\s*$/) {
						$text .= " parent_retry=$parent_retry unavailable_server_retry_responses=$unavailable_server_retry_responses";
					} else {
						$text .= " parent_retry=$parent_retry";
					}
					$text .= " max_simple_retries=$max_simple_retries max_unavailable_server_retries=$max_unavailable_server_retries";
				}
				$text .= "\n";
				push @text_array, $text;
			}
		}

		my $text = $header;
		foreach my $line (sort @text_array ){
			$text .= $line;
		}

		return $text;
	}
	# Caches with parent caches defined
	else {    #"True" Parent - we are genning a cache config that points to a parent proxy.
		$parent_info = $self->parent_data($server_obj);
		my %done = ();
		my $qsh = $self->profile_param_value( $server_obj->profile->id, 'parent.config', 'psel.qstring_handling');
		my @parent_info;
		my @secondary_parent_info;
		foreach my $parent ( @{ $parent_info->{all_parents} } ) {
			my $ptxt = format_parent_info($parent);
			if ( $parent->{primary_parent} ) {
				push @parent_info, $ptxt;
			}
			elsif ( $parent->{secondary_parent} ) {
				push @secondary_parent_info, $ptxt;
			}
		}
		if ( scalar @parent_info == 0  ) {
			@parent_info = @secondary_parent_info;
			@secondary_parent_info = ();
		}
		my %seen;
		@parent_info = grep { !$seen{$_}++ } @parent_info;
		if ( scalar @secondary_parent_info > 0 ) {
			my %seen;
			@secondary_parent_info = grep { !$seen{$_}++ } @secondary_parent_info;
		}
		#If the ats version supports it, put secondary parents into secondary parent group.
		#This will ensure that secondary parents will be unused unless all hosts in the primary group are unavailable.
		my $parents = '';
		my $secparents = '';
		if ( $ats_major_version >= 6 && @secondary_parent_info > 0 ) {
			$parents = 'parent="' . join( '', sort @parent_info ) . '"';
			$secparents = ' secondary_parent="' . join( '', sort @secondary_parent_info ) . '"';
		}
		else {
			$parents = 'parent="' . join( '', sort @parent_info ) . join( '', sort @secondary_parent_info ) . '"';
		}

		my $round_robin = 'round_robin=consistent_hash';
		my $go_direct   = 'go_direct=false';

		if ( !defined($data) ) {
			$data = $self->parent_ds_data($server_obj, $is_top_level_cache);
		}

		if (defined($data->{dslist})) {
			foreach my $ds ( sort @{ $data->{dslist} } ) {
				my $text;
				my $org = $ds->{org};
				next if !defined $org || $org eq "";
				next if $done{$org};
				my $org_uri = URI->new($org);
				if ( $ds->{type} eq "HTTP_NO_CACHE" || $ds->{type} eq "HTTP_LIVE" || $ds->{type} eq "DNS_LIVE" ) {
					$text .= "dest_domain=" . $org_uri->host . " port=" . $org_uri->port . " go_direct=true\n";
				}
				else {
					# check for profile psel.qstring_handling.  If this parameter is assigned to the server profile,
					# then edges will use the qstring handling value specified in the parameter for all profiles.
	
					# If there is no defined parameter in the profile, then check the delivery service profile.
					# If psel.qstring_handling exists in the DS profile, then we use that value for the specified DS only.
					# This is used only if not overridden by a server profile qstring handling parameter.
					my $ds_qsh = $qsh;
					if (!defined($qsh)) {
						$ds_qsh = $ds->{'param'}->{'parent.config'}->{'psel.qstring_handling'};
					}
					my $parent_qstring = defined($ds_qsh) ? $ds_qsh : "ignore";
	
					if ( $ds->{qstring_ignore} == 0 && !defined($ds_qsh) ) {
						$parent_qstring = "consider";
					}
					$text
						.= "dest_domain="
						. $org_uri->host
						. " port="
						. $org_uri->port
						. " $parents $secparents $round_robin $go_direct qstring=$parent_qstring\n";
				}
				push @text_array, $text;
				$done{$org} = 1;
			}
		}

		my $default_dest_text;
		my $parent_select_alg = $self->profile_param_value( $server_obj->profile->id, 'parent.config', 'algorithm', undef );
		$default_dest_text .= "dest_domain=. ";
		if ( defined($parent_select_alg) && $parent_select_alg eq 'consistent_hash' ) {
			$default_dest_text .= $parents . $secparents;
		}
		else {    # default to old situation.
			$default_dest_text .= $parents;
		}
		$default_dest_text .= " round_robin=consistent_hash go_direct=false";

		my $qstring = $self->profile_param_value( $server_obj->profile->id, 'parent.config', 'qstring', undef );
		if ( defined($qstring) ) {
			$default_dest_text .= " qstring=" . $qstring;
		}

		$default_dest_text .= "\n";

		my $text = $header;
		foreach my $line (sort @text_array ){
			$text .= $line;
		}

		$text .= $default_dest_text;
		return $text;
	}
}

sub remap_dot_config {
	my $self       = shift;
	my $server_obj = shift;
	my $data;
	my @text_array;


	my $pdata = $self->param_data( $server_obj, 'package' );
	my $header = $self->header_comment( $server_obj->host_name );
	if ( !defined($data) ) {
		$data = $self->remap_ds_data($server_obj);
	}
	if ( $server_obj->type->name =~ m/^MID/ ) {
		my %mid_remap;
		foreach my $ds ( @{ $data->{dslist} } ) {
			if ( $ds->{type} =~ /LIVE/ && $ds->{type} !~ /NATNL/ ) {
				next;    # Live local delivery services skip mids
			}
			if ( defined( $ds->{org} ) && defined( $mid_remap{ $ds->{org} } ) ) {
				next;    # skip remap rules from extra HOST_REGEXP entries
			}

			if ( defined( $ds->{mid_header_rewrite} ) && $ds->{mid_header_rewrite} ne "" ) {
				$mid_remap{ $ds->{org} } .= " \@plugin=header_rewrite.so \@pparam=" . $ds->{mid_hdr_rw_file};
			}
			if ( $ds->{qstring_ignore} == 1 ) {
				$mid_remap{ $ds->{org} } .= UI::DeliveryService::get_qstring_ignore_remap(UI::DeliveryService::get_ats_major_version( $self, $server_obj ));
			}
			if ( defined( $ds->{cacheurl} ) && $ds->{cacheurl} ne "" ) {
				$mid_remap{ $ds->{org} } .= " \@plugin=cacheurl.so \@pparam=" . $ds->{cacheurl_file};
			}
			if ( defined( $ds->{'param'}->{'cachekey.config'} ) ) {
				$mid_remap{ $ds->{org} } .= " \@plugin=cachekey.so";
				foreach my $ck_entry ( keys %{ $ds->{'param'}->{'cachekey.config'} } ) {
					$mid_remap{ $ds->{org} } .= " \@pparam=--" . $ck_entry . "=" . $ds->{'param'}->{'cachekey.config'}->{$ck_entry};
				}
			}
			if ( $ds->{range_request_handling} == RRH_CACHE_RANGE_REQUEST ) {
				$mid_remap{ $ds->{org} } .= " \@plugin=cache_range_requests.so";
			}
		}
		foreach my $key ( keys %mid_remap ) {
			my $remap_text .= "map " . $key . " " . $key . $mid_remap{$key} . "\n";
			push @text_array, $remap_text;
		}
		my $text = $header;
		foreach my $line (sort @text_array ){
			$text .= $line;
		}
		return $text;
	}

	# mids don't get here.
	foreach my $ds ( @{ $data->{dslist} } ) {
		my $remap_text;
		if ( $ds->{type} eq 'ANY_MAP' ) {
			$remap_text .= $ds->{remap_text} . "\n";
		}
		else {
			foreach my $map_from ( keys %{ $ds->{remap_line} } ) {
				my $map_to = $ds->{remap_line}->{$map_from};
				$remap_text = $self->build_remap_line( $server_obj, $pdata, $remap_text, $ds, $map_from, $map_to );
			}
			foreach my $map_from ( keys %{ $ds->{remap_line2} } ) {
				my $map_to = $ds->{remap_line2}->{$map_from};
				$remap_text = $self->build_remap_line( $server_obj, $pdata, $remap_text, $ds, $map_from, $map_to );
			}
		}

		push @text_array, $remap_text;
	}
	my $text = $header;
	foreach my $line (sort @text_array ){
		$text .= $line;
	}
	return $text;
}

sub build_remap_line {
	my $self        = shift;
	my $server_obj 	= shift;
	my $pdata       = shift;
	my $text        = shift;
	my $remap       = shift;
	my $map_from    = shift;
	my $map_to      = shift;



	my $dscp      = $remap->{dscp};
	my $hostname  = $server_obj->host_name;

	$map_from =~ s/__http__/$hostname/;

	if ( defined( $pdata->{'dscp_remap'} ) ) {
		$text .= "map	" . $map_from . "     " . $map_to . " \@plugin=dscp_remap.so \@pparam=" . $dscp;
	}
	else {
		$text .= "map	" . $map_from . "     " . $map_to . " \@plugin=header_rewrite.so \@pparam=dscp/set_dscp_" . $dscp . ".config";
	}
	if ( defined( $remap->{edge_header_rewrite} ) ) {
		$text .= " \@plugin=header_rewrite.so \@pparam=" . $remap->{hdr_rw_file};
	}
	if ( defined( $remap->{signing_algorithm})) {
		if ( $remap->{signing_algorithm} eq "url_sig" ) {
			$text .= " \@plugin=url_sig.so \@pparam=url_sig_" . $remap->{ds_xml_id} . ".config";
		}
		elsif ( $remap->{signing_algorithm} eq "uri_signing" ) {
			$text .= " \@plugin=uri_signing.so \@pparam=uri_signing_" . $remap->{ds_xml_id} . ".config";
		}
	}
	if ( $remap->{qstring_ignore} == 2 ) {
		my $dqs_file = "drop_qstring.config";
		$text .= " \@plugin=regex_remap.so \@pparam=" . $dqs_file;
	}
	elsif ( $remap->{qstring_ignore} == 1 ) {
		my $global_exists = $self->profile_param_value( $server_obj->profile->id, 'cacheurl.config', 'location', undef );
		if ($global_exists) {
			$self->app->log->debug(
				"qstring_ignore == 1, but global cacheurl.config param exists, so skipping remap rename config_file=cacheurl.config parameter if you want to change"
			);
		}
		else {
			#If we are on ats 6 and later we want to use the cachekey plugin, otherwise we have to use cacheurl
			$text .= UI::DeliveryService::get_qstring_ignore_remap(UI::DeliveryService::get_ats_major_version($self, $server_obj ));
		}
	}
	if ( defined( $remap->{cacheurl} ) && $remap->{cacheurl} ne "" ) {
		$text .= " \@plugin=cacheurl.so \@pparam=" . $remap->{cacheurl_file};
	}

	if ( defined( $remap->{'param'}->{'cachekey.config'} ) ) {
		$text .= " \@plugin=cachekey.so";
		foreach my $ck_entry ( keys %{ $remap->{'param'}->{'cachekey.config'} } ) {
			$text .= " \@pparam=--" . $ck_entry . "=" . $remap->{'param'}->{'cachekey.config'}->{$ck_entry};
		}
	}

	# Note: should use full path here?
	if ( defined( $remap->{regex_remap} ) && $remap->{regex_remap} ne "" ) {
		$text .= " \@plugin=regex_remap.so \@pparam=regex_remap_" . $remap->{ds_xml_id} . ".config";
	}
	if ( $remap->{range_request_handling} == RRH_BACKGROUND_FETCH ) {
		$text .= " \@plugin=background_fetch.so \@pparam=bg_fetch.config";
	}
	elsif ( $remap->{range_request_handling} == RRH_CACHE_RANGE_REQUEST ) {
		$text .= " \@plugin=cache_range_requests.so ";
	}
	if ( defined( $remap->{remap_text} ) ) {
		$text .= " " . $remap->{remap_text};
	}
	if ( defined( $remap->{fq_pacing_rate} ) && $remap->{fq_pacing_rate} > 0 ) {
		$text .= " \@plugin=fq_pacing.so \@pparam=--rate=" . $remap->{fq_pacing_rate}; 
	}	
	$text .= "\n";
	return $text;
}

sub __get_json_parameter_list_by_host {
	my $self      = shift;
	my $host      = shift;
	my $value     = shift;
	my $key_name  = shift || "name";
	my $key_value = shift || "value";
	my $data_obj  = [];

	my $profile_id = $self->db->resultset('Server')->search( { host_name => $host } )->get_column('profile')->first();

	my %condition = ( 'profile_parameters.profile' => $profile_id, config_file => $value );
	my $rs_config = $self->db->resultset('Parameter')->search( \%condition, { join => 'profile_parameters' } );

	while ( my $row = $rs_config->next ) {
		push( @{$data_obj}, { $key_name => $row->name, $key_value => $row->value } );
	}

	return ($data_obj);
}

sub __get_json_parameter_by_host {
	my $self      = shift;
	my $host      = shift;
	my $parameter = shift;
	my $value     = shift;
	my $key_name  = shift || "name";
	my $key_value = shift || "value";
	my $data_obj;

	my $rs_profile = $self->db->resultset('Server')->search( { 'me.host_name' => $host }, { prefectch => [ 'cdn', 'profile' ] } );

	my $row = $rs_profile->next;
	my $id  = $row->id;
	if ( defined($row) && defined( $row->cdn->name ) ) {
		push( @{$data_obj}, { $key_name => "CDN_Name", $key_value => $row->cdn->name } );
	}

	my %condition = (
		'profile_parameters.profile' => $id,
		'config_file'                => $value,
		name                         => $parameter
	);
	my $rs_config = $self->db->resultset('Parameter')->search( \%condition, { join => 'profile_parameters' } );
	$row = $rs_config->next;

	if ( defined($row) && defined( $row->name ) && defined( $row->value ) ) {
		push( @{$data_obj}, { $key_name => $row->name, $key_value => $row->value } );
	}

	return ($data_obj);
}

sub get_package_versions {
	my $self       = shift;
	my $server_obj = shift;
	my $filename   = shift;

	my $host_name = $server_obj->host_name;
	my $data_obj = __get_json_parameter_list_by_host( $self, $host_name, "package", "name", "version" );

	return ($data_obj);
}

sub get_chkconfig {
	my $self       = shift;
	my $server_obj = shift;
	my $filename   = shift;

	my $host_name = $server_obj->host_name;
	my $data_obj = __get_json_parameter_list_by_host( $self, $host_name, "chkconfig" );

	return ($data_obj);
}

1;<|MERGE_RESOLUTION|>--- conflicted
+++ resolved
@@ -1811,23 +1811,11 @@
 		}
 		my $asset_url = $row->asset_url;
 
-<<<<<<< HEAD
-		my $job_cdn_id = $row->job_deliveryservice->cdn_id;
-		if ( $cdn_obj->id == $job_cdn_id ) {
-
-			# if there are multiple with same re, pick the longes lasting.
-			if ( !defined( $regex_time{ $row->asset_url } )
-				|| ( defined( $regex_time{ $row->asset_url } ) && $purge_end > $regex_time{ $row->asset_url } ) )
-			{
-				$regex_time{ $row->asset_url } = $purge_end;
-			}
-=======
 		# if there are multiple with same regex, pick the longest lasting.
 		if ( !defined( $regex_time{ $row->asset_url } )
 			|| ( defined( $regex_time{ $row->asset_url } ) && $purge_end > $regex_time{ $row->asset_url } ) )
 		{
 			$regex_time{ $row->asset_url } = $purge_end;
->>>>>>> b7c532bb
 		}
 	}
 
