--- conflicted
+++ resolved
@@ -506,14 +506,8 @@
 		if *ds.Type == tc.DSTypeClientSteering {
 			found = true
 			ds.Topology = util.StrPtr("my-topology")
-<<<<<<< HEAD
 			if _, _, err := TOSession.UpdateDeliveryServiceV30WithHdr(*ds.ID, ds, nil); err == nil {
 				t.Errorf("assigning topology to CLIENT_STEERING delivery service - expected: error, actual: no error")
-=======
-			_, _, err := TOSession.UpdateDeliveryServiceV30(*ds.ID, ds)
-			if err == nil {
-				t.Error("assigning topology to CLIENT_STEERING delivery service - expected: error, actual: no error")
->>>>>>> c9ea0910
 			}
 		} else if nonCSDS == nil {
 			nonCSDS = new(tc.DeliveryServiceNullableV30)
@@ -528,7 +522,7 @@
 	}
 
 	nonCSDS.Topology = new(string)
-	_, inf, err := TOSession.UpdateDeliveryServiceV30(*nonCSDS.ID, *nonCSDS)
+	_, inf, err := TOSession.UpdateDeliveryServiceV30WithHdr(*nonCSDS.ID, *nonCSDS, nil)
 	if err == nil {
 		t.Error("Expected an error assigning a non-existent topology")
 	}
