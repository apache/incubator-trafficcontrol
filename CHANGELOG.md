--- conflicted
+++ resolved
@@ -29,11 +29,8 @@
   - /cdns/:name/configs/routing
   - /divisions/name/:name
   - /hwinfo/dtdata
-<<<<<<< HEAD
   - /jobs/:id
-=======
   - /riak/stats
->>>>>>> ae5ae2f0
 
 ## [4.0.0] - 2019-12-16
 ### Added
