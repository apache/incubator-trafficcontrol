--- conflicted
+++ resolved
@@ -5,13 +5,10 @@
 
 ## [unreleased]
 ### Added
-<<<<<<< HEAD
 - Traffic Ops Endpoints
   - /api/1.5/stats_summary `POST`
-=======
 - Added a boolean to delivery service in Traffic Portal and Traffic Ops to enable EDNS0 client subnet at the delivery service level and include it in the cr-config.
 - Updated Traffic Router to read new EDSN0 client subnet field and route accordingly only for enabled delivery services. When enabled and a subnet is present in the request, the subnet appears in the `chi` field and the resolver address is in the `rhi` field.
->>>>>>> 168e2cd1
 
 ### Changed
 
