--- conflicted
+++ resolved
@@ -69,18 +69,13 @@
 	return alerts, reqInf, nil
 }
 
-<<<<<<< HEAD
 // Update a Coordinate by ID
 // Deprecated: UpdateCoordinateByID will be removed in 6.0. Use UpdateCoordinateByIDWithHdr.
 func (to *Session) UpdateCoordinateByID(id int, coordinate tc.Coordinate) (tc.Alerts, ReqInf, error) {
 	return to.UpdateCoordinateByIDWithHdr(id, coordinate, nil)
 }
 
-// Returns a list of Coordinates
-func (to *Session) GetCoordinates(header http.Header) ([]tc.Coordinate, ReqInf, error) {
-=======
 func (to *Session) GetCoordinatesWithHdr(header http.Header) ([]tc.Coordinate, ReqInf, error) {
->>>>>>> 55b3b034
 	resp, remoteAddr, err := to.request(http.MethodGet, API_COORDINATES, nil, header)
 	reqInf := ReqInf{CacheHitStatus: CacheHitStatusMiss, RemoteAddr: remoteAddr}
 	if resp != nil {
