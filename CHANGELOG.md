--- conflicted
+++ resolved
@@ -85,11 +85,8 @@
 - Fixed #5038 - Adds UI warning when server interface IP CIDR is too large [Related github issue](https://github.com/apache/trafficcontrol/issues/5038)
 - Fixed #3661 - Anonymous Proxy ipv4 whitelist does not work
 - Fixed #1847 - Delivery Service with SSL keys are no longer allowed to be updated when the fields changed are relevant to the SSL Keys validity.
-<<<<<<< HEAD
-=======
 - Fixed #5153 - Right click context menu on new ag-grid tables appearing at the wrong place after scrolling. [Related github issue](https://github.com/apache/trafficcontrol/issues/5153)
 - Fixed an issue where the jobs and servers table in Traffic Portal would not clear a columns filter when its hidden
->>>>>>> 619e2ae2
 - Fixed the `GET /api/x/jobs` and `GET /api/x/jobs/:id` Traffic Ops API routes to allow falling back to Perl via the routing blacklist
 - Fixed ORT config generation not using the coalesce_number_v6 Parameter.
 - Fixed POST deliveryservices/request (designed to simple send an email) regression which erroneously required deep caching type and routing name. [Related github issue](https://github.com/apache/trafficcontrol/issues/4735)
