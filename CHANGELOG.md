--- conflicted
+++ resolved
@@ -8,24 +8,22 @@
 
 ### Changed
 - Update golang requirement to allow versions greater than 1.9.4.
+- Traffic Router, added TLS certificate validation on certificates imported from Traffic Ops
+  - validates modulus of private and public keys
+  - validates current timestamp falls within the certificate date bracket
+  - validates certificate subjects against the DS URL
+- Modified Traffic Router logging format to include an additional field for DNS log entries, namely `rhi`. This defaults to '-' and is only used when EDNS0 client subnet extensions are enabled and a client subnet is present in the request. When enabled and a subnet is present, the subnet appears in the `chi` field and the resolver address is in the `rhi` field.
+
+### Fixed
+- ToDSCPCheck.pl - Changed "80" to used the tcpPort in get_dscp function
 - ORT bugfix for self-signed SSL certs.
 - Correct regex capture prefix for cachekey plugin.
 - Fix docs building.
 - Fix port handling for traffic ops port checks on ports other than 80.
 - Return a json response with a 200 for a successful snapshot PUT.
 - Correct FQDN case mismatch when generating DNSSEC.
-- Traffic Router, added TLS certificate validation on certificates imported from Traffic Ops
-  - validates modulus of private and public keys
-  - validates current timestamp falls within the certificate date bracket
-  - validates certificate subjects against the DS URL
-- Modified Traffic Router logging format to include an additional field for DNS log entries, namely `rhi`. This defaults to '-' and is only used when EDNS0 client subnet extensions are enabled and a client subnet is present in the request. When enabled and a subnet is present, the subnet appears in the `chi` field and the resolver address is in the `rhi` field.
 
-<<<<<<< HEAD
-### Fixed
-- ToDSCPCheck.pl - Changed "80" to used the tcpPort in get_dscp function
 
-=======
->>>>>>> 2ed65cf4
 ## [3.0.0] - 2019-02-13
 ### Added
 - Removed MySQL-to-Postgres migration tools.  This tool is supported for 1.x to 2.x upgrades only and should not be used with 3.x.
