{
    "asns": [
        {
            "asn": 8888,
            "cachegroupName": "mid-northeast-group"
        },
        {
            "asn": 9999,
            "cachegroupName": "edge_cg4"
        }
    ],
    "cachegroups": [
        {
            "latitude": 0,
            "longitude": 0,
            "name": "originCachegroup",
            "shortName": "og1",
            "typeName": "ORG_LOC"
        },
        {
            "latitude": 0,
            "longitude": 0,
            "name": "multiOriginCachegroup",
            "shortName": "mog1",
            "typeName": "ORG_LOC"
        },
        {
            "latitude": 0,
            "longitude": 0,
            "name": "parentCachegroup",
            "shortName": "pg1",
            "typeName": "MID_LOC"
        },
        {
            "latitude": 0,
            "longitude": 0,
            "name": "secondaryCachegroup",
            "shortName": "sg1",
            "typeName": "MID_LOC"
        },
        {
            "latitude": 0,
            "longitude": 0,
            "name": "cachegroup1",
            "parentCachegroupName": "parentCachegroup",
            "secondaryParentCachegroupName": "secondaryCachegroup",
            "shortName": "cg1",
            "localizationMethods": [
                "CZ",
                "DEEP_CZ",
                "GEO"
            ],
            "typeName": "EDGE_LOC"
        },
        {
            "latitude": 0,
            "longitude": 0,
            "name": "fallback1",
            "parentCachegroupName": "parentCachegroup",
            "secondaryParentCachegroupName": "secondaryCachegroup",
            "shortName": "fb1",
            "localizationMethods": [
                "CZ",
                "DEEP_CZ",
                "GEO"
            ],
            "typeName": "EDGE_LOC"
        },
        {
            "latitude": 0,
            "longitude": 0,
            "name": "fallback2",
            "parentCachegroupName": "parentCachegroup",
            "secondaryParentCachegroupName": "secondaryCachegroup",
            "shortName": "fb2",
            "localizationMethods": [
                "CZ",
                "DEEP_CZ",
                "GEO"
            ],
            "typeName": "EDGE_LOC"
        },
        {
            "latitude": 0,
            "longitude": 0,
            "name": "fallback3",
            "parentCachegroupName": "parentCachegroup",
            "secondaryParentCachegroupName": "secondaryCachegroup",
            "shortName": "fb3",
            "localizationMethods": [
                "CZ",
                "DEEP_CZ",
                "GEO"
            ],
            "typeName": "EDGE_LOC"
        },
        {
            "latitude": 24.1234,
            "longitude": -121.1234,
            "name": "cachegroup2",
            "parentCachegroupName": "secondaryCachegroup",
            "secondaryParentCachegroupName": "parentCachegroup",
            "shortName": "cg2",
            "typeName": "EDGE_LOC",
            "fallbacks": [
                "fallback1",
                "fallback2",
                "fallback3"
            ]
        },
        {
            "latitude": 0,
            "longitude": 0,
            "name": "cachegroup3",
            "parentCachegroupName": "parentCachegroup",
            "secondaryParentCachegroupName": "secondaryCachegroup",
            "shortName": "cg3",
            "typeName": "EDGE_LOC"
        }
    ],
    "cdns": [
        {
            "dnssecEnabled": false,
            "domainName": "test.cdn1.net",
            "name": "cdn1"
        },
        {
            "dnssecEnabled": false,
            "domainName": "test.cdn2.net",
            "name": "cdn2"
        },
        {
            "dnssecEnabled": false,
            "domainName": "test.cdn3.net",
            "name": "cdn3"
        },
        {
            "dnssecEnabled": false,
            "domainName": "test.cdn4.net",
            "name": "cdn4"
        }
    ],
    "deliveryServiceRequestComments": [
        {
            "value": "this is comment one"
        },
        {
            "value": "this is comment two"
        },
        {
            "value": "this is comment three"
        },
        {
            "value": "this is comment four"
        }
    ],
    "deliveryServiceRequests": [
        {
            "changeType": "create",
            "deliveryService": {
                "active": true,
                "cdnName": "cdn1",
                "ccrDnsTtl": 30,
                "deepCachingType": "NEVER",
                "displayName": "Good Kabletown CDN",
                "dscp": 1,
                "geoLimit": 1,
                "geoProvider": 1,
                "initialDispersion": 1,
                "logsEnabled": true,
                "longDesc": "long desc",
                "regionalGeoBlocking": true,
                "routingName": "goodroute",
                "tenant": "tenant1",
                "type": "HTTP",
                "xmlId": "test-ds1"
            },
            "status": "draft"
        },
        {
            "changeType": "create",
            "deliveryService": {
                "active": true,
                "cdnName": "cdn1",
                "ccrDnsTtl": 30,
                "deepCachingType": "NEVER",
                "displayName": "Bad Tenant",
                "dscp": 0,
                "geoLimit": 0,
                "geoProvider": 0,
                "initialDispersion": 3,
                "logsEnabled": false,
                "longDesc": "long desc",
                "regionalGeoBlocking": false,
                "tenant": "root",
                "type": "HTTP",
                "xmlId": "test-ds2"
            },
            "status": "draft"
        },
        {
            "changeType": "create",
            "deliveryService": {
                "ccrDnsTtl": 30,
                "deepCachingType": "NEVER",
                "displayName": "Bad Test Case CDN",
                "dscp": 0,
                "geoLimit": 0,
                "geoProvider": 1,
                "infoUrl": "xxx",
                "initialDispersion": 1,
                "logsEnabled": true,
                "longDesc": "long desc",
                "orgServerFqdn": "xxx",
                "regionalGeoBlocking": true,
                "routingName": "x routing",
                "tenant": "tenant1",
                "type": "HTTP",
                "xmlId": "test-ds3"
            },
            "status": "draft"
        },
        {
            "changeType": "update",
            "deliveryService": {
                "active": false,
                "cdnName": "cdn1",
                "ccrDnsTtl": 30,
                "deepCachingType": "NEVER",
                "displayName": "Testing transitions",
                "dscp": 3,
                "geoLimit": 1,
                "geoProvider": 1,
                "initialDispersion": 1,
                "logsEnabled": true,
                "longDesc": "long desc",
                "regionalGeoBlocking": true,
                "routingName": "goodroute",
                "tenant": "tenant1",
                "type": "HTTP",
                "xmlId": "test-transitions"
            },
            "status": "draft"
        }
    ],
    "deliveryServices": [
        {
            "active": true,
            "cdnName": "cdn1",
            "cacheurl": "cacheUrl1",
            "ccrDnsTtl": 3600,
            "checkPath": "",
            "consistentHashQueryParams": [],
            "deepCachingType": "NEVER",
            "displayName": "ds1DisplayName",
            "dnsBypassCname": null,
            "dnsBypassIp": "",
            "dnsBypassIp6": "",
            "dnsBypassTtl": 30,
            "dscp": 40,
            "edgeHeaderRewrite": "edgeHeader1",
            "exampleURLs": [
                "http://ccr.ds1.example.net",
                "https://ccr.ds1.example.net"
            ],
            "fqPacingRate": 0,
            "geoLimit": 0,
            "geoLimitCountries": "",
            "geoLimitRedirectURL": null,
            "geoProvider": 0,
            "globalMaxMbps": 0,
            "globalMaxTps": 0,
            "httpBypassFqdn": "",
            "infoUrl": "TBD",
            "initialDispersion": 1,
            "ipv6RoutingEnabled": true,
            "lastUpdated": "2018-04-06 16:48:51+00",
            "logsEnabled": false,
            "longDesc": "d s 1",
            "longDesc1": "ds1",
            "longDesc2": "ds1",
            "matchList": [
                {
                    "pattern": ".*\\.ds1\\..*",
                    "setNumber": 0,
                    "type": "HOST_REGEXP"
                }
            ],
            "maxDnsAnswers": 0,
            "midHeaderRewrite": "midHeader1",
            "missLat": 41.881944,
            "missLong": -87.627778,
            "multiSiteOrigin": false,
            "orgServerFqdn": "http://origin.example.net",
            "originShield": null,
            "profileDescription": null,
            "profileName": null,
            "protocol": 2,
            "qstringIgnore": 1,
            "rangeRequestHandling": 0,
            "regexRemap": "rr1",
            "regionalGeoBlocking": false,
            "remapText": "@plugin=tslua.so @pparam=/opt/trafficserver/etc/trafficserver/remapPlugin1.lua",
            "routingName": "ccr-ds1",
            "signed": false,
            "signingAlgorithm": "url_sig",
            "sslKeyVersion": 2,
            "tenant": "tenant1",
            "tenantName": "tenant1",
            "type": "HTTP_LIVE",
            "xmlId": "ds1",
            "anonymousBlockingEnabled": true
        },
        {
            "active": true,
            "cdnName": "cdn1",
            "cacheurl": "cacheUrl2",
            "ccrDnsTtl": 3600,
            "checkPath": "",
            "consistentHashQueryParams": ["fmt", "limit", "somethingelse"],
            "deepCachingType": "NEVER",
            "displayName": "d s 1",
            "dnsBypassCname": null,
            "dnsBypassIp": "",
            "dnsBypassIp6": "",
            "dnsBypassTtl": 30,
            "dscp": 40,
            "edgeHeaderRewrite": "edgeRewrite2",
            "exampleURLs": [
                "http://ccr.ds2.example.net",
                "https://ccr.ds2x.example.net"
            ],
            "fqPacingRate": 0,
            "geoLimit": 0,
            "geoLimitCountries": "",
            "geoLimitRedirectURL": null,
            "geoProvider": 0,
            "globalMaxMbps": 0,
            "globalMaxTps": 0,
            "httpBypassFqdn": "",
            "infoUrl": "TBD",
            "initialDispersion": 1,
            "ipv6RoutingEnabled": true,
            "lastUpdated": "2018-04-06 16:48:51+00",
            "logsEnabled": false,
            "longDesc": "d s 1",
            "longDesc1": "ds2",
            "longDesc2": "ds2",
            "matchList": [
                {
                    "pattern": ".*\\.ds2\\..*",
                    "setNumber": 0,
                    "type": "HOST_REGEXP"
                }
            ],
            "maxDnsAnswers": 0,
            "maxOriginConnections": -1,
            "midHeaderRewrite": "midRewrite2",
            "missLat": 41.881944,
            "missLong": -87.627778,
            "multiSiteOrigin": false,
            "orgServerFqdn": "http://origin.ds2.example.net",
            "originShield": null,
            "profileDescription": null,
            "profileName": null,
            "protocol": 2,
            "qstringIgnore": 1,
            "rangeRequestHandling": 0,
            "regexRemap": "regexRemap2",
            "regionalGeoBlocking": false,
            "remapText": "@plugin=tslua.so @pparam=/opt/trafficserver/etc/trafficserver/ds2plugin.lua",
            "routingName": "ccr-ds2",
            "signed": false,
            "signingAlgorithm": "url_sig",
            "sslKeyVersion": 2,
            "tenant": "tenant2",
            "tenantName": "tenant2",
            "type": "HTTP_LIVE",
            "xmlId": "ds2",
            "anonymousBlockingEnabled": true
        },
        {
            "active": true,
            "cdnName": "cdn1",
            "cacheurl": "cacheUrl3",
            "ccrDnsTtl": 3600,
            "checkPath": "",
            "consistentHashQueryParams": null,
            "deepCachingType": "NEVER",
            "displayName": "d s 1",
            "dnsBypassCname": null,
            "dnsBypassIp": "",
            "dnsBypassIp6": "",
            "dnsBypassTtl": 30,
            "dscp": 40,
            "edgeHeaderRewrite": "edgeRewrite3",
            "exampleURLs": [
                "http://ccr.ds3.example.net",
                "https://ccr.ds3x.example.net"
            ],
            "fqPacingRate": 0,
            "geoLimit": 0,
            "geoLimitCountries": "",
            "geoLimitRedirectURL": null,
            "geoProvider": 0,
            "globalMaxMbps": 0,
            "globalMaxTps": 0,
            "httpBypassFqdn": "",
            "infoUrl": "TBD",
            "initialDispersion": 1,
            "ipv6RoutingEnabled": true,
            "lastUpdated": "2018-04-06 16:48:51+00",
            "logsEnabled": false,
            "longDesc": "d s 3",
            "longDesc1": "ds3",
            "longDesc2": "ds3",
            "matchList": [
                {
                    "pattern": ".*\\.ds3\\..*",
                    "setNumber": 0,
                    "type": "HOST_REGEXP"
                }
            ],
            "maxDnsAnswers": 0,
            "maxOriginConnections": 0,
            "midHeaderRewrite": "midRewrite3",
            "missLat": 41.881944,
            "missLong": -87.627778,
            "multiSiteOrigin": false,
            "orgServerFqdn": "http://origin.ds3.example.net",
            "originShield": null,
            "profileDescription": null,
            "profileName": null,
            "protocol": 2,
            "qstringIgnore": 1,
            "rangeRequestHandling": 0,
            "regexRemap": "regexRemap3",
            "regionalGeoBlocking": false,
            "remapText": "@plugin=tslua.so @pparam=/opt/trafficserver/etc/trafficserver/ds3plugin.lua",
            "routingName": "ccr-ds3",
            "signed": false,
            "signingAlgorithm": "url_sig",
            "sslKeyVersion": 2,
            "tenant": "tenant3",
            "tenantName": "tenant3",
            "type": "HTTP_LIVE",
            "xmlId": "ds3",
            "anonymousBlockingEnabled": true
        },
        {
            "active": true,
            "cdnName": "cdn1",
            "cacheurl": "",
            "ccrDnsTtl": 3600,
            "checkPath": "",
            "deepCachingType": "NEVER",
            "displayName": "anymap-ds",
            "dnsBypassCname": null,
            "dnsBypassIp": "",
            "dnsBypassIp6": "",
            "dnsBypassTtl": 30,
            "dscp": 40,
            "edgeHeaderRewrite": "",
            "exampleURLs": [],
            "fqPacingRate": 0,
            "geoLimit": 0,
            "geoLimitCountries": "",
            "geoLimitRedirectURL": null,
            "geoProvider": 0,
            "globalMaxMbps": 0,
            "globalMaxTps": 0,
            "httpBypassFqdn": "",
            "infoUrl": "",
            "initialDispersion": 1,
            "ipv6RoutingEnabled": true,
            "lastUpdated": "2018-04-06 16:48:51+00",
            "logsEnabled": false,
            "longDesc": "",
            "longDesc1": "",
            "longDesc2": "",
            "matchList": [],
            "maxDnsAnswers": 0,
            "maxOriginConnections": 1,
            "midHeaderRewrite": "",
            "missLat": 41.881944,
            "missLong": -87.627778,
            "multiSiteOrigin": false,
            "orgServerFqdn": "http://example.com",
            "originShield": null,
            "profileDescription": null,
            "profileName": null,
            "protocol": 2,
            "qstringIgnore": 1,
            "rangeRequestHandling": 0,
            "regexRemap": "",
            "regionalGeoBlocking": false,
            "remapText": "map some raw remap text",
            "routingName": "",
            "signed": false,
            "signingAlgorithm": "url_sig",
            "sslKeyVersion": 2,
            "tenant": "tenant3",
            "tenantName": "tenant3",
            "type": "ANY_MAP",
            "xmlId": "anymap-ds",
            "anonymousBlockingEnabled": true
        },
        {
            "active": true,
            "cdnName": "cdn1",
            "cacheurl": "cacheUrl1",
            "ccrDnsTtl": 3600,
            "checkPath": "",
            "consistentHashQueryParams": ["a", "b", "c"],
            "consistentHashRegex": "foo",
            "deepCachingType": "ALWAYS",
            "displayName": "ds-test-minor-versions",
            "dnsBypassCname": null,
            "dnsBypassIp": "",
            "dnsBypassIp6": "",
            "dnsBypassTtl": 30,
            "dscp": 40,
            "edgeHeaderRewrite": "edgeHeader1",
            "fqPacingRate": 42,
            "geoLimit": 0,
            "geoLimitCountries": "",
            "geoLimitRedirectURL": null,
            "geoProvider": 0,
            "globalMaxMbps": 0,
            "globalMaxTps": 0,
            "httpBypassFqdn": "",
            "infoUrl": "TBD",
            "initialDispersion": 1,
            "ipv6RoutingEnabled": true,
            "logsEnabled": false,
            "longDesc": "d s 1",
            "longDesc1": "ds1",
            "longDesc2": "ds1",
            "maxDnsAnswers": 0,
            "maxOriginConnections": 1000,
            "midHeaderRewrite": "midHeader1",
            "missLat": 41.881944,
            "missLong": -87.627778,
            "multiSiteOrigin": false,
            "orgServerFqdn": "http://origin-test-minor-version.example.net",
            "originShield": null,
            "profileDescription": null,
            "profileName": null,
            "protocol": 2,
            "qstringIgnore": 1,
            "rangeRequestHandling": 0,
            "regexRemap": "rr1",
            "regionalGeoBlocking": false,
            "remapText": "@plugin=tslua.so @pparam=/opt/trafficserver/etc/trafficserver/remapPlugin1.lua",
            "routingName": "cdn",
            "signed": true,
            "signingAlgorithm": "url_sig",
            "sslKeyVersion": 2,
            "tenantId": 1,
            "tenant": "root",
            "trRequestHeaders": "X-Foo",
            "trResponseHeaders": "Access-Control-Allow-Origin: *",
            "type": "HTTP_LIVE",
            "xmlId": "ds-test-minor-versions",
            "anonymousBlockingEnabled": true
        },
        {
            "active": true,
            "cdnName": "cdn1",
            "cacheurl": "cacheUrl1",
            "ccrDnsTtl": 3600,
            "checkPath": "",
            "consistentHashQueryParams": [],
            "deepCachingType": "NEVER",
            "displayName": "ds1DisplayName",
            "dnsBypassCname": null,
            "dnsBypassIp": "",
            "dnsBypassIp6": "",
            "dnsBypassTtl": 30,
            "dscp": 40,
            "edgeHeaderRewrite": "edgeHeader1",
            "exampleURLs": [
                "http://ccr.msods1.example.net",
                "https://ccr.msods1.example.net"
            ],
            "fqPacingRate": 0,
            "geoLimit": 0,
            "geoLimitCountries": "",
            "geoLimitRedirectURL": null,
            "geoProvider": 0,
            "globalMaxMbps": 0,
            "globalMaxTps": 0,
            "httpBypassFqdn": "",
            "infoUrl": "TBD",
            "initialDispersion": 1,
            "ipv6RoutingEnabled": true,
            "lastUpdated": "2018-04-06 16:48:51+00",
            "logsEnabled": false,
            "longDesc": "mso DS 1",
            "longDesc1": "msods1",
            "longDesc2": "msods1",
            "matchList": [
                {
                    "pattern": ".*\\.msods1\\..*",
                    "setNumber": 0,
                    "type": "HOST_REGEXP"
                }
            ],
            "maxDnsAnswers": 0,
            "midHeaderRewrite": "midHeader1",
            "missLat": 41.881944,
            "missLong": -87.627778,
            "multiSiteOrigin": true,
            "orgServerFqdn": "http://origin.example.net",
            "originShield": null,
            "profileDescription": null,
            "profileName": null,
            "protocol": 2,
            "qstringIgnore": 1,
            "rangeRequestHandling": 0,
            "regexRemap": "rr1",
            "regionalGeoBlocking": false,
            "remapText": "@plugin=tslua.so @pparam=/opt/trafficserver/etc/trafficserver/remapPlugin1.lua",
            "routingName": "ccr-msods1",
            "signed": false,
            "signingAlgorithm": "url_sig",
            "sslKeyVersion": 2,
            "tenant": "tenant1",
            "tenantName": "tenant1",
            "type": "HTTP_LIVE",
            "xmlId": "msods1",
            "anonymousBlockingEnabled": true
        }
    ],
    "deliveryservicesRequiredCapabilities": [
        {
            "xmlID": "ds1",
            "RequiredCapability": "foo"
        },
        {
            "xmlID": "ds2",
            "RequiredCapability": "bar"
        },
        {
            "xmlID": "msods1",
            "RequiredCapability": "bar"
        }
    ],
    "divisions": [
        {
            "name": "division1"
        },
        {
            "name": "division2"
        }
    ],
    "federations": [
        {
            "cname": "the.cname.com.",
            "ttl": 48,
            "description": "the description"
        },
        {
            "cname": "booya.com.",
            "ttl": 34,
            "description": "fooya"
        }
    ],
    "federation_resolvers": [
        {
            "ipAddress": "1.2.3.4",
            "type": "RESOLVE4",
            "id": 1
        },
        {
            "ipAddress": "0.0.0.0/12",
            "type": "RESOLVE4",
            "id": 2
        },
        {
            "ipAddress": "dead::babe",
            "type": "RESOLVE6",
            "id": 3
        },
        {
            "ipAddress": "::f1d0:f00d/123",
            "type": "RESOLVE6",
            "id": 4
        }
    ],
    "coordinates": [
        {
            "latitude": 1.1,
            "longitude": 2.2,
            "name": "coordinate1"
        },
        {
            "latitude": 3.3,
            "longitude": 4.4,
            "name": "coordinate2"
        }
    ],
    "origins": [
        {
            "name": "origin1",
            "cachegroup": "originCachegroup",
            "deliveryService": "ds1",
            "fqdn": "origin1.example.com",
            "ipAddress": "1.2.3.4",
            "ip6Address": "dead:beef:cafe::42",
            "port": 1234,
            "protocol": "http",
            "tenant": "tenant1"
        },
        {
            "name": "origin2",
            "cachegroup": "originCachegroup",
            "deliveryService": "ds2",
            "fqdn": "origin2.example.com",
            "ipAddress": "5.6.7.8",
            "ip6Address": "cafe::42",
            "port": 5678,
            "protocol": "https",
            "tenant": "tenant1"
        }
    ],
    "parameters": [
        {
            "configFile": "rascal.properties",
            "lastUpdated": "2018-01-19T19:01:21.455131+00:00",
            "name": "health.threshold.loadavg",
            "secure": false,
            "value": "25.0"
        },
        {
            "configFile": "rascal.properties",
            "lastUpdated": "2018-01-19T19:01:21.472279+00:00",
            "name": "health.threshold.availableBandwidthInKbps",
            "secure": false,
            "value": ">1750000"
        },
        {
            "configFile": "rascal.properties",
            "lastUpdated": "2018-01-19T19:01:21.489534+00:00",
            "name": "history.count",
            "secure": false,
            "value": "30"
        },
        {
            "configFile": "records.config",
            "lastUpdated": "2018-01-19T19:01:21.434425+00:00",
            "name": "CONFIG proxy.config.allocator.enable_reclaim",
            "secure": false,
            "value": "INT 0"
        },
        {
            "configFile": "records.config",
            "lastUpdated": "2018-01-19T19:01:21.435957+00:00",
            "name": "CONFIG proxy.config.allocator.max_overage",
            "secure": false,
            "value": "INT 3"
        },
        {
            "configFile": "records.config",
            "lastUpdated": "2018-01-19T19:01:21.437496+00:00",
            "name": "CONFIG proxy.config.diags.show_location",
            "secure": false,
            "value": "INT 0"
        },
        {
            "configFile": "records.config",
            "lastUpdated": "2018-01-19T19:01:21.439033+00:00",
            "name": "CONFIG proxy.config.http.cache.allow_empty_doc",
            "secure": false,
            "value": "INT 0"
        },
        {
            "configFile": "records.config",
            "lastUpdated": "2018-01-19T19:01:21.440502+00:00",
            "name": "LOCAL proxy.config.cache.interim.storage",
            "secure": false,
            "value": "STRING NULL"
        },
        {
            "configFile": "records.config",
            "lastUpdated": "2018-01-19T19:01:21.441933+00:00",
            "name": "CONFIG proxy.config.http.parent_proxy.file",
            "secure": false,
            "value": "STRING parent.config"
        },
        {
            "configFile": "plugin.config",
            "lastUpdated": "2018-01-19T19:01:21.447837+00:00",
            "name": "astats_over_http.so",
            "secure": false,
            "value": "_astats 33.101.99.100,172.39.19.39,172.39.19.49,172.39.19.49,172.39.29.49"
        },
        {
            "configFile": "logs_xml.config",
            "lastUpdated": "2018-01-19T19:01:21.461206+00:00",
            "name": "LogFormat.Name",
            "secure": false,
            "value": "custom_ats_2"
        },
        {
            "configFile": "logs_xml.config",
            "lastUpdated": "2018-01-19T19:01:21.462772+00:00",
            "name": "LogObject.Format",
            "secure": false,
            "value": "custom_ats_2"
        },
        {
            "configFile": "logs_xml.config",
            "lastUpdated": "2018-01-19T19:01:21.464259+00:00",
            "name": "LogObject.Filename",
            "secure": false,
            "value": "custom_ats_2"
        },
        {
            "configFile": "records.config",
            "lastUpdated": "2018-01-19T19:01:21.467349+00:00",
            "name": "CONFIG proxy.config.cache.control.filename",
            "secure": false,
            "value": "STRING cache.config"
        },
        {
            "configFile": "plugin.config",
            "lastUpdated": "2018-01-19T19:01:21.469075+00:00",
            "name": "regex_revalidate.so",
            "secure": false,
            "value": "--config regex_revalidate.config"
        },
        {
            "configFile": "records.config",
            "lastUpdated": "2018-01-19T19:01:21.49285+00:00",
            "name": "CONFIG proxy.config.hostdb.storage_size",
            "secure": false,
            "value": "INT 33554432"
        },
        {
            "configFile": "regex_revalidate.config",
            "lastUpdated": "2018-01-19T19:01:21.496195+00:00",
            "name": "maxRevalDurationDays",
            "secure": false,
            "value": "90"
        },
        {
            "configFile": "package",
            "lastUpdated": "2018-01-19T19:01:21.499423+00:00",
            "name": "trafficserver",
            "secure": false,
            "value": "5.3.2-765.f4354b9.el7.centos.x86_64"
        },
        {
            "configFile": "global",
            "lastUpdated": "2018-01-19T19:01:21.501151+00:00",
            "name": "use_tenancy",
            "secure": false,
            "value": "1"
        }
    ],
    "physLocations": [
        {
            "address": "1234 mile high circle",
            "city": "Denver",
            "comments": null,
            "email": null,
            "lastUpdated": "2018-01-19T21:19:32.081465+00:00",
            "name": "Denver",
            "phone": "303-111-1111",
            "poc": null,
            "region": "region1",
            "shortName": "denver",
            "state": "CO",
            "zip": "80202"
        },
        {
            "address": "1234 green way",
            "city": "Boulder",
            "comments": null,
            "email": null,
            "lastUpdated": "2018-01-19T21:19:32.086195+00:00",
            "name": "Boulder",
            "phone": "303-222-2222",
            "poc": null,
            "region": "region1",
            "shortName": "boulder",
            "state": "CO",
            "zip": "80301"
        },
        {
            "address": "1234 southern way",
            "city": "Atlanta",
            "comments": null,
            "email": null,
            "lastUpdated": "2018-01-19T21:19:32.089538+00:00",
            "name": "HotAtlanta",
            "phone": "404-222-2222",
            "poc": null,
            "region": "region1",
            "shortName": "atlanta",
            "state": "GA",
            "zip": "30301"
        }
    ],
    "profiles": [
        {
            "cdnName": "cdn1",
            "description": "Edge Cache - Apache Traffic Server",
            "name": "ATS_EDGE_TIER_CACHE",
            "routingDisabled": false,
            "type": "ATS_PROFILE",
            "params": [
                {
                    "configFile": "records.config",
                    "name": "CONFIG proxy.config.proxy_name",
                    "secure": false,
                    "value": "STRING __HOSTNAME__"
                },
                {
                    "configFile": "records.config",
                    "name": "CONFIG proxy.config.config_dir",
                    "secure": false,
                    "value": "STRING /etc/trafficserver"
                },
                {
                    "configFile": "records.config",
                    "name": "CONFIG proxy.config.admin.user_id",
                    "secure": false,
                    "value": "STRING ats"
                },
                {
                    "configFile": "records.config",
                    "name": "CONFIG proxy.config.http.server_ports",
                    "secure": false,
                    "value": "STRING 80 80:ipv6"
                },
                {
                    "configFile": "records.config",
                    "name": "CONFIG proxy.config.http.insert_response_via_str",
                    "secure": false,
                    "value": "INT 3"
                },
                {
                    "configFile": "records.config",
                    "name": "CONFIG proxy.config.http.parent_proxy_routing_enable",
                    "secure": false,
                    "value": "INT 1"
                },
                {
                    "configFile": "records.config",
                    "name": "CONFIG proxy.config.http.parent_proxy.retry_time",
                    "secure": false,
                    "value": "INT 60"
                },
                {
                    "configFile": "records.config",
                    "name": "CONFIG proxy.config.http.connect_attempts_timeout",
                    "secure": false,
                    "value": "INT 10"
                },
                {
                    "configFile": "records.config",
                    "name": "CONFIG proxy.config.http.cache.required_headers",
                    "secure": false,
                    "value": "INT 0"
                },
                {
                    "configFile": "records.config",
                    "name": "CONFIG proxy.config.http.enable_http_stats",
                    "secure": false,
                    "value": "INT 1"
                },
                {
                    "configFile": "records.config",
                    "name": "CONFIG proxy.config.dns.round_robin_nameservers",
                    "secure": false,
                    "value": "INT 0"
                },
                {
                    "configFile": "records.config",
                    "name": "CONFIG proxy.config.log.max_space_mb_for_logs",
                    "secure": false,
                    "value": "INT 512"
                },
                {
                    "configFile": "records.config",
                    "name": "CONFIG proxy.config.log.max_space_mb_headroom",
                    "secure": false,
                    "value": "INT 50"
                },
                {
                    "configFile": "records.config",
                    "name": "CONFIG proxy.config.log.logfile_dir",
                    "secure": false,
                    "value": "STRING /var/log/trafficserver"
                },
                {
                    "configFile": "records.config",
                    "name": "CONFIG proxy.config.reverse_proxy.enabled",
                    "secure": false,
                    "value": "INT 0"
                },
                {
                    "configFile": "records.config",
                    "name": "CONFIG proxy.config.diags.debug.enabled",
                    "secure": false,
                    "value": "INT 1"
                },
                {
                    "configFile": "records.config",
                    "name": "CONFIG proxy.config.http.slow.log.threshold",
                    "secure": false,
                    "value": "INT 10000"
                },
                {
                    "configFile": "cache.config",
                    "name": "location",
                    "secure": false,
                    "value": "/etc/trafficserver/"
                },
                {
                    "configFile": "hosting.config",
                    "name": "location",
                    "secure": false,
                    "value": "/etc/trafficserver/"
                },
                {
                    "configFile": "parent.config",
                    "name": "location",
                    "secure": false,
                    "value": "/etc/trafficserver/"
                },
                {
                    "configFile": "plugin.config",
                    "name": "location",
                    "secure": false,
                    "value": "/etc/trafficserver/"
                },
                {
                    "configFile": "records.config",
                    "name": "location",
                    "secure": false,
                    "value": "/etc/trafficserver/"
                },
                {
                    "configFile": "storage.config",
                    "name": "location",
                    "secure": false,
                    "value": "/etc/trafficserver/"
                },
                {
                    "configFile": "volume.config",
                    "name": "location",
                    "secure": false,
                    "value": "/etc/trafficserver/"
                },
                {
                    "configFile": "records.config",
                    "name": "CONFIG proxy.config.url_remap.remap_required",
                    "secure": false,
                    "value": "INT 0"
                },
                {
                    "configFile": "rascal.properties",
                    "name": "health.threshold.queryTime",
                    "secure": false,
                    "value": "1000"
                },
                {
                    "configFile": "rascal.properties",
                    "name": "health.polling.url",
                    "secure": false,
                    "value": "http://${hostname}/_astats?application=&inf.name=${interface_name}"
                },
                {
                    "configFile": "storage.config",
                    "name": "Disk_Volume",
                    "secure": false,
                    "value": "1"
                },
                {
                    "configFile": "rascal.properties",
                    "name": "health.connection.timeout",
                    "secure": false,
                    "value": "2000"
                },
                {
                    "configFile": "chkconfig",
                    "name": "trafficserver",
                    "secure": false,
                    "value": "0:off\t1:off\t2:on\t3:on\t4:on\t5:on\t6:off"
                },
                {
                    "configFile": "regex_revalidate.config",
                    "name": "location",
                    "secure": false,
                    "value": "/etc/trafficserver"
                },
                {
                    "configFile": "records.config",
                    "name": "CONFIG proxy.config.exec_thread.autoconfig",
                    "secure": false,
                    "value": "INT 0"
                },
                {
                    "configFile": "plugin.config",
                    "name": "astats_over_http.so",
                    "secure": false,
                    "value": ""
                },
                {
                    "configFile": "astats.config",
                    "name": "allow_ip",
                    "secure": false,
                    "value": "127.0.0.1,10.0.0.0/8,172.16.0.0/12,192.168.0.0/16"
                },
                {
                    "configFile": "astats.config",
                    "name": "allow_ip6",
                    "secure": false,
                    "value": "::1/128,fc01:9400:1000:8::/64"
                },
                {
                    "configFile": "astats.config",
                    "name": "location",
                    "secure": false,
                    "value": "/etc/trafficserver"
                },
                {
                    "configFile": "astats.config",
                    "name": "path",
                    "secure": false,
                    "value": "_astats"
                },
                {
                    "configFile": "astats.config",
                    "name": "record_types",
                    "secure": false,
                    "value": "122"
                },
                {
                    "configFile": "records.config",
                    "name": "CONFIG proxy.config.http.transaction_active_timeout_in",
                    "secure": false,
                    "value": "INT 0"
                },
                {
                    "configFile": "records.config",
                    "name": "CONFIG proxy.config.body_factory.template_sets_dir",
                    "secure": false,
                    "value": "STRING /etc/trafficserver/body_factory"
                },
                {
                    "configFile": "storage.config",
                    "name": "Drive_Letters",
                    "secure": false,
                    "value": "cache"
                },
                {
                    "configFile": "ip_allow.config",
                    "name": "location",
                    "secure": false,
                    "value": "/etc/trafficserver"
                },
                {
                    "configFile": "storage.config",
                    "name": "Drive_Prefix",
                    "secure": false,
                    "value": "/var/trafficserver/"
                },
                {
                    "configFile": "set_dscp_0.config",
                    "name": "location",
                    "value": "/etc/trafficserver/dscp"
                },
                {
                    "configFile": "set_dscp_10.config",
                    "name": "location",
                    "value": "/etc/trafficserver/dscp"
                },
                {
                    "configFile": "set_dscp_12.config",
                    "name": "location",
                    "value": "/etc/trafficserver/dscp"
                },
                {
                    "configFile": "set_dscp_14.config",
                    "name": "location",
                    "value": "/etc/trafficserver/dscp"
                },
                {
                    "configFile": "set_dscp_18.config",
                    "name": "location",
                    "value": "/etc/trafficserver/dscp"
                },
                {
                    "configFile": "set_dscp_20.config",
                    "name": "location",
                    "value": "/etc/trafficserver/dscp"
                },
                {
                    "configFile": "set_dscp_22.config",
                    "name": "location",
                    "value": "/etc/trafficserver/dscp"
                },
                {
                    "configFile": "set_dscp_26.config",
                    "name": "location",
                    "value": "/etc/trafficserver/dscp"
                },
                {
                    "configFile": "set_dscp_28.config",
                    "name": "location",
                    "value": "/etc/trafficserver/dscp"
                },
                {
                    "configFile": "set_dscp_30.config",
                    "name": "location",
                    "value": "/etc/trafficserver/dscp"
                },
                {
                    "configFile": "set_dscp_34.config",
                    "name": "location",
                    "value": "/etc/trafficserver/dscp"
                },
                {
                    "configFile": "set_dscp_36.config",
                    "name": "location",
                    "value": "/etc/trafficserver/dscp"
                },
                {
                    "configFile": "set_dscp_38.config",
                    "name": "location",
                    "value": "/etc/trafficserver/dscp"
                },
                {
                    "configFile": "set_dscp_8.config",
                    "name": "location",
                    "value": "/etc/trafficserver/dscp"
                },
                {
                    "configFile": "set_dscp_16.config",
                    "name": "location",
                    "value": "/etc/trafficserver/dscp"
                },
                {
                    "configFile": "set_dscp_24.config",
                    "name": "location",
                    "value": "/etc/trafficserver/dscp"
                },
                {
                    "configFile": "set_dscp_32.config",
                    "name": "location",
                    "value": "/etc/trafficserver/dscp"
                },
                {
                    "configFile": "set_dscp_40.config",
                    "name": "location",
                    "value": "/etc/trafficserver/dscp"
                },
                {
                    "configFile": "set_dscp_48.config",
                    "name": "location",
                    "value": "/etc/trafficserver/dscp"
                },
                {
                    "configFile": "set_dscp_56.config",
                    "name": "location",
                    "value": "/etc/trafficserver/dscp"
                },
                {
                    "configFile": "set_dscp_37.config",
                    "name": "location",
                    "value": "/etc/trafficserver/dscp"
                }
            ]
        },
        {
            "cdnName": "cdn1",
            "description": "edge1 description",
            "lastUpdated": "2018-03-02T17:27:11.818418+00:00",
            "name": "EDGE1",
            "routing_disabled": false,
            "type": "ATS_PROFILE"
        },
        {
            "cdnName": "cdn2",
            "description": "edge2 description",
            "lastUpdated": "2018-03-02T17:27:11.818418+00:00",
            "name": "EDGEInCDN2",
            "routing_disabled": false,
            "type": "ATS_PROFILE"
        },
        {
            "cdnName": "cdn4",
            "description": "edge2 description",
            "lastUpdated": "2018-03-02T17:27:11.818418+00:00",
            "name": "EDGE2",
            "routing_disabled": false,
            "type": "ATS_PROFILE"
        },
        {
            "cdnName": "cdn2",
            "description": "cdn2 edge description",
            "name": "CDN2_EDGE",
            "routing_disabled": false,
            "type": "ATS_PROFILE"
        },
        {
            "cdnName": "cdn1",
            "description": "mid description",
            "lastUpdated": "2018-03-02T17:27:11.80173+00:00",
            "name": "MID1",
            "routing_disabled": false,
            "type": "ATS_PROFILE"
        },
        {
            "cdnName": "cdn1",
            "description": "origin description",
            "lastUpdated": "2018-03-02T17:27:11.80173+00:00",
            "name": "ORIGIN1",
            "routing_disabled": false,
            "type": "ORG_PROFILE"
        },
        {
            "cdnName": "cdn1",
            "description": "cdn1 description",
            "lastUpdated": "2018-03-02T17:27:11.80452+00:00",
            "name": "CCR1",
            "routing_disabled": false,
            "type": "TR_PROFILE"
        },
        {
            "cdnName": "cdn2",
            "description": "cdn2 description",
            "lastUpdated": "2018-03-02T17:27:11.807948+00:00",
            "name": "CCR2",
            "routing_disabled": false,
            "type": "TR_PROFILE"
        },
        {
            "cdnName": "cdn1",
            "description": "rascal description",
            "lastUpdated": "2018-03-02T17:27:11.813052+00:00",
            "name": "RASCAL1",
            "routing_disabled": false,
            "type": "TM_PROFILE"
        },
        {
            "cdnName": "cdn1",
            "description": "mso origin description",
            "lastUpdated": "2018-03-02T17:27:11.80173+00:00",
            "name": "MSO",
            "routing_disabled": false,
            "type": "ORG_PROFILE"
        }
    ],
    "regions": [
        {
            "divisionName": "division1",
            "name": "region1"
        },
        {
            "divisionName": "division2",
            "name": "region2"
        }
    ],
    "roles": [
        {
            "name": "new_admin",
            "description": "super-user 2",
            "privLevel": 30,
            "capabilities": [
                "all-read",
                "all-write",
                "cdn-read"
            ]
        },
        {
            "name": "bad_admin",
            "description": "super-user 3",
            "privLevel": 30,
            "capabilities": [
                "all-read",
                "all-write",
                "invalid-capability"
            ]
        }
    ],
    "servers": [
        {
            "cachegroup": "cachegroup1",
            "cdnName": "cdn1",
            "domainName": "ga.atlanta.kabletown.net",
            "guid": null,
            "hostName": "atlanta-edge-01",
            "httpsPort": 443,
            "iloIpAddress": "",
            "iloIpGateway": "",
            "iloIpNetmask": "",
            "iloPassword": "",
            "iloUsername": "",
            "interfaceMtu": 9000,
            "interfaceName": "bond0",
            "ip6Address": "2345:1234:12:8::1/64",
            "ip6Gateway": "2345:1234:12:8::1",
            "ipAddress": "127.0.0.21",
            "ipGateway": "127.0.0.21",
            "ipNetmask": "255.255.255.252",
            "lastUpdated": "2018-03-28T17:30:00.220351+00:00",
            "mgmtIpAddress": "",
            "mgmtIpGateway": "",
            "mgmtIpNetmask": "",
            "offlineReason": null,
            "physLocation": "Denver",
            "profile": "EDGE1",
            "rack": "RR 119.02",
            "revalPending": false,
            "routerHostName": "",
            "routerPortName": "",
            "status": "REPORTED",
            "tcpPort": 80,
            "type": "EDGE",
            "updPending": false,
            "xmppId": "atlanta-edge-01\\\\@ocdn.kabletown.net",
            "xmppPasswd": "X"
        },
        {
            "cachegroup": "cachegroup1",
            "cdnName": "cdn2",
            "domainName": "ga.atlanta.kabletown.net",
            "guid": null,
            "hostName": "cdn2-test-edge",
            "httpsPort": 443,
            "iloIpAddress": "",
            "iloIpGateway": "",
            "iloIpNetmask": "",
            "iloPassword": "",
            "iloUsername": "",
            "interfaceMtu": 1500,
            "interfaceName": "eth0",
            "ip6Address": "",
            "ip6Gateway": "",
            "ipAddress": "0.0.0.0",
            "ipGateway": "0.0.0.0",
            "ipNetmask": "0.0.0.0",
            "lastUpdated": "2018-03-28T17:30:00.220351+00:00",
            "mgmtIpAddress": "",
            "mgmtIpGateway": "",
            "mgmtIpNetmask": "",
            "offlineReason": null,
            "physLocation": "Denver",
            "profile": "EDGEInCDN2",
            "rack": "",
            "revalPending": false,
            "routerHostName": "",
            "routerPortName": "",
            "status": "REPORTED",
            "tcpPort": 80,
            "type": "EDGE",
            "updPending": false,
            "xmppId": "",
            "xmppPasswd": ""
        },
        {
            "cachegroup": "cachegroup1",
            "cdnName": "cdn1",
            "domainName": "kabletown.net",
            "guid": null,
            "hostName": "influxdb02",
            "httpsPort": 443,
            "iloIpAddress": "",
            "iloIpGateway": "",
            "iloIpNetmask": "",
            "iloPassword": "",
            "iloUsername": "",
            "interfaceMtu": 1500,
            "interfaceName": "eth1",
            "ip6Address": "2345:1234:12:8::2/64",
            "ip6Gateway": "2345:1234:12:8::2",
            "ipAddress": "127.0.0.11",
            "ipGateway": "127.0.0.11",
            "ipNetmask": "255.255.252.0",
            "lastUpdated": "2018-03-28T17:30:00.220351+00:00",
            "mgmtIpAddress": "",
            "mgmtIpGateway": "",
            "mgmtIpNetmask": "",
            "offlineReason": null,
            "physLocation": "Denver",
            "profile": "EDGE1",
            "rack": "RR 119.02",
            "revalPending": false,
            "routerHostName": "",
            "routerPortName": "",
            "status": "REPORTED",
            "tcpPort": 8086,
            "type": "EDGE",
            "updPending": false,
            "xmppId": "",
            "xmppPasswd": ""
        },
        {
            "cachegroup": "cachegroup1",
            "cdnName": "cdn1",
            "domainName": "ga.atlanta.kabletown.net",
            "guid": null,
            "hostName": "atlanta-router-01",
            "httpsPort": 443,
            "iloIpAddress": "",
            "iloIpGateway": "",
            "iloIpNetmask": "",
            "iloPassword": "",
            "iloUsername": "",
            "interfaceMtu": 9000,
            "interfaceName": "bond0",
            "ip6Address": "2345:1234:12:8::3/64",
            "ip6Gateway": "2345:1234:12:8::3",
            "ipAddress": "127.0.0.12",
            "ipGateway": "127.0.0.1",
            "ipNetmask": "255.255.255.252",
            "lastUpdated": "2018-03-28T17:30:00.220351+00:00",
            "mgmtIpAddress": "",
            "mgmtIpGateway": "",
            "mgmtIpNetmask": "",
            "offlineReason": null,
            "physLocation": "Denver",
            "profile": "EDGE1",
            "rack": "RR 119.02",
            "revalPending": false,
            "routerHostName": "",
            "routerPortName": "",
            "status": "REPORTED",
            "tcpPort": 80,
            "type": "EDGE",
            "updPending": false,
            "xmppId": "atlanta-router-01\\\\@ocdn.kabletown.net",
            "xmppPasswd": "X"
        },
        {
            "cachegroup": "cachegroup2",
            "cdnName": "cdn1",
            "domainName": "ga.atlanta.kabletown.net",
            "guid": null,
            "hostName": "atlanta-edge-03",
            "httpsPort": 443,
            "iloIpAddress": "",
            "iloIpGateway": "",
            "iloIpNetmask": "",
            "iloPassword": "",
            "iloUsername": "",
            "interfaceMtu": 9000,
            "interfaceName": "bond0",
            "ip6Address": "2345:1234:12:2::4/64",
            "ip6Gateway": "2345:1234:12:8::4",
            "ipAddress": "127.0.0.13",
            "ipGateway": "127.0.0.1",
            "ipNetmask": "255.255.255.252",
            "lastUpdated": "2018-03-28T17:30:00.220351+00:00",
            "mgmtIpAddress": "",
            "mgmtIpGateway": "",
            "mgmtIpNetmask": "",
            "offlineReason": null,
            "physLocation": "Denver",
            "profile": "EDGE1",
            "rack": "RR 119.02",
            "revalPending": false,
            "routerHostName": "",
            "routerPortName": "",
            "status": "REPORTED",
            "tcpPort": 80,
            "type": "EDGE",
            "updPending": false,
            "xmppId": "atlanta-edge-03\\\\@ocdn.kabletown.net",
            "xmppPasswd": "X"
        },
        {
            "cachegroup": "cachegroup1",
            "cdnName": "cdn1",
            "domainName": "ga.atlanta.kabletown.net",
            "guid": null,
            "hostName": "atlanta-edge-14",
            "httpsPort": 443,
            "iloIpAddress": "",
            "iloIpGateway": "",
            "iloIpNetmask": "",
            "iloPassword": "",
            "iloUsername": "",
            "interfaceMtu": 9000,
            "interfaceName": "bond0",
            "ip6Address": "2345:1234:12:8::5/64",
            "ip6Gateway": "2345:1234:12:8::5",
            "ipAddress": "127.0.0.14",
            "ipGateway": "127.0.0.1",
            "ipNetmask": "255.255.255.252",
            "lastUpdated": "2018-03-28T17:30:00.220351+00:00",
            "mgmtIpAddress": "",
            "mgmtIpGateway": "",
            "mgmtIpNetmask": "",
            "offlineReason": null,
            "physLocation": "Denver",
            "profile": "EDGE1",
            "rack": "RR 119.02",
            "revalPending": false,
            "routerHostName": "",
            "routerPortName": "",
            "status": "REPORTED",
            "tcpPort": 80,
            "type": "EDGE",
            "updPending": false,
            "xmppId": "atlanta-edge-14\\\\@ocdn.kabletown.net",
            "xmppPasswd": "X"
        },
        {
            "cachegroup": "cachegroup1",
            "cdnName": "cdn1",
            "domainName": "ga.atlanta.kabletown.net",
            "guid": null,
            "hostName": "atlanta-edge-15",
            "httpsPort": 443,
            "iloIpAddress": "",
            "iloIpGateway": "",
            "iloIpNetmask": "",
            "iloPassword": "",
            "iloUsername": "",
            "interfaceMtu": 9000,
            "interfaceName": "bond0",
            "ip6Address": "2345:1234:12:d::6/64",
            "ip6Gateway": "2345:1234:12:d::6",
            "ipAddress": "127.0.0.15",
            "ipGateway": "127.0.0.7",
            "ipNetmask": "255.255.255.252",
            "lastUpdated": "2018-03-28T17:30:00.220351+00:00",
            "mgmtIpAddress": "",
            "mgmtIpGateway": "",
            "mgmtIpNetmask": "",
            "offlineReason": null,
            "physLocation": "Denver",
            "profile": "EDGE1",
            "rack": "RR 119.02",
            "revalPending": false,
            "routerHostName": "",
            "routerPortName": "",
            "status": "REPORTED",
            "tcpPort": 80,
            "type": "EDGE",
            "updPending": false,
            "xmppId": "atlanta-edge-15\\\\@ocdn.kabletown.net",
            "xmppPasswd": "X"
        },
        {
            "cachegroup": "parentCachegroup",
            "cdnName": "cdn1",
            "domainName": "ga.atlanta.kabletown.net",
            "guid": null,
            "hostName": "atlanta-mid-16",
            "httpsPort": 443,
            "iloIpAddress": "",
            "iloIpGateway": "",
            "iloIpNetmask": "",
            "iloPassword": "",
            "iloUsername": "",
            "interfaceMtu": 9000,
            "interfaceName": "bond0",
            "ip6Address": "2345:1234:12:d::7/64",
            "ip6Gateway": "2345:1234:12:d::7",
            "ipAddress": "127.0.0.16",
            "ipGateway": "127.0.0.7",
            "ipNetmask": "255.255.255.252",
            "lastUpdated": "2018-03-28T17:30:00.220351+00:00",
            "mgmtIpAddress": "",
            "mgmtIpGateway": "",
            "mgmtIpNetmask": "",
            "offlineReason": null,
            "physLocation": "Denver",
            "profile": "EDGE1",
            "rack": "RR 119.02",
            "revalPending": false,
            "routerHostName": "",
            "routerPortName": "",
            "status": "REPORTED",
            "tcpPort": 80,
            "type": "MID",
            "updPending": false,
            "xmppId": "atlanta-mid-16\\\\@ocdn.kabletown.net",
            "xmppPasswd": "X"
        },
        {
            "cachegroup": "cachegroup1",
            "cdnName": "cdn1",
            "domainName": "ga.atlanta.kabletown.net",
            "guid": null,
            "hostName": "atlanta-org-1",
            "httpsPort": 443,
            "iloIpAddress": "",
            "iloIpGateway": "",
            "iloIpNetmask": "",
            "iloPassword": "",
            "iloUsername": "",
            "interfaceMtu": 9000,
            "interfaceName": "bond0",
            "ip6Address": "2345:1234:12:d::8/64",
            "ip6Gateway": "2345:1234:12:d::8",
            "ipAddress": "127.0.0.17",
            "ipGateway": "127.0.0.17",
            "ipNetmask": "255.255.255.252",
            "lastUpdated": "2018-03-28T17:30:00.220351+00:00",
            "mgmtIpAddress": "",
            "mgmtIpGateway": "",
            "mgmtIpNetmask": "",
            "offlineReason": null,
            "physLocation": "Denver",
            "profile": "EDGE1",
            "rack": "RR 119.02",
            "revalPending": false,
            "routerHostName": "",
            "routerPortName": "",
            "status": "REPORTED",
            "tcpPort": 80,
            "type": "EDGE",
            "updPending": false,
            "xmppId": "atlanta-org-1\\\\@ocdn.kabletown.net",
            "xmppPasswd": "X"
        },
        {
            "cachegroup": "cachegroup1",
            "cdnName": "cdn1",
            "domainName": "ga.atlanta.kabletown.net",
            "guid": null,
            "hostName": "atlanta-org-2",
            "httpsPort": 443,
            "iloIpAddress": "",
            "iloIpGateway": "",
            "iloIpNetmask": "",
            "iloPassword": "",
            "iloUsername": "",
            "interfaceMtu": 9000,
            "interfaceName": "bond0",
            "ip6Address": "2345:1234:12:d::9/64",
            "ip6Gateway": "2345:1234:12:d::9",
            "ipAddress": "127.0.0.18",
            "ipGateway": "127.0.0.18",
            "ipNetmask": "255.255.255.252",
            "lastUpdated": "2018-03-28T17:30:00.220351+00:00",
            "mgmtIpAddress": "",
            "mgmtIpGateway": "",
            "mgmtIpNetmask": "",
            "offlineReason": null,
            "physLocation": "Denver",
            "profile": "EDGE1",
            "rack": "RR 119.02",
            "revalPending": false,
            "routerHostName": "",
            "routerPortName": "",
            "status": "REPORTED",
            "tcpPort": 80,
            "type": "EDGE",
            "updPending": false,
            "xmppId": "atlanta-org-1\\\\@ocdn.kabletown.net",
            "xmppPasswd": "X"
        },
        {
            "cachegroup": "cachegroup1",
            "cdnName": "cdn1",
            "domainName": "ga.atlanta.kabletown.net",
            "guid": null,
            "hostName": "atlanta-mid-01",
            "httpsPort": 443,
            "iloIpAddress": "",
            "iloIpGateway": "",
            "iloIpNetmask": "",
            "iloPassword": "",
            "iloUsername": "",
            "interfaceMtu": 9000,
            "interfaceName": "bond0",
            "ip6Address": "2345:1234:12:9::10/64",
            "ip6Gateway": "2345:1234:12:9::10",
            "ipAddress": "127.0.0.2",
            "ipGateway": "127.0.0.2",
            "ipNetmask": "255.255.255.252",
            "lastUpdated": "2018-03-28T17:30:00.220351+00:00",
            "mgmtIpAddress": "",
            "mgmtIpGateway": "",
            "mgmtIpNetmask": "",
            "offlineReason": null,
            "physLocation": "Denver",
            "profile": "EDGE1",
            "rack": "RR 119.02",
            "revalPending": false,
            "routerHostName": "",
            "routerPortName": "",
            "status": "REPORTED",
            "tcpPort": 80,
            "type": "MID",
            "updPending": false,
            "xmppId": "atlanta-mid-01\\\\@ocdn.kabletown.net",
            "xmppPasswd": "X"
        },
        {
            "cachegroup": "cachegroup1",
            "cdnName": "cdn1",
            "domainName": "kabletown.net",
            "guid": null,
            "hostName": "rascal01",
            "httpsPort": 443,
            "iloIpAddress": "",
            "iloIpGateway": "",
            "iloIpNetmask": "",
            "iloPassword": "",
            "iloUsername": "",
            "interfaceMtu": 9000,
            "interfaceName": "bond0",
            "ip6Address": "2345:1234:12:b::11/64",
            "ip6Gateway": "2345:1234:12:b::11",
            "ipAddress": "127.0.0.4",
            "ipGateway": "127.0.0.4",
            "ipNetmask": "255.255.255.252",
            "lastUpdated": "2018-03-28T17:30:00.220351+00:00",
            "mgmtIpAddress": "",
            "mgmtIpGateway": "",
            "mgmtIpNetmask": "",
            "offlineReason": null,
            "physLocation": "Denver",
            "profile": "EDGE1",
            "rack": "RR 119.02",
            "revalPending": false,
            "routerHostName": "",
            "routerPortName": "",
            "status": "REPORTED",
            "tcpPort": 81,
            "type": "TRAFFIC_MONITOR",
            "updPending": false,
            "xmppId": "",
            "xmppPasswd": "X"
        },
        {
            "cachegroup": "cachegroup2",
            "cdnName": "cdn2",
            "domainName": "kabletown2.net",
            "guid": null,
            "hostName": "edge1-cdn2",
            "httpsPort": 443,
            "iloIpAddress": "",
            "iloIpGateway": "",
            "iloIpNetmask": "",
            "iloPassword": "",
            "iloUsername": "",
            "interfaceMtu": 9000,
            "interfaceName": "bond0",
            "ip6Address": "2345:1234:12:b::13/64",
            "ip6Gateway": "2345:1234:12:b::13",
            "ipAddress": "127.0.0.31",
            "ipGateway": "127.0.0.4",
            "ipNetmask": "255.255.255.0",
            "mgmtIpAddress": "",
            "mgmtIpGateway": "",
            "mgmtIpNetmask": "",
            "offlineReason": null,
            "physLocation": "Denver",
            "profile": "CDN2_EDGE",
            "rack": "RR 119.02",
            "revalPending": false,
            "routerHostName": "",
            "routerPortName": "",
            "status": "REPORTED",
            "tcpPort": 81,
            "type": "EDGE",
            "updPending": false,
            "xmppId": "",
            "xmppPasswd": "X"
        },
        {
            "cachegroup": "cachegroup1",
            "cdnName": "cdn1",
            "domainName": "local",
            "guid": null,
            "hostName": "riak",
            "httpsPort": 8088,
            "iloIpAddress": "",
            "iloIpGateway": "",
            "iloIpNetmask": "",
            "iloPassword": "",
            "iloUsername": "",
            "interfaceMtu": 1500,
            "interfaceName": "eth1",
            "ip6Address": "2345:1234:12:b::12/64",
            "ip6Gateway": "2345:1234:12:b::12",
            "ipAddress": "127.0.0.1",
            "ipGateway": "127.0.0.1",
            "ipNetmask": "255.255.252.0",
            "lastUpdated": "2018-03-28T17:30:00.220351+00:00",
            "mgmtIpAddress": "",
            "mgmtIpGateway": "",
            "mgmtIpNetmask": "",
            "offlineReason": null,
            "physLocation": "Denver",
            "profile": "EDGE1",
            "rack": "RR 119.02",
            "revalPending": false,
            "routerHostName": "",
            "routerPortName": "",
            "status": "REPORTED",
            "tcpPort": 8088,
            "type": "RIAK",
            "updPending": false,
            "xmppId": "",
            "xmppPasswd": ""
        },
        {
            "cachegroup": "multiOriginCachegroup",
            "cdnName": "cdn1",
            "domainName": "ga.denver.kabletown.net",
            "guid": null,
            "hostName": "denver-mso-org-01",
            "httpsPort": 443,
            "iloIpAddress": "",
            "iloIpGateway": "",
            "iloIpNetmask": "",
            "iloPassword": "",
            "iloUsername": "",
            "interfaceMtu": 9000,
            "interfaceName": "bond0",
            "ip6Address": "2345:1234:12:8::20/64",
            "ip6Gateway": "2345:1234:12:8::20",
            "ipAddress": "127.0.0.1",
            "ipGateway": "127.0.0.1",
            "ipNetmask": "255.255.255.252",
            "lastUpdated": "2018-03-28T17:30:00.220351+00:00",
            "mgmtIpAddress": "",
            "mgmtIpGateway": "",
            "mgmtIpNetmask": "",
            "offlineReason": null,
            "physLocation": "Denver",
            "profile": "MSO",
            "rack": "RR 119.02",
            "revalPending": false,
            "routerHostName": "",
            "routerPortName": "",
            "status": "REPORTED",
            "tcpPort": 80,
            "type": "ORG",
            "updPending": false,
            "xmppId": "denver-mso-org-01\\\\@ocdn.kabletown.net",
            "xmppPasswd": "X"
        },
        {
            "cachegroup": "cachegroup3",
            "cdnName": "cdn1",
            "domainName": "kabletown2.net",
            "guid": null,
            "hostName": "edge1-cdn1-cg3",
            "httpsPort": 443,
            "iloIpAddress": "",
            "iloIpGateway": "",
            "iloIpNetmask": "",
            "iloPassword": "",
            "iloUsername": "",
            "interfaceMtu": 9000,
            "interfaceName": "bond0",
            "ip6Address": "::13/64",
            "ip6Gateway": "2345:1234:12:b::13",
            "ipAddress": "127.0.0.100",
            "ipGateway": "127.0.0.4",
            "ipNetmask": "255.255.255.0",
            "mgmtIpAddress": "",
            "mgmtIpGateway": "",
            "mgmtIpNetmask": "",
            "offlineReason": null,
            "physLocation": "Denver",
            "profile": "EDGE1",
            "rack": "RR 119.02",
            "revalPending": false,
            "routerHostName": "",
            "routerPortName": "",
            "status": "REPORTED",
            "tcpPort": 81,
            "type": "EDGE",
            "updPending": false,
            "xmppId": "",
            "xmppPasswd": "X"
        },
        {
            "cachegroup": "cachegroup3",
            "cdnName": "cdn1",
            "domainName": "kabletown2.net",
            "guid": null,
            "hostName": "edge2-cdn1-cg3",
            "httpsPort": 443,
            "iloIpAddress": "",
            "iloIpGateway": "",
            "iloIpNetmask": "",
            "iloPassword": "",
            "iloUsername": "",
            "interfaceMtu": 9000,
            "interfaceName": "bond0",
            "ip6Address": "::14/64",
            "ip6Gateway": "2345:1234:12:b::13",
            "ipAddress": "127.0.0.101",
            "ipGateway": "127.0.0.4",
            "ipNetmask": "255.255.255.0",
            "mgmtIpAddress": "",
            "mgmtIpGateway": "",
            "mgmtIpNetmask": "",
            "offlineReason": null,
            "physLocation": "Denver",
            "profile": "EDGE1",
            "rack": "RR 119.02",
            "revalPending": false,
            "routerHostName": "",
            "routerPortName": "",
            "status": "REPORTED",
            "tcpPort": 81,
            "type": "EDGE",
            "updPending": false,
            "xmppId": "",
            "xmppPasswd": "X"
        }
    ],
    "serverCapabilities": [
        {
            "name": "foo"
        },
        {
            "name": "bar"
        }
    ],
    "serverServerCapabilities": [
        {
            "serverHostName": "atlanta-org-1",
            "serverCapability": "foo"
        },
        {
            "serverHostName": "atlanta-org-2",
            "serverCapability": "bar"
        }
    ],
    "staticdnsentries": [
        {
            "address": "192.168.0.1",
            "cachegroup": "cachegroup2",
            "deliveryservice": "ds1",
            "host": "host2",
            "type": "A_RECORD",
            "ttl": 10
        },
        {
            "address": "this.is.a.hostname.",
            "cachegroup": "cachegroup1",
            "deliveryservice": "ds1",
            "host": "host1",
            "type": "CNAME_RECORD",
            "ttl": 10
        },
        {
            "address": "2001:0db8:85a3:0000:0000:8a2e:0370:7334",
            "cachegroup": "cachegroup2",
            "deliveryservice": "ds1",
            "host": "host3",
            "ttl": 10,
            "type": "AAAA_RECORD"
        }
    ],
    "statuses": [
        {
            "description": "Edge: Puts server in CCR config file in this state, but CCR will never route traffic to it. Mid: Server will not be included in parent.config files for its edge caches",
            "name": "OFFLINE"
        },
        {
            "description": "Edge: Puts server in CCR config file in this state, and CCR will always route traffic to it. Mid: Server will be included in parent.config files for its edges",
            "name": "ONLINE"
        },
        {
            "description": "Edge: Puts server in CCR config file in this state, and CCR will adhere to the health protocol. Mid: N/A for now",
            "name": "REPORTED"
        },
        {
            "description": "Temporary down. Edge: XMPP client will send status OFFLINE to CCR, otherwise similar to REPORTED. Mid: Server will not be included in parent.config files for its edge caches",
            "name": "ADMIN_DOWN"
        },
        {
            "description": "Edge: 12M will not include caches in this state in CCR config files. Mid: N/A for now",
            "name": "CCR_IGNORE"
        },
        {
            "description": "Pre Production. Not active in any configuration.",
            "name": "PRE_PROD"
        },
        {
            "name": "TEST_NULL_DESCRIPTION"
        }
    ],
    "tenants": [
        {
            "active": true,
            "name": "tenant1",
            "parentName": "root"
        },
        {
            "active": false,
            "name": "tenant2",
            "parentName": "tenant1"
        },
        {
            "active": true,
            "name": "tenant3",
            "parentName": "tenant2"
        },
        {
            "active": true,
            "name": "tenant4",
            "parentName": "root"
        }
    ],
    "types": [
        {
            "description": "Host header regular expression",
            "lastUpdated": "2018-03-02T19:13:46.788583+00:00",
            "name": "HOST_REGEXP",
            "useInTable": "regex"
        },
        {
            "description": "DNS Content routing, RAM cache, National",
            "lastUpdated": "2018-03-02T19:13:46.792319+00:00",
            "name": "DNS_LIVE_NATNL",
            "useInTable": "deliveryservice"
        },
        {
            "description": "Other CDN (CDS-IS, Akamai, etc)",
            "lastUpdated": "2018-03-02T19:13:46.793921+00:00",
            "name": "OTHER_CDN",
            "useInTable": "server"
        },
        {
            "description": "Client-Controlled Steering Delivery Service",
            "lastUpdated": "2018-03-02T19:13:46.795291+00:00",
            "name": "CLIENT_STEERING",
            "useInTable": "deliveryservice"
        },
        {
            "description": "influxdb type",
            "lastUpdated": "2018-03-02T19:13:46.796707+00:00",
            "name": "INFLUXDB",
            "useInTable": "server"
        },
        {
            "description": "riak type",
            "lastUpdated": "2018-03-02T19:13:46.798008+00:00",
            "name": "RIAK",
            "useInTable": "server"
        },
        {
            "description": "Origin",
            "lastUpdated": "2018-03-02T19:13:46.799404+00:00",
            "name": "ORG",
            "useInTable": "server"
        },
        {
            "description": "HTTP Content routing cache in RAM ",
            "lastUpdated": "2018-03-02T19:13:46.800738+00:00",
            "name": "HTTP_LIVE",
            "useInTable": "deliveryservice"
        },
        {
            "description": "Active Directory User",
            "lastUpdated": "2018-03-02T19:13:46.802044+00:00",
            "name": "ACTIVE_DIRECTORY",
            "useInTable": "tm_user"
        },
        {
            "description": "federation type resolve4",
            "lastUpdated": "2018-03-02T19:13:46.803471+00:00",
            "name": "RESOLVE4",
            "useInTable": "federation"
        },
        {
            "description": "Static DNS A entry",
            "lastUpdated": "2018-03-02T19:13:46.804776+00:00",
            "name": "A_RECORD",
            "useInTable": "staticdnsentry"
        },
        {
            "description": "Local User",
            "lastUpdated": "2018-03-02T19:13:46.806035+00:00",
            "name": "LOCAL",
            "useInTable": "tm_user"
        },
        {
            "description": "Weighted steering target",
            "lastUpdated": "2018-03-02T19:13:46.80748+00:00",
            "name": "STEERING_WEIGHT",
            "useInTable": "steering_target"
        },
        {
            "description": "HTTP Content routing, RAM cache, National",
            "lastUpdated": "2018-03-02T19:13:46.808911+00:00",
            "name": "HTTP_LIVE_NATNL",
            "useInTable": "deliveryservice"
        },
        {
            "description": "Ops hosts for management",
            "lastUpdated": "2018-03-02T19:13:46.810576+00:00",
            "name": "TOOLS_SERVER",
            "useInTable": "server"
        },
        {
            "description": "Path regular expression",
            "lastUpdated": "2018-03-02T19:13:46.812049+00:00",
            "name": "PATH_REGEXP",
            "useInTable": "regex"
        },
        {
            "description": "Static DNS CNAME entry",
            "lastUpdated": "2018-03-02T19:13:46.813461+00:00",
            "name": "CNAME_RECORD",
            "useInTable": "staticdnsentry"
        },
        {
            "description": "Kabletown Content Router",
            "lastUpdated": "2018-03-02T19:13:46.814833+00:00",
            "name": "CCR",
            "useInTable": "server"
        },
        {
            "description": "Origin Cachegroup",
            "lastUpdated": "2018-03-02T19:13:46.816199+00:00",
            "name": "ORG_LOC",
            "useInTable": "cachegroup"
        },
        {
            "description": "Mid Cachegroup",
            "lastUpdated": "2018-03-02T19:13:46.816199+00:00",
            "name": "MID_LOC",
            "useInTable": "cachegroup"
        },
        {
            "description": "Edge Cache",
            "lastUpdated": "2018-03-02T19:13:46.817689+00:00",
            "name": "EDGE",
            "useInTable": "server"
        },
        {
            "description": "Ordered steering target",
            "lastUpdated": "2018-03-02T19:13:46.81913+00:00",
            "name": "STEERING_ORDER",
            "useInTable": "steering_target"
        },
        {
            "description": "DNS Content Routing",
            "lastUpdated": "2018-03-02T19:13:46.820528+00:00",
            "name": "DNS",
            "useInTable": "deliveryservice"
        },
        {
            "description": "federation type resolve6",
            "lastUpdated": "2018-03-02T19:13:46.822161+00:00",
            "name": "RESOLVE6",
            "useInTable": "federation"
        },
        {
            "description": "Static DNS AAAA entry",
            "lastUpdated": "2018-03-02T19:13:46.823506+00:00",
            "name": "AAAA_RECORD",
            "useInTable": "staticdnsentry"
        },
        {
            "description": "HTTP Content Routing, no caching",
            "lastUpdated": "2018-03-02T19:13:46.824798+00:00",
            "name": "HTTP_NO_CACHE",
            "useInTable": "deliveryservice"
        },
        {
            "description": "any_map type",
            "lastUpdated": "2018-03-02T19:13:46.826411+00:00",
            "name": "ANY_MAP",
            "useInTable": "deliveryservice"
        },
        {
            "description": "Steering Delivery Service",
            "lastUpdated": "2018-03-02T19:13:46.827779+00:00",
            "name": "STEERING",
            "useInTable": "deliveryservice"
        },
        {
            "description": "Edge Cachegroup",
            "lastUpdated": "2018-03-02T19:13:46.829249+00:00",
            "name": "EDGE_LOC",
            "useInTable": "cachegroup"
        },
        {
            "description": "HTTP Content routing cache ",
            "lastUpdated": "2018-03-02T19:13:46.830862+00:00",
            "name": "HTTP",
            "useInTable": "deliveryservice"
        },
        {
            "description": "Mid Tier Cache",
            "lastUpdated": "2018-03-02T19:13:46.832327+00:00",
            "name": "MID",
            "useInTable": "server"
        },
        {
            "description": "Traffic Monitor (Rascal)",
            "lastUpdated": "2018-03-02T19:13:46.832327+00:00",
            "name": "TRAFFIC_MONITOR",
            "useInTable": "server"
        }
    ],
    "users": [
        {
            "addressLine1": "address of admin",
            "addressLine2": "",
            "city": "Anywhere",
            "company": "Comcast",
            "country": "USA",
            "email": "admin@example.com",
            "fullName": "Fred the admin",
            "gid": 0,
            "localPasswd": "pa$$word",
            "confirmLocalPasswd": "pa$$word",
            "newUser": false,
            "phoneNumber": "810-555-9876",
            "postalCode": "55443",
            "publicSshKey": "",
            "role": 4,
            "stateOrProvince": "LA",
            "tenant": "root",
            "token": "test",
            "uid": 0,
            "username": "adminuser"
        },
        {
            "addressLine1": "address of disallowed",
            "addressLine2": "place",
            "city": "somewhere",
            "company": "else",
            "country": "UK",
            "email": "disallowed@example.com",
            "fullName": "Me me",
            "gid": 0,
            "localPasswd": "pa$$word",
            "confirmLocalPasswd": "pa$$word",
            "newUser": false,
            "phoneNumber": "",
            "postalCode": "",
            "publicSshKey": "",
            "registrationSent": "",
            "role": 1,
            "stateOrProvince": "",
            "tenant": "tenant1",
            "token": "quest",
            "uid": 0,
            "username": "disalloweduser"
        },
        {
            "addressLine1": "address of readonly",
            "addressLine2": "place",
            "city": "somewhere",
            "company": "else",
            "country": "UK",
            "email": "readonly@example.com",
            "fullName": "Readonly User",
            "gid": 0,
            "localPasswd": "pa$$word",
            "confirmLocalPasswd": "pa$$word",
            "newUser": false,
            "phoneNumber": "",
            "postalCode": "",
            "publicSshKey": "",
            "registrationSent": "",
            "role": 2,
            "stateOrProvince": "",
            "tenant": "tenant1",
            "uid": 0,
            "username": "readonlyuser"
        },
        {
            "addressLine1": "address of admin",
            "addressLine2": "",
            "city": "Anywhere",
            "company": "Comcast",
            "country": "USA",
            "email": "tenant3user@example.com",
            "fullName": "Fred the admin",
            "gid": 0,
            "localPasswd": "pa$$word",
            "confirmLocalPasswd": "pa$$word",
            "newUser": false,
            "phoneNumber": "810-555-9876",
            "postalCode": "55443",
            "publicSshKey": "",
            "role": 4,
            "stateOrProvince": "LA",
            "tenant": "tenant3",
            "uid": 0,
            "username": "tenant3user"
        },
        {
            "addressLine1": "address of admin",
            "addressLine2": "",
            "city": "Anywhere",
            "company": "Comcast",
            "country": "USA",
            "email": "tenant4user@example.com",
            "fullName": "Fred the admin",
            "gid": 0,
            "localPasswd": "pa$$word",
            "confirmLocalPasswd": "pa$$word",
            "newUser": false,
            "phoneNumber": "810-555-9876",
            "postalCode": "55443",
            "publicSshKey": "",
            "role": 4,
            "stateOrProvince": "LA",
            "tenant": "tenant4",
            "uid": 0,
            "username": "tenant4user"
        },
        {
            "addressLine1": "address of ops",
            "addressLine2": "place",
            "city": "somewhere",
            "company": "else",
            "country": "UK",
            "email": "ops@example.com",
            "fullName": "Operations User",
            "gid": 0,
            "localPasswd": "pa$$word",
            "confirmLocalPasswd": "pa$$word",
            "newUser": false,
            "phoneNumber": "",
            "postalCode": "",
            "publicSshKey": "",
            "registrationSent": "",
            "role": 3,
            "stateOrProvince": "",
            "tenant": "root",
            "uid": 0,
            "username": "opsuser"
        },
        {
            "addressLine1": "address of steering",
            "addressLine2": "place",
            "city": "somewhere",
            "company": "else",
            "country": "UK",
            "email": "steering@example.com",
            "fullName": "Steering User",
            "gid": 0,
            "localPasswd": "pa$$word",
            "confirmLocalPasswd": "pa$$word",
            "newUser": false,
            "phoneNumber": "",
            "postalCode": "",
            "publicSshKey": "",
            "registrationSent": "",
            "role": 6,
            "stateOrProvince": "",
            "tenant": "root",
            "uid": 0,
            "username": "steering"
        }
    ],
    "steeringTargets": [
        {
            "deliveryService": "ds1",
            "target": "ds2",
            "value": 42,
            "type": "STEERING_WEIGHT"
        }
    ],
    "jobs": [
        {
            "dsName": "ds1",
            "request": {
                "startTime": "2019-01-01 00:00:00",
                "ttl": 80,
                "regex": "/foo"
            }
        },
        {
            "dsName": "ds1",
            "request": {
                "startTime": "2019-01-01 00:00:00",
                "ttl": 80,
                "regex": "/foo"
            }
        }
    ],
    "to_extensions": [
        {
            "name": "ILO_PING",
            "version": "1.0.0",
            "info_url": "-",
            "script_file": "ToPingCheck.pl",
            "isactive": 1,
            "description": "",
            "servercheck_short_name": "ILO",
            "type": "CHECK_EXTENSION_BOOL"
        },
        {
            "name": "ORT_ERROR_COUNT",
            "version": "1.0.0",
            "info_url": "-",
            "script_file": "ToORTCheck.pl",
            "isactive": 1,
            "description": "",
            "servercheck_short_name": "ORT",
            "type": "CHECK_EXTENSION_NUM"
        }
    ],
    "serverchecks": [
        {
            "servercheck_short_name": "ILO",
            "host_name": "atlanta-edge-01",
            "value": 1
        },
        {
            "servercheck_short_name": "ORT",
            "host_name": "atlanta-edge-01",
            "value": 13
        }
    ],
    "invalidationJobs": [
        {
            "deliveryService": "ds1",
            "regex": "/.*",
            "startTime": 4117118271000,
            "ttl": "121m"
        },
        {
            "deliveryService":  "ds2",
            "regex": "\\/some-path?.+\\.jpg",
            "startTime": "2100-06-19T13:57:51-06:00",
            "ttl": 2.1
        }
    ],
    "statsSummaries": [
        {
            "cdnName": "cdn1",
            "deliveryServiceName": "all",
            "statName": "daily_maxgbps",
            "statValue": 5,
<<<<<<< HEAD
            "summaryTime": "2019-01-01T00:00:00-06:00",
            "statDate": "2019-01-01"
=======
            "summaryTime": "2019-01-01T00:00:00-06:00"
>>>>>>> a9544710
        },
        {
            "cdnName": "cdn1",
            "deliveryServiceName": "all",
            "statName": "daily_bytesserved",
            "statValue": 1000,
<<<<<<< HEAD
            "summaryTime": "2019-01-01T00:00:00-06:00",
            "statDate": "2019-01-01"
=======
            "summaryTime": "2019-01-01T00:00:00-06:00"
>>>>>>> a9544710
        }
    ]
}<|MERGE_RESOLUTION|>--- conflicted
+++ resolved
@@ -2540,24 +2540,14 @@
             "deliveryServiceName": "all",
             "statName": "daily_maxgbps",
             "statValue": 5,
-<<<<<<< HEAD
-            "summaryTime": "2019-01-01T00:00:00-06:00",
-            "statDate": "2019-01-01"
-=======
             "summaryTime": "2019-01-01T00:00:00-06:00"
->>>>>>> a9544710
         },
         {
             "cdnName": "cdn1",
             "deliveryServiceName": "all",
             "statName": "daily_bytesserved",
             "statValue": 1000,
-<<<<<<< HEAD
-            "summaryTime": "2019-01-01T00:00:00-06:00",
-            "statDate": "2019-01-01"
-=======
             "summaryTime": "2019-01-01T00:00:00-06:00"
->>>>>>> a9544710
         }
     ]
 }