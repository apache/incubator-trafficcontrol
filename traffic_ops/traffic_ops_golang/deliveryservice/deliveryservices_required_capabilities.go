package deliveryservice

/*
 * Licensed to the Apache Software Foundation (ASF) under one
 * or more contributor license agreements.  See the NOTICE file
 * distributed with this work for additional information
 * regarding copyright ownership.  The ASF licenses this file
 * to you under the Apache License, Version 2.0 (the
 * "License"); you may not use this file except in compliance
 * with the License.  You may obtain a copy of the License at
 *
 *   http://www.apache.org/licenses/LICENSE-2.0
 *
 * Unless required by applicable law or agreed to in writing,
 * software distributed under the License is distributed on an
 * "AS IS" BASIS, WITHOUT WARRANTIES OR CONDITIONS OF ANY
 * KIND, either express or implied.  See the License for the
 * specific language governing permissions and limitations
 * under the License.
 */

import (
	"database/sql"
	"errors"
	"fmt"
	"net/http"
	"strconv"
	"strings"

	"github.com/apache/trafficcontrol/lib/go-tc"
	"github.com/apache/trafficcontrol/lib/go-tc/tovalidate"
	"github.com/apache/trafficcontrol/lib/go-util"
	"github.com/apache/trafficcontrol/traffic_ops/traffic_ops_golang/api"
	"github.com/apache/trafficcontrol/traffic_ops/traffic_ops_golang/dbhelpers"
	"github.com/apache/trafficcontrol/traffic_ops/traffic_ops_golang/tenant"
	validation "github.com/go-ozzo/ozzo-validation"
	"github.com/lib/pq"
)

const (
	deliveryServiceQueryParam    = "deliveryServiceID"
	requiredCapabilityQueryParam = "requiredCapability"
	xmlIDQueryParam              = "xmlID"
)

// RequiredCapability provides a type to define methods on.
type RequiredCapability struct {
	api.APIInfoImpl `json:"-"`
	tc.DeliveryServicesRequiredCapability
}

// SetLastUpdated implements the api.GenericCreator interfaces and
// sets the timestamp on insert.
func (rc *RequiredCapability) SetLastUpdated(t tc.TimeNoMod) { rc.LastUpdated = &t }

// NewReadObj implements the api.GenericReader interfaces.
func (rc *RequiredCapability) NewReadObj() interface{} {
	return &tc.DeliveryServicesRequiredCapability{}
}

// SelectQuery implements the api.GenericReader interface.
func (rc *RequiredCapability) SelectQuery() string {
	return `SELECT
	rc.required_capability,
	rc.deliveryservice_id,
	ds.xml_id,
	rc.last_updated
	FROM deliveryservices_required_capability rc
	JOIN deliveryservice ds ON ds.id = rc.deliveryservice_id`
}

// ParamColumns implements the api.GenericReader interface.
func (rc *RequiredCapability) ParamColumns() map[string]dbhelpers.WhereColumnInfo {
	return map[string]dbhelpers.WhereColumnInfo{
		deliveryServiceQueryParam: dbhelpers.WhereColumnInfo{
			Column:  "rc.deliveryservice_id",
			Checker: api.IsInt,
		},
		xmlIDQueryParam: dbhelpers.WhereColumnInfo{
			Column:  "ds.xml_id",
			Checker: nil,
		},
		requiredCapabilityQueryParam: dbhelpers.WhereColumnInfo{
			Column:  "rc.required_capability",
			Checker: nil,
		},
	}
}

// DeleteQuery implements the api.GenericDeleter interface.
func (rc *RequiredCapability) DeleteQuery() string {
	return `DELETE FROM deliveryservices_required_capability
	WHERE deliveryservice_id = :deliveryservice_id AND required_capability = :required_capability`
}

// GetKeyFieldsInfo implements the api.Identifier interface.
func (rc RequiredCapability) GetKeyFieldsInfo() []api.KeyFieldInfo {
	return []api.KeyFieldInfo{
		{
			Field: deliveryServiceQueryParam,
			Func:  api.GetIntKey,
		},
		{
			Field: requiredCapabilityQueryParam,
			Func:  api.GetStringKey,
		},
	}
}

// GetKeys implements the api.Identifier interface and is not needed
// because Update is not available.
func (rc RequiredCapability) GetKeys() (map[string]interface{}, bool) {
	if rc.DeliveryServiceID == nil {
		return map[string]interface{}{deliveryServiceQueryParam: 0}, false
	}
	if rc.RequiredCapability == nil {
		return map[string]interface{}{requiredCapabilityQueryParam: 0}, false
	}
	return map[string]interface{}{
		deliveryServiceQueryParam:    *rc.DeliveryServiceID,
		requiredCapabilityQueryParam: *rc.RequiredCapability,
	}, true
}

// SetKeys implements the api.Identifier interface and allows the
// create handler to assign deliveryServiceID and requiredCapability.
func (rc *RequiredCapability) SetKeys(keys map[string]interface{}) {
	// this utilizes the non panicking type assertion, if the thrown
	// away ok variable is false it will be the zero of the type.
	id, _ := keys[deliveryServiceQueryParam].(int)
	rc.DeliveryServiceID = &id

	capability, _ := keys[requiredCapabilityQueryParam].(string)
	rc.RequiredCapability = &capability
}

// GetAuditName implements the api.Identifier interface and
// returns the name of the object.
func (rc *RequiredCapability) GetAuditName() string {
	if rc.RequiredCapability != nil {
		return *rc.RequiredCapability
	}

	return "unknown"
}

// GetType implements the api.Identifier interface and
// returns the name of the struct.
func (rc *RequiredCapability) GetType() string {
	return "deliveryservice.RequiredCapability"
}

// Validate implements the api.Validator interface.
func (rc RequiredCapability) Validate() error {
	errs := validation.Errors{
		deliveryServiceQueryParam:    validation.Validate(rc.DeliveryServiceID, validation.Required),
		requiredCapabilityQueryParam: validation.Validate(rc.RequiredCapability, validation.Required),
	}

	return util.JoinErrs(tovalidate.ToErrors(errs))
}

// Update implements the api.CRUDer interface.
func (rc *RequiredCapability) Update() (error, error, int) {
	return nil, nil, http.StatusNotImplemented
}

// Read implements the api.CRUDer interface.
func (rc *RequiredCapability) Read() ([]interface{}, error, error, int) {
	tenantIDs, err := rc.getTenantIDs()
	if err != nil {
		return nil, nil, err, http.StatusInternalServerError
	}

	capabilities, userErr, sysErr, errCode := rc.getCapabilities(tenantIDs)
	if userErr != nil || sysErr != nil {
		return nil, userErr, sysErr, errCode
	}

	results := []interface{}{}
	for _, capability := range capabilities {
		results = append(results, capability)
	}

	return results, nil, nil, http.StatusOK
}

func (rc *RequiredCapability) getTenantIDs() ([]int, error) {
	tenantIDs, err := tenant.GetUserTenantIDListTx(rc.APIInfo().Tx.Tx, rc.APIInfo().User.TenantID)
	if err != nil {
		return nil, err
	}
	return tenantIDs, nil
}

func (rc *RequiredCapability) getCapabilities(tenantIDs []int) ([]tc.DeliveryServicesRequiredCapability, error, error, int) {
	where, orderBy, pagination, queryValues, errs := dbhelpers.BuildWhereAndOrderByAndPagination(rc.APIInfo().Params, rc.ParamColumns())
	if len(errs) > 0 {
		return nil, util.JoinErrs(errs), nil, http.StatusBadRequest
	}

	where, queryValues = dbhelpers.AddTenancyCheck(where, queryValues, "ds.tenant_id", tenantIDs)
	query := rc.SelectQuery() + where + orderBy + pagination

	rows, err := rc.APIInfo().Tx.NamedQuery(query, queryValues)
	if err != nil {
		return nil, nil, err, http.StatusInternalServerError
	}
	defer rows.Close()

	var results []tc.DeliveryServicesRequiredCapability
	for rows.Next() {
		var result tc.DeliveryServicesRequiredCapability
		if err := rows.StructScan(&result); err != nil {
			return nil, nil, fmt.Errorf("%s get scanning: %s", rc.GetType(), err.Error()), http.StatusInternalServerError
		}
		results = append(results, result)
	}

	return results, nil, nil, 0
}

// Delete implements the api.CRUDer interface.
func (rc *RequiredCapability) Delete() (error, error, int) {
	authorized, err := rc.isTenantAuthorized()
	if !authorized {
		return errors.New("not authorized on this tenant"), nil, http.StatusForbidden
	} else if err != nil {
		return nil, fmt.Errorf("checking authorization for existing DS ID: %s" + err.Error()), http.StatusInternalServerError
	}

	return api.GenericDelete(rc)
}

// Create implements the api.CRUDer interface.
func (rc *RequiredCapability) Create() (error, error, int) {
	authorized, err := rc.isTenantAuthorized()
	if !authorized {
		return errors.New("not authorized on this tenant"), nil, http.StatusForbidden
	} else if err != nil {
		return nil, fmt.Errorf("checking authorization for existing DS ID: %s" + err.Error()), http.StatusInternalServerError
	}

<<<<<<< HEAD
	usrErr, sysErr, rCode := rc.checkServerCap()
	if usrErr != nil || sysErr != nil {
		return usrErr, sysErr, rCode
	}

	usrErr, sysErr, rCode = rc.ensureDSServerCap()
=======
	// Ensure DS type is only of HTTP*, DNS* types
	dsType, dsExists, err := GetDeliveryServiceType(*rc.DeliveryServiceID, rc.APIInfo().Tx.Tx)
	if err != nil {
		return nil, err, http.StatusInternalServerError
	}
	if !dsExists {
		return errors.New("a deliveryservice with id '" + strconv.Itoa(*rc.DeliveryServiceID) + "' was not found"), nil, http.StatusNotFound
	}

	if !dsType.IsHTTP() && !dsType.IsDNS() {
		return errors.New("Invalid DS type. Only DNS and HTTP delivery services can have required capabilities"), nil, http.StatusBadRequest
	}

	usrErr, sysErr, rCode := rc.ensureDSServerCap()
>>>>>>> f91bf53a
	if usrErr != nil || sysErr != nil {
		return usrErr, sysErr, rCode
	}

	rows, err := rc.APIInfo().Tx.NamedQuery(rcInsertQuery(), rc)
	if err != nil {
		return api.ParseDBError(err)
	}
	defer rows.Close()

	rowsAffected := 0
	for rows.Next() {
		rowsAffected++
		if err := rows.StructScan(&rc); err != nil {
			return nil, fmt.Errorf("%s create scanning: %s", rc.GetType(), err.Error()), http.StatusInternalServerError
		}
	}
	if rowsAffected == 0 {
		return nil, fmt.Errorf("%s create: no %s was inserted, no rows was returned", rc.GetType(), rc.GetType()), http.StatusInternalServerError
	} else if rowsAffected > 1 {
		return nil, fmt.Errorf("too many rows returned from %s insert", rc.GetType()), http.StatusInternalServerError
	}

	return nil, nil, http.StatusOK
}

func (rc *RequiredCapability) checkServerCap() (error, error, int) {
	tx := rc.APIInfo().Tx

	// Get server capability name
	name := ""
	if err := tx.QueryRow(`
		SELECT name 
		FROM server_capability 
		WHERE name = $1`, rc.RequiredCapability).Scan(&name); err != nil && err != sql.ErrNoRows{
		return nil, fmt.Errorf("querying server capability for name '%v': %v", rc.RequiredCapability, err), http.StatusInternalServerError
	}

	if len(name) == 0 {
		return fmt.Errorf("server_capability not found"), nil, http.StatusNotFound
	}

	return nil, nil, http.StatusOK
}

func (rc *RequiredCapability) ensureDSServerCap() (error, error, int) {
	tx := rc.APIInfo().Tx

	// Get assigned DS server IDs
	dsServerIDs := []int64{}
	if err := tx.Tx.QueryRow(`
	SELECT ARRAY(
		SELECT ds.server 
		FROM deliveryservice_server ds
		JOIN server s ON ds.server = s.id
		JOIN type t ON s.type = t.id
		WHERE ds.deliveryservice=$1
		AND NOT t.name LIKE 'ORG%'
	)`, rc.DeliveryServiceID).Scan(pq.Array(&dsServerIDs)); err != nil && err != sql.ErrNoRows {
		return nil, fmt.Errorf("reading delivery service %v servers: %v", *rc.DeliveryServiceID, err), http.StatusInternalServerError
	}

	if len(dsServerIDs) == 0 { // no attached servers can return success right away
		return nil, nil, http.StatusOK
	}

	// Get servers IDs that have the new capability
	capServerIDs := []int64{}
	if err := tx.QueryRow(`
	SELECT ARRAY(
		SELECT server
		FROM server_server_capability 
		WHERE server = ANY($1)
		AND server_capability=$2
	)`, pq.Array(dsServerIDs), rc.RequiredCapability).Scan(pq.Array(&capServerIDs)); err != nil && err != sql.ErrNoRows {
		return nil, fmt.Errorf("reading servers that have server capability %v attached: %v", *rc.RequiredCapability, err), http.StatusInternalServerError
	}

	vIDs := getViolatingServerIDs(dsServerIDs, capServerIDs)
	if len(vIDs) > 0 {
		return fmt.Errorf("capability %v cannot be made required on the delivery service %v as it has the associated servers %v that do not have the capability assigned", *rc.RequiredCapability, *rc.DeliveryServiceID, strings.Join(vIDs, ",")), nil, http.StatusBadRequest
	}

	return nil, nil, http.StatusOK
}

func getViolatingServerIDs(dsServerIDs, capServerIDs []int64) []string {
	capServerIDsMap := map[int64]struct{}{}
	for _, id := range capServerIDs {
		capServerIDsMap[id] = struct{}{}
	}
	vIDs := []string{}
	for _, id := range dsServerIDs {
		if _, found := capServerIDsMap[id]; !found {
			vIDs = append(vIDs, strconv.FormatInt(id, 10))
		}
	}
	return vIDs
}

func (rc *RequiredCapability) isTenantAuthorized() (bool, error) {
	if rc.DeliveryServiceID == nil && rc.XMLID == nil {
		return false, errors.New("delivery service has no ID or XMLID")
	}

	var existingID *int
	var err error

	switch {
	case rc.DeliveryServiceID != nil:
		existingID, _, err = getDSTenantIDByID(rc.APIInfo().Tx.Tx, *rc.DeliveryServiceID)
		if err != nil {
			return false, err
		}
	case rc.XMLID != nil:
		existingID, _, err = getDSTenantIDByName(rc.APIInfo().Tx.Tx, tc.DeliveryServiceName(*rc.XMLID))
		if err != nil {
			return false, err
		}
	}

	if existingID != nil {
		authorized, err := tenant.IsResourceAuthorizedToUserTx(*existingID, rc.APIInfo().User, rc.APIInfo().Tx.Tx)
		if !authorized {
			return false, errors.New("not authorized on this tenant")
		} else if err != nil {
			return false, fmt.Errorf("checking authorization for existing DS ID: %s" + err.Error())
		}
	}

	return true, err
}

func rcInsertQuery() string {
	return `INSERT INTO deliveryservices_required_capability (
required_capability,
deliveryservice_id) VALUES (
:required_capability,
:deliveryservice_id) RETURNING deliveryservice_id, required_capability, last_updated`
}<|MERGE_RESOLUTION|>--- conflicted
+++ resolved
@@ -241,14 +241,6 @@
 		return nil, fmt.Errorf("checking authorization for existing DS ID: %s" + err.Error()), http.StatusInternalServerError
 	}
 
-<<<<<<< HEAD
-	usrErr, sysErr, rCode := rc.checkServerCap()
-	if usrErr != nil || sysErr != nil {
-		return usrErr, sysErr, rCode
-	}
-
-	usrErr, sysErr, rCode = rc.ensureDSServerCap()
-=======
 	// Ensure DS type is only of HTTP*, DNS* types
 	dsType, dsExists, err := GetDeliveryServiceType(*rc.DeliveryServiceID, rc.APIInfo().Tx.Tx)
 	if err != nil {
@@ -262,8 +254,12 @@
 		return errors.New("Invalid DS type. Only DNS and HTTP delivery services can have required capabilities"), nil, http.StatusBadRequest
 	}
 
-	usrErr, sysErr, rCode := rc.ensureDSServerCap()
->>>>>>> f91bf53a
+	usrErr, sysErr, rCode := rc.checkServerCap()
+	if usrErr != nil || sysErr != nil {
+		return usrErr, sysErr, rCode
+	}
+
+	usrErr, sysErr, rCode = rc.ensureDSServerCap()
 	if usrErr != nil || sysErr != nil {
 		return usrErr, sysErr, rCode
 	}
