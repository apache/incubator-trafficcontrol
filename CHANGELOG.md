--- conflicted
+++ resolved
@@ -17,11 +17,8 @@
     - Traffic Portal: Added the ability to create, read, update and delete flexible topologies.
     - Traffic Portal: Added the ability to assign topologies to delivery services.
     - Traffic Portal: Added the ability to view all delivery services and cache groups associated with a topology.
-<<<<<<< HEAD
     - Traffic Portal: Added the ability to define first, inner and last header rewrite values for DNS* and HTTP* delivery services that employ a topology.
-=======
     - Traffic Router: Added support for topology-based delivery services
->>>>>>> 6c8a8018
 - Updated /servers/details to use multiple interfaces in API v3
 - Added [Edge Traffic Routing](https://traffic-control-cdn.readthedocs.io/en/latest/admin/traffic_router.html#edge-traffic-routing) feature which allows Traffic Router to localize more DNS record types than just the routing name for DNS delivery services
 - Astats csv support - astats will now respond to `Accept: text/csv` and return a csv formatted stats list
