--- conflicted
+++ resolved
@@ -21,11 +21,7 @@
 	"time"
 
 	"github.com/apache/trafficcontrol/lib/go-rfc"
-<<<<<<< HEAD
-	tc "github.com/apache/trafficcontrol/lib/go-tc"
-=======
 	"github.com/apache/trafficcontrol/lib/go-tc"
->>>>>>> 751bff66
 )
 
 func TestCoordinates(t *testing.T) {
@@ -54,18 +50,6 @@
 	if err != nil {
 		t.Errorf("cannot GET Coordinate by name: %v - %v", firstCoord.Name, err)
 	}
-<<<<<<< HEAD
-	coord := resp[0]
-	expectedLat := 12.34
-	coord.Latitude = expectedLat
-
-	_, reqInf, err := TOSession.UpdateCoordinateByID(coord.ID, coord, header)
-	if err == nil {
-		t.Errorf("Expected error about precondition failed, but got none")
-	}
-	if reqInf.StatusCode != http.StatusPreconditionFailed {
-		t.Errorf("Expected status code 412, got %v", reqInf.StatusCode)
-=======
 	if len(resp) > 0 {
 		coord := resp[0]
 		expectedLat := 12.34
@@ -78,7 +62,6 @@
 		if reqInf.StatusCode != http.StatusPreconditionFailed {
 			t.Errorf("Expected status code 412, got %v", reqInf.StatusCode)
 		}
->>>>>>> 751bff66
 	}
 }
 
@@ -154,19 +137,11 @@
 		expectedLat := 12.34
 		coord.Latitude = expectedLat
 
-<<<<<<< HEAD
-	var alert tc.Alerts
-	alert, _, err = TOSession.UpdateCoordinateByID(coord.ID, coord, nil)
-	if err != nil {
-		t.Errorf("cannot UPDATE Coordinate by id: %v - %v", err, alert)
-	}
-=======
 		var alert tc.Alerts
 		alert, _, err = TOSession.UpdateCoordinateByID(coord.ID, coord, nil)
 		if err != nil {
 			t.Errorf("cannot UPDATE Coordinate by id: %v - %v", err, alert)
 		}
->>>>>>> 751bff66
 
 		// Retrieve the Coordinate to check Coordinate name got updated
 		resp, _, err = TOSession.GetCoordinateByID(coord.ID, nil)
