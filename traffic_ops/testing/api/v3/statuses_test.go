--- conflicted
+++ resolved
@@ -22,11 +22,7 @@
 	"time"
 
 	"github.com/apache/trafficcontrol/lib/go-rfc"
-<<<<<<< HEAD
-	"github.com/apache/trafficcontrol/lib/go-tc"
-=======
 	tc "github.com/apache/trafficcontrol/lib/go-tc"
->>>>>>> 358e75f3
 )
 
 func TestStatuses(t *testing.T) {
@@ -37,11 +33,8 @@
 		var header http.Header
 		header = make(map[string][]string)
 		header.Set(rfc.IfModifiedSince, time)
-<<<<<<< HEAD
 		header.Set(rfc.IfUnmodifiedSince, time)
-=======
 		SortTestStatuses(t)
->>>>>>> 358e75f3
 		UpdateTestStatuses(t)
 		UpdateTestStatusesWithHeaders(t, header)
 		GetTestStatuses(t)
