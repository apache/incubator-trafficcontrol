--- conflicted
+++ resolved
@@ -65,12 +65,9 @@
 - Pinned external actions used by Documentation Build and TR Unit Tests workflows to commit SHA-1 and the Docker image used by the Weasel workflow to a SHA-256 digest
 - Updated Flot libraries to supported versions
 - [apache/trafficcontrol](https://github.com/apache/trafficcontrol) is now a Go module
-<<<<<<< HEAD
 - Set Traffic Router to only accept TLSv1.1 and TLSv1.2 protocols in server.xml
-=======
 - Updated Apache Tomcat from 8.5.57 to 8.5.63
 - Updated Apache Tomcat Native from 1.2.16 to 1.2.23
->>>>>>> 594d2545
 
 ### Removed
 - The Perl implementation of Traffic Ops has been stripped out, along with the Go implementation's "fall-back to Perl" behavior.
