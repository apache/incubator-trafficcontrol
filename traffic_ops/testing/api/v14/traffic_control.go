--- conflicted
+++ resolved
@@ -39,11 +39,8 @@
 	Regions                        []tc.Region                        `json:"regions"`
 	Roles                          []tc.Role                          `json:"roles"`
 	Servers                        []tc.Server                        `json:"servers"`
-<<<<<<< HEAD
 	ServerServerCapabilities       []tc.ServerServerCapability        `json:"serverServerCapabilities"`
-=======
 	ServerCapabilities             []tc.ServerCapability              `json:"serverCapabilities"`
->>>>>>> 98604f9f
 	Statuses                       []tc.StatusNullable                `json:"statuses"`
 	StaticDNSEntries               []tc.StaticDNSEntry                `json:"staticdnsentries"`
 	Tenants                        []tc.Tenant                        `json:"tenants"`
