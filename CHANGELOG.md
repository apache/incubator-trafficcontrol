--- conflicted
+++ resolved
@@ -79,11 +79,8 @@
   - /parameters/:id/unassigned_profiles
   - /parameters/profile/:name
   - /parameters/validate
-<<<<<<< HEAD
+  - /phys_locations/:id (GET)
   - /profile/:id (GET)
-=======
-  - /phys_locations/:id (GET)
->>>>>>> b144a1ef
   - /profile/:id/unassigned_parameters
   - /profile/trimmed
   - /regions/:region_name/phys_locations
