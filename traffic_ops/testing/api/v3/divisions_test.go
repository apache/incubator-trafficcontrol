--- conflicted
+++ resolved
@@ -35,11 +35,8 @@
 		var header http.Header
 		header = make(map[string][]string)
 		header.Set(rfc.IfModifiedSince, time)
-<<<<<<< HEAD
 		header.Set(rfc.IfUnmodifiedSince, time)
-=======
 		SortTestDivisions(t)
->>>>>>> 358e75f3
 		UpdateTestDivisions(t)
 		UpdateTestDivisionsWithHeaders(t, header)
 		GetTestDivisionsIMSAfterChange(t, header)
