/*

   Licensed under the Apache License, Version 2.0 (the "License");
   you may not use this file except in compliance with the License.
   You may obtain a copy of the License at

   http://www.apache.org/licenses/LICENSE-2.0

   Unless required by applicable law or agreed to in writing, software
   distributed under the License is distributed on an "AS IS" BASIS,
   WITHOUT WARRANTIES OR CONDITIONS OF ANY KIND, either express or implied.
   See the License for the specific language governing permissions and
   limitations under the License.
*/

package client

import (
	"encoding/json"
	"fmt"
	"net/http"

	"github.com/apache/trafficcontrol/lib/go-tc"
)

/* Internally, the CDNName is only used in the GET method. The CDNName
 * seems to primarily be used to differentiate between `/federations` and
 * `/cdns/:name/federations`. Although the behavior is odd, it is kept to
 * keep the same behavior from perl. */

func (to *Session) CreateCDNFederationByName(f tc.CDNFederation, CDNName string) (*tc.CreateCDNFederationResponse, ReqInf, error) {
	jsonReq, err := json.Marshal(f)
	if err != nil { //There is no remoteAddr for ReqInf at this point
		return nil, ReqInf{CacheHitStatus: CacheHitStatusMiss}, err
	}

	data := tc.CreateCDNFederationResponse{}
	url := fmt.Sprintf("%s/cdns/%s/federations", apiBase, CDNName)
	inf, err := makeReq(to, "POST", url, jsonReq, &data, nil)
	return &data, inf, err
}

func (to *Session) GetCDNFederationsByNameWithHdr(CDNName string, header http.Header) (*tc.CDNFederationResponse, ReqInf, error) {
	data := tc.CDNFederationResponse{}
	url := fmt.Sprintf("%s/cdns/%s/federations", apiBase, CDNName)
	inf, err := get(to, url, &data, header)
	return &data, inf, err
}

// Deprecated: GetCDNFederationsByName will be removed in 6.0. Use GetCDNFederationsByNameWithHdr.
func (to *Session) GetCDNFederationsByName(CDNName string) (*tc.CDNFederationResponse, ReqInf, error) {
	return to.GetCDNFederationsByNameWithHdr(CDNName, nil)
}

func (to *Session) GetCDNFederationsByIDWithHdr(CDNName string, ID int, header http.Header) (*tc.CDNFederationResponse, ReqInf, error) {
	data := tc.CDNFederationResponse{}
	url := fmt.Sprintf("%s/cdns/%s/federations?id=%v", apiBase, CDNName, ID)
	inf, err := get(to, url, &data, header)
	return &data, inf, err
}

<<<<<<< HEAD
func (to *Session) UpdateCDNFederationsByIDWithHdr(f tc.CDNFederation, CDNName string, ID int, h http.Header) (*tc.UpdateCDNFederationResponse, ReqInf, error) {
=======
// Deprecated: GetCDNFederationsByID will be removed in 6.0. Use GetCDNFederationsByIDWithHdr.
func (to *Session) GetCDNFederationsByID(CDNName string, ID int) (*tc.CDNFederationResponse, ReqInf, error) {
	return to.GetCDNFederationsByIDWithHdr(CDNName, ID, nil)
}

func (to *Session) UpdateCDNFederationsByID(f tc.CDNFederation, CDNName string, ID int) (*tc.UpdateCDNFederationResponse, ReqInf, error) {
>>>>>>> 55b3b034
	jsonReq, err := json.Marshal(f)
	if err != nil { //There is no remoteAddr for ReqInf at this point
		return nil, ReqInf{CacheHitStatus: CacheHitStatusMiss}, err
	}

	data := tc.UpdateCDNFederationResponse{}
	url := fmt.Sprintf("%s/cdns/%s/federations/%d", apiBase, CDNName, ID)
	inf, err := makeReq(to, "PUT", url, jsonReq, &data, h)
	return &data, inf, err
}

// Deprecated: UpdateCDNFederationsByID will be removed in 6.0. Use UpdateCDNFederationsByIDWithHdr.
func (to *Session) UpdateCDNFederationsByID(f tc.CDNFederation, CDNName string, ID int) (*tc.UpdateCDNFederationResponse, ReqInf, error) {
	return to.UpdateCDNFederationsByIDWithHdr(f, CDNName, ID, nil)
}

func (to *Session) DeleteCDNFederationByID(CDNName string, ID int) (*tc.DeleteCDNFederationResponse, ReqInf, error) {
	data := tc.DeleteCDNFederationResponse{}
	url := fmt.Sprintf("%s/cdns/%s/federations/%d", apiBase, CDNName, ID)
	inf, err := makeReq(to, "DELETE", url, nil, &data, nil)
	return &data, inf, err
}<|MERGE_RESOLUTION|>--- conflicted
+++ resolved
@@ -59,16 +59,12 @@
 	return &data, inf, err
 }
 
-<<<<<<< HEAD
-func (to *Session) UpdateCDNFederationsByIDWithHdr(f tc.CDNFederation, CDNName string, ID int, h http.Header) (*tc.UpdateCDNFederationResponse, ReqInf, error) {
-=======
 // Deprecated: GetCDNFederationsByID will be removed in 6.0. Use GetCDNFederationsByIDWithHdr.
 func (to *Session) GetCDNFederationsByID(CDNName string, ID int) (*tc.CDNFederationResponse, ReqInf, error) {
 	return to.GetCDNFederationsByIDWithHdr(CDNName, ID, nil)
 }
 
-func (to *Session) UpdateCDNFederationsByID(f tc.CDNFederation, CDNName string, ID int) (*tc.UpdateCDNFederationResponse, ReqInf, error) {
->>>>>>> 55b3b034
+func (to *Session) UpdateCDNFederationsByIDWithHdr(f tc.CDNFederation, CDNName string, ID int, h http.Header) (*tc.UpdateCDNFederationResponse, ReqInf, error) {
 	jsonReq, err := json.Marshal(f)
 	if err != nil { //There is no remoteAddr for ReqInf at this point
 		return nil, ReqInf{CacheHitStatus: CacheHitStatusMiss}, err
