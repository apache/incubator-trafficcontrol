--- conflicted
+++ resolved
@@ -28,12 +28,9 @@
 - Snapshotting the CRConfig now deletes HTTPS certificates in Riak for delivery services which have been deleted in Traffic Ops.
 - Added a context menu in place of the "Actions" column from the following tables in Traffic Portal: cache group tables, CDN tables, delivery service tables, parameter tables, profile tables, server tables.
 - Traffic Portal standalone Dockerfile
-<<<<<<< HEAD
+- In Traffic Portal, removes the need to specify line breaks using `__RETURN__` in delivery service edge/mid header rewrite rules, regex remap expressions, raw remap text and traffic router additional request/response headers.
 - Added an API 1.4 endpoint, /api/1.4/user/login/oauth to handle SSO login using OAuth.
 - Added /#!/sso page to Traffic Portal to catch redirects back from OAuth provider and POST token into the API.
-=======
-- In Traffic Portal, removes the need to specify line breaks using `__RETURN__` in delivery service edge/mid header rewrite rules, regex remap expressions, raw remap text and traffic router additional request/response headers.
->>>>>>> af5150ec
 
 ### Changed
 - Traffic Router, added TLS certificate validation on certificates imported from Traffic Ops
@@ -51,13 +48,10 @@
 - Changed traffic_ops_ort.pl so that hdr_rw-<ds>.config files are compared with strict ordering and line duplication when detecting configuration changes.
 - Traffic Ops (golang), Traffic Monitor, Traffic Stats are now compiled using Go version 1.11. Grove was already being compiled with this version which improves performance for TLS when RSA certificates are used.
 - Issue 3476: Traffic Router returns partial result for CLIENT_STEERING Delivery Services when Regional Geoblocking or Anonymous Blocking is enabled.
-<<<<<<< HEAD
+- Upgraded Traffic Portal to AngularJS 1.7.8
+- Issue 3275: Improved the snapshot diff performance and experience.
 - Added fields to traffic_portal_properties.json to configure SSO through OAuth.
 - Added field to cdn.conf to configure whitelisted URLs for Json Key Set URL returned from OAuth provider.
-=======
-- Upgraded Traffic Portal to AngularJS 1.7.8
-- Issue 3275: Improved the snapshot diff performance and experience.
->>>>>>> af5150ec
 
 
 ## [3.0.0] - 2018-10-30
