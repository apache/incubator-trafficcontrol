package v3

/*

   Licensed under the Apache License, Version 2.0 (the "License");
   you may not use this file except in compliance with the License.
   You may obtain a copy of the License at

   http://www.apache.org/licenses/LICENSE-2.0

   Unless required by applicable law or agreed to in writing, software
   distributed under the License is distributed on an "AS IS" BASIS,
   WITHOUT WARRANTIES OR CONDITIONS OF ANY KIND, either express or implied.
   See the License for the specific language governing permissions and
   limitations under the License.
*/

import (
	"fmt"
	"net/http"
	"net/url"
	"strconv"
	"testing"
	"time"

	"github.com/apache/trafficcontrol/lib/go-rfc"
	"github.com/apache/trafficcontrol/lib/go-tc"
	"github.com/apache/trafficcontrol/lib/go-util"
)

func TestServers(t *testing.T) {
	WithObjs(t, []TCObj{CDNs, Types, Tenants, Users, Parameters, Profiles, Statuses, Divisions, Regions, PhysLocations, CacheGroups, Topologies, DeliveryServices, Servers}, func() {
		GetTestServersIMS(t)
		currentTime := time.Now().UTC().Add(-5 * time.Second)
		timestamp := currentTime.Format(time.RFC1123)
		var header http.Header
		header = make(map[string][]string)
<<<<<<< HEAD
		header.Set(rfc.IfModifiedSince, time)
		header.Set(rfc.IfUnmodifiedSince, time)
=======
		header.Set(rfc.IfModifiedSince, timestamp)
>>>>>>> 5c23a002
		UpdateTestServers(t)
		UpdateTestServersWithHeaders(t, header)
		GetTestServersDetails(t)
		GetTestServers(t)
		GetTestServersIMSAfterChange(t, header)
		GetTestServersQueryParameters(t)
		header = make(map[string][]string)
		etag := rfc.ETag(currentTime)
		header.Set(rfc.IfMatch, etag)
		UpdateTestServersWithHeaders(t, header)
		UniqueIPProfileTestServers(t)
		UpdateTestServerStatus(t)
	})
}

func UpdateTestServerStatus(t *testing.T) {
	if len(testData.Servers) < 1 {
		t.Fatal("Need at least one server to test updating")
	}

	firstServer := testData.Servers[0]
	if firstServer.HostName == nil {
		t.Fatalf("First test server had nil hostname: %+v", firstServer)
	}

	hostName := *firstServer.HostName
	params := url.Values{}
	params.Add("hostName", hostName)

	// Retrieve the server by hostname so we can get the id for the Update
	resp, _, err := TOSession.GetServers(&params)
	if err != nil {
		t.Fatalf("cannot GET Server by hostname '%s': %v - %v", hostName, err, resp.Alerts)
	}
	if len(resp.Response) < 1 {
		t.Fatalf("Expected at least one server to exist by hostname '%s'", hostName)
	}
	if len(resp.Response) > 1 {
		t.Errorf("Expected exactly one server to exist by hostname '%s' - actual: %d", hostName, len(resp.Response))
		t.Logf("Testing will proceed with server: %+v", resp.Response[0])
	}
	remoteServer := resp.Response[0]
	if remoteServer.ID == nil {
		t.Fatalf("Got null ID for server '%s'", hostName)
	}
	id := fmt.Sprintf("%v", *resp.Response[0].ID)
	idParam := url.Values{}
	idParam.Add("id", id)
	originalStatusID := 0
	updatedStatusID := 0

	statuses, _, err := TOSession.GetStatusesWithHdr(nil)
	if err != nil {
		t.Fatalf("cannot get statuses: %v", err.Error())
	}
	for _, status := range statuses {
		if status.Name == "REPORTED" {
			originalStatusID = status.ID
		}
		if status.Name == "ONLINE" {
			updatedStatusID = status.ID
		}
	}
	// Keeping the status same, perform an update and make sure that statusLastUpdated didnt change
	remoteServer.StatusID = &originalStatusID

	alerts, _, err := TOSession.UpdateServerByID(*remoteServer.ID, remoteServer)
	if err != nil {
		t.Fatalf("cannot UPDATE Server by ID %d (hostname '%s'): %v - %v", *remoteServer.ID, hostName, err, alerts)
	}

	resp, _, err = TOSession.GetServers(&idParam)
	if err != nil {
		t.Errorf("cannot GET Server by ID: %v - %v", *remoteServer.HostName, err)
	}
	if len(resp.Response) < 1 {
		t.Fatalf("Expected at least one server to exist by hostname '%s'", hostName)
	}
	if len(resp.Response) > 1 {
		t.Errorf("Expected exactly one server to exist by hostname '%s' - actual: %d", hostName, len(resp.Response))
		t.Logf("Testing will proceed with server: %+v", resp.Response[0])
	}

	respServer := resp.Response[0]

	if *remoteServer.StatusLastUpdated != *respServer.StatusLastUpdated {
		t.Errorf("since status didnt change, no change in 'StatusLastUpdated' time was expected. Difference observer: old value: %v, new value: %v",
			remoteServer.StatusLastUpdated.String(), respServer.StatusLastUpdated.String())
	}

	// Changing the status, perform an update and make sure that statusLastUpdated changed
	remoteServer.StatusID = &updatedStatusID

	alerts, _, err = TOSession.UpdateServerByID(*remoteServer.ID, remoteServer)
	if err != nil {
		t.Fatalf("cannot UPDATE Server by ID %d (hostname '%s'): %v - %v", *remoteServer.ID, hostName, err, alerts)
	}

	resp, _, err = TOSession.GetServers(&idParam)
	if err != nil {
		t.Errorf("cannot GET Server by ID: %v - %v", *remoteServer.HostName, err)
	}
	if len(resp.Response) < 1 {
		t.Fatalf("Expected at least one server to exist by hostname '%s'", hostName)
	}
	if len(resp.Response) > 1 {
		t.Errorf("Expected exactly one server to exist by hostname '%s' - actual: %d", hostName, len(resp.Response))
		t.Logf("Testing will proceed with server: %+v", resp.Response[0])
	}

	respServer = resp.Response[0]

	if *remoteServer.StatusLastUpdated == *respServer.StatusLastUpdated {
		t.Errorf("since status was changed, expected to see a time difference between the old and new 'StatusLastUpdated' values, got the same value")
	}

	// Changing the status, perform an update and make sure that statusLastUpdated changed
	remoteServer.StatusID = &originalStatusID

	alerts, _, err = TOSession.UpdateServerByID(*remoteServer.ID, remoteServer)
	if err != nil {
		t.Fatalf("cannot UPDATE Server by ID %d (hostname '%s'): %v - %v", *remoteServer.ID, hostName, err, alerts)
	}

	resp, _, err = TOSession.GetServers(&idParam)
	if err != nil {
		t.Errorf("cannot GET Server by ID: %v - %v", *remoteServer.HostName, err)
	}
	if len(resp.Response) < 1 {
		t.Fatalf("Expected at least one server to exist by hostname '%s'", hostName)
	}
	if len(resp.Response) > 1 {
		t.Errorf("Expected exactly one server to exist by hostname '%s' - actual: %d", hostName, len(resp.Response))
		t.Logf("Testing will proceed with server: %+v", resp.Response[0])
	}

	respServer = resp.Response[0]

	if *remoteServer.StatusLastUpdated == *respServer.StatusLastUpdated {
		t.Errorf("since status was changed, expected to see a time difference between the old and new 'StatusLastUpdated' values, got the same value")
	}
}

func UpdateTestServersWithHeaders(t *testing.T, header http.Header) {
	if len(testData.Servers) < 1 {
		t.Fatal("Need at least one server to test updating")
	}

	firstServer := testData.Servers[0]
	if firstServer.HostName == nil {
		t.Fatalf("First test server had nil hostname: %+v", firstServer)
	}

	hostName := *firstServer.HostName
	params := url.Values{}
	params.Add("hostName", hostName)

	// Retrieve the server by hostname so we can get the id for the Update
	resp, _, err := TOSession.GetServersWithHdr(&params, header)

	if err != nil {
		t.Fatalf("cannot GET Server by hostname '%s': %v - %v", hostName, err, resp.Alerts)
	}
	if len(resp.Response) < 1 {
		t.Fatalf("Expected at least one server to exist by hostname '%s'", hostName)
	}
	if len(resp.Response) > 1 {
		t.Errorf("Expected exactly one server to exist by hostname '%s' - actual: %d", hostName, len(resp.Response))
		t.Logf("Testing will proceed with server: %+v", resp.Response[0])
	}

	remoteServer := resp.Response[0]
	if remoteServer.ID == nil {
		t.Fatalf("Got null ID for server '%s'", hostName)
	}

	// Creating idParam to get server when hostname changes.
	id := fmt.Sprintf("%v", *resp.Response[0].ID)
	idParam := url.Values{}
	idParam.Add("id", id)

	infs := remoteServer.Interfaces
	if len(infs) < 1 {
		t.Fatalf("Expected server '%s' to have at least one network interface", hostName)
	}
	inf := infs[0]

	updatedServerInterface := "bond1"
	updatedServerRack := "RR 119.03"
	updatedHostName := "atl-edge-01"

	// update rack, interfaceName and hostName values on server
	inf.Name = updatedServerInterface
	infs[0] = inf
	remoteServer.Interfaces = infs
	remoteServer.Rack = &updatedServerRack
	remoteServer.HostName = &updatedHostName

	_, reqInf, err := TOSession.UpdateServerByIDWithHdr(*remoteServer.ID, remoteServer, header)
	if err == nil {
		t.Errorf("Expected error about precondition failed, but got none")
	}
	if reqInf.StatusCode != http.StatusPreconditionFailed {
		t.Errorf("Expected status code 412, got %v", reqInf.StatusCode)
	}
}

func GetTestServersIMSAfterChange(t *testing.T, header http.Header) {
	params := url.Values{}
	for _, server := range testData.Servers {
		if server.HostName == nil {
			t.Errorf("found server with nil hostname: %+v", server)
			continue
		}
		params.Set("hostName", *server.HostName)
		_, reqInf, err := TOSession.GetServersWithHdr(&params, header)
		if err != nil {
			t.Fatalf("Expected no error, but got %v", err.Error())
		}
		if reqInf.StatusCode != http.StatusOK {
			t.Fatalf("Expected 200 status code, got %v", reqInf.StatusCode)
		}
	}
	currentTime := time.Now().UTC()
	currentTime = currentTime.Add(1 * time.Second)
	timeStr := currentTime.Format(time.RFC1123)
	header.Set(rfc.IfModifiedSince, timeStr)
	for _, server := range testData.Servers {
		if server.HostName == nil {
			t.Errorf("found server with nil hostname: %+v", server)
			continue
		}
		params.Set("hostName", *server.HostName)
		_, reqInf, err := TOSession.GetServersWithHdr(&params, header)
		if err != nil {
			t.Fatalf("Expected no error, but got %v", err.Error())
		}
		if reqInf.StatusCode != http.StatusNotModified {
			t.Fatalf("Expected 304 status code, got %v", reqInf.StatusCode)
		}
	}
}

func GetTestServersIMS(t *testing.T) {
	var header http.Header
	header = make(map[string][]string)
	futureTime := time.Now().AddDate(0, 0, 1)
	timestamp := futureTime.Format(time.RFC1123)
	header.Set(rfc.IfModifiedSince, timestamp)
	params := url.Values{}
	for _, server := range testData.Servers {
		if server.HostName == nil {
			t.Errorf("found server with nil hostname: %+v", server)
			continue
		}
		params.Set("hostName", *server.HostName)
		_, reqInf, err := TOSession.GetServersWithHdr(&params, header)
		if err != nil {
			t.Fatalf("Expected no error, but got %v", err.Error())
		}
		if reqInf.StatusCode != http.StatusNotModified {
			t.Fatalf("Expected 304 status code, got %v", reqInf.StatusCode)
		}
	}
}

func CreateTestServers(t *testing.T) {
	// loop through servers, assign FKs and create
	for _, server := range testData.Servers {
		if server.HostName == nil {
			t.Errorf("found server with nil hostname: %+v", server)
			continue
		}
		resp, _, err := TOSession.CreateServer(server)
		t.Log("Response: ", server.HostName, " ", resp)
		if err != nil {
			t.Errorf("could not CREATE servers: %v", err)
		}
	}
}

func GetTestServers(t *testing.T) {
	params := url.Values{}
	for _, server := range testData.Servers {
		if server.HostName == nil {
			t.Errorf("found server with nil hostname: %+v", server)
			continue
		}
		params.Set("hostName", *server.HostName)
		resp, _, err := TOSession.GetServersWithHdr(&params, nil)
		if err != nil {
			t.Errorf("cannot GET Server by name '%s': %v - %v", *server.HostName, err, resp.Alerts)
		} else if resp.Summary.Count != 1 {
			t.Errorf("incorrect server count, expected: 1, actual: %d", resp.Summary.Count)
		}
	}
}

func GetTestServersDetails(t *testing.T) {

	for _, server := range testData.Servers {
		if server.HostName == nil {
			t.Errorf("found server with nil hostname: %+v", server)
			continue
		}
		resp, _, err := TOSession.GetServerDetailsByHostNameWithHdr(*server.HostName, nil)
		if err != nil {
			t.Errorf("cannot GET Server Details by name: %v - %v", err, resp)
		}
	}
}

func GetTestServersQueryParameters(t *testing.T) {
	dses, _, err := TOSession.GetDeliveryServicesNullableWithHdr(nil)
	if err != nil {
		t.Fatalf("Failed to get Delivery Services: %v", err)
	}
	if len(dses) < 1 {
		t.Fatal("Failed to get at least one Delivery Service")
	}

	ds := dses[0]
	if ds.ID == nil {
		t.Fatal("Got Delivery Service with nil ID")
	}

	params := url.Values{}
	params.Add("dsId", strconv.Itoa(*ds.ID))
	_, _, err = TOSession.GetServersWithHdr(&params, nil)
	if err != nil {
		t.Fatalf("Failed to get server by Delivery Service ID: %v", err)
	}

	currentTime := time.Now().UTC().Add(5 * time.Second)
	timestamp := currentTime.Format(time.RFC1123)
	var header http.Header
	header = make(map[string][]string)
	header.Set(rfc.IfModifiedSince, timestamp)
	_, reqInf, _ := TOSession.GetServersWithHdr(&params, header)
	if reqInf.StatusCode != http.StatusNotModified {
		t.Errorf("Expected a status code of 304, got %v", reqInf.StatusCode)
	}

	foundTopDs := false
	const topDsXmlId = "ds-top"
	for _, ds = range dses {
		if ds.XMLID == nil || *ds.XMLID != topDsXmlId {
			continue
		}
		foundTopDs = true
		break
	}
	if !foundTopDs {
		t.Fatalf("unable to find deliveryservice %s", topDsXmlId)
	}
	params.Set("dsId", strconv.Itoa(*ds.ID))
	expectedHostnames := map[string]bool {
		"edge1-cdn1-cg3": true,
		"edge2-cdn1-cg3": true,
		"atlanta-mid-16": true,
	}
	response, _, err := TOSession.GetServersWithHdr(&params, nil)
	if err != nil {
		t.Fatalf("Failed to get servers by Topology-based Delivery Service ID with xmlId %s", err)
	}
	if len(response.Response) == 0 {
		t.Fatalf("Did not find any servers for Topology-based Delivery Service with xmlId %s", err)
	}
	for _, server := range response.Response {
		if _, exists := expectedHostnames[*server.HostName]; !exists {
			t.Fatalf("expected hostnames %v, actual %s actual: ", expectedHostnames, *server.HostName)
		}
	}

	params.Del("dsId")

	resp, _, err := TOSession.GetServersWithHdr(nil, nil)
	if err != nil {
		t.Fatalf("Failed to get servers: %v", err)
	}

	if len(resp.Response) < 1 {
		t.Fatalf("Failed to get at least one server")
	}

	s := resp.Response[0]

	params.Add("type", s.Type)
	if _, _, err := TOSession.GetServersWithHdr(&params, nil); err != nil {
		t.Errorf("Error getting servers by type: %v", err)
	}
	params.Del("type")

	if s.CachegroupID == nil {
		t.Error("Found server with no Cache Group ID")
	} else {
		params.Add("cachegroup", strconv.Itoa(*s.CachegroupID))
		if _, _, err := TOSession.GetServersWithHdr(&params, nil); err != nil {
			t.Errorf("Error getting servers by Cache Group ID: %v", err)
		}
		params.Del("cachegroup")
	}

	if s.Status == nil {
		t.Error("Found server with no status")
	} else {
		params.Add("status", *s.Status)
		if _, _, err := TOSession.GetServersWithHdr(&params, nil); err != nil {
			t.Errorf("Error getting servers by status: %v", err)
		}
		params.Del("status")
	}

	if s.ProfileID == nil {
		t.Error("Found server with no Profile ID")
	} else {
		params.Add("profileId", strconv.Itoa(*s.ProfileID))
		if _, _, err := TOSession.GetServersWithHdr(&params, nil); err != nil {
			t.Errorf("Error getting servers by Profile ID: %v", err)
		}
		params.Del("profileId")
	}

	cgs, _, err := TOSession.GetCacheGroupsNullableWithHdr(nil)
	if err != nil {
		t.Fatalf("Failed to get Cache Groups: %v", err)
	}
	if len(cgs) < 1 {
		t.Fatal("Failed to get at least one Cache Group")
	}
	if cgs[0].ID == nil {
		t.Fatal("Cache Group found with no ID")
	}

	params.Add("parentCacheGroup", strconv.Itoa(*cgs[0].ID))
	if _, _, err = TOSession.GetServersWithHdr(&params, nil); err != nil {
		t.Errorf("Error getting servers by parentCacheGroup: %v", err)
	}
	params.Del("parentCacheGroup")
}

func UniqueIPProfileTestServers(t *testing.T) {
	serversResp, _, err := TOSession.GetServersWithHdr(nil, nil)
	if err != nil {
		t.Fatal(err)
	}
	if len(serversResp.Response) < 1 {
		t.Fatal("expected more than 0 servers")
	}
	xmppId := "unique"
	server := serversResp.Response[0]
	_, _, err = TOSession.CreateServer(tc.ServerNullable{
		CommonServerProperties: tc.CommonServerProperties{
			Cachegroup: server.Cachegroup,
			CDNName:    server.CDNName,
			DomainName: util.StrPtr("mydomain"),
			FQDN:       util.StrPtr("myfqdn"),
			FqdnTime:   time.Time{},
			HostName:   util.StrPtr("myhostname"),
			HTTPSPort:  util.IntPtr(443),
			LastUpdated: &tc.TimeNoMod{
				Time:  time.Time{},
				Valid: false,
			},
			PhysLocation: server.PhysLocation,
			Profile:      server.Profile,
			StatusID:     server.StatusID,
			Type:         server.Type,
			UpdPending:   util.BoolPtr(false),
			XMPPID:       &xmppId,
		},
		Interfaces: server.Interfaces,
	})

	if err == nil {
		t.Error("expected an error when updating a server with an ipaddress that already exists on another server with the same profile")
		// Cleanup, don't want to break other tests
		pathParams := url.Values{}
		pathParams.Add("xmppid", xmppId)
		server, _, err := TOSession.GetServersWithHdr(&pathParams, nil)
		if err != nil {
			t.Fatal(err)
		}
		_, _, err = TOSession.DeleteServerByID(*server.Response[0].ID)
		if err != nil {
			t.Fatalf("unable to delete server: %v", err)
		}
	}

	var changed bool
	for i, interf := range server.Interfaces {
		if interf.Monitor {
			for j, ip := range interf.IPAddresses {
				if ip.ServiceAddress {
					server.Interfaces[i].IPAddresses[j].Address = "127.0.0.1/24"
					changed = true
				}
			}
		}
	}
	if !changed {
		t.Fatal("did not find ip address to update")
	}
	_, _, err = TOSession.UpdateServerByID(*server.ID, server)
	if err != nil {
		t.Fatalf("expected update to pass: %s", err)
	}
}

func UpdateTestServers(t *testing.T) {
	if len(testData.Servers) < 1 {
		t.Fatal("Need at least one server to test updating")
	}

	firstServer := testData.Servers[0]
	if firstServer.HostName == nil {
		t.Fatalf("First test server had nil hostname: %+v", firstServer)
	}

	hostName := *firstServer.HostName
	params := url.Values{}
	params.Add("hostName", hostName)

	// Retrieve the server by hostname so we can get the id for the Update
	resp, _, err := TOSession.GetServersWithHdr(&params, nil)
	if err != nil {
		t.Fatalf("cannot GET Server by hostname '%s': %v - %v", hostName, err, resp.Alerts)
	}
	if len(resp.Response) < 1 {
		t.Fatalf("Expected at least one server to exist by hostname '%s'", hostName)
	}
	if len(resp.Response) > 1 {
		t.Errorf("Expected exactly one server to exist by hostname '%s' - actual: %d", hostName, len(resp.Response))
		t.Logf("Testing will proceed with server: %+v", resp.Response[0])
	}

	remoteServer := resp.Response[0]
	if remoteServer.ID == nil {
		t.Fatalf("Got null ID for server '%s'", hostName)
	}

	originalHostname := *resp.Response[0].HostName
	originalXMPIDD := *resp.Response[0].XMPPID
	// Creating idParam to get server when hostname changes.
	id := fmt.Sprintf("%v", *resp.Response[0].ID)
	idParam := url.Values{}
	idParam.Add("id", id)

	infs := remoteServer.Interfaces
	if len(infs) < 1 {
		t.Fatalf("Expected server '%s' to have at least one network interface", hostName)
	}
	inf := infs[0]

	updatedServerInterface := "bond1"
	updatedServerRack := "RR 119.03"
	updatedHostName := "atl-edge-01"
	updatedXMPPID := "change-it"

	// update rack, interfaceName and hostName values on server
	inf.Name = updatedServerInterface
	infs[0] = inf
	remoteServer.Interfaces = infs
	remoteServer.Rack = &updatedServerRack
	remoteServer.HostName = &updatedHostName

	alerts, _, err := TOSession.UpdateServerByID(*remoteServer.ID, remoteServer)
	if err != nil {
		t.Fatalf("cannot UPDATE Server by ID %d (hostname '%s'): %v - %v", *remoteServer.ID, hostName, err, alerts)
	}

	// Retrieve the server to check rack, interfaceName, hostName values were updated
	resp, _, err = TOSession.GetServersWithHdr(&idParam, nil)
	if err != nil {
		t.Errorf("cannot GET Server by ID: %v - %v", *remoteServer.HostName, err)
	}
	if len(resp.Response) < 1 {
		t.Fatalf("Expected at least one server to exist by hostname '%s'", hostName)
	}
	if len(resp.Response) > 1 {
		t.Errorf("Expected exactly one server to exist by hostname '%s' - actual: %d", hostName, len(resp.Response))
		t.Logf("Testing will proceed with server: %+v", resp.Response[0])
	}

	respServer := resp.Response[0]
	infs = respServer.Interfaces
	found := false
	for _, inf = range infs {
		if inf.Name == updatedServerInterface {
			found = true
			break
		}
	}
	if !found {
		t.Errorf("Expected server '%s' to have an interface named '%s' after update", hostName, updatedServerInterface)
		t.Logf("Actual interfaces: %+v", infs)
	}

	if respServer.Rack == nil {
		t.Errorf("results do not match actual: null, expected: '%s'", updatedServerRack)
	} else if *respServer.Rack != updatedServerRack {
		t.Errorf("results do not match actual: '%s', expected: '%s'", *respServer.Rack, updatedServerRack)
	}

	if remoteServer.TypeID == nil {
		t.Fatalf("Cannot test server type change update; server '%s' had nil type ID", hostName)
	}

	//Check change in hostname with no change to xmppid
	if originalHostname == *respServer.HostName && originalXMPIDD == *respServer.XMPPID {
		t.Errorf("HostName didn't change. Expected: #{updatedHostName}, actual: #{originalHostname}")
	}

	//Check to verify XMPPID never gets updated
	remoteServer.XMPPID = &updatedXMPPID
	al, reqInf, err := TOSession.UpdateServerByID(*remoteServer.ID, remoteServer)
	if err != nil && reqInf.StatusCode != http.StatusBadRequest {
		t.Logf("error making sure that XMPPID does not get updated, %d (hostname '%s'): %v - %v", *remoteServer.ID, hostName, err, al)
	}

	//Change back hostname and xmppid to its original name for other tests to pass
	remoteServer.HostName = &originalHostname
	remoteServer.XMPPID = &originalXMPIDD
	alert, _, err := TOSession.UpdateServerByID(*remoteServer.ID, remoteServer)
	if err != nil {
		t.Fatalf("cannot UPDATE Server by ID %d (hostname '%s'): %v - %v", *remoteServer.ID, hostName, err, alert)
	}
	resp, _, err = TOSession.GetServersWithHdr(&params, nil)
	if err != nil {
		t.Errorf("cannot GET Server by hostName: %v - %v", originalHostname, err)
	}

	// Assign server to DS and then attempt to update to a different type
	dses, _, err := TOSession.GetDeliveryServicesNullableWithHdr(nil)
	if err != nil {
		t.Fatalf("cannot GET DeliveryServices: %v", err)
	}
	if len(dses) < 1 {
		t.Fatal("GET DeliveryServices returned no dses, must have at least 1 to test invalid type server update")
	}

	serverTypes, _, err := TOSession.GetTypesWithHdr(nil, "server")
	if err != nil {
		t.Fatalf("cannot GET Server Types: %v", err)
	}
	if len(serverTypes) < 2 {
		t.Fatal("GET Server Types returned less then 2 types, must have at least 2 to test invalid type server update")
	}
	for _, t := range serverTypes {
		if t.ID != *remoteServer.TypeID {
			remoteServer.TypeID = &t.ID
			break
		}
	}

	// Assign server to DS
	_, _, err = TOSession.CreateDeliveryServiceServers(*dses[0].ID, []int{*remoteServer.ID}, true)
	if err != nil {
		t.Fatalf("POST delivery service servers: %v", err)
	}

	// Attempt Update - should fail
	alerts, _, err = TOSession.UpdateServerByID(*remoteServer.ID, remoteServer)
	if err == nil {
		t.Errorf("expected error when updating Server Type of a server assigned to DSes")
	} else {
		t.Logf("type change update alerts: %+v", alerts)
	}
}

func DeleteTestServers(t *testing.T) {
	params := url.Values{}

	for _, server := range testData.Servers {
		if server.HostName == nil {
			t.Errorf("found server with nil hostname: %+v", server)
			continue
		}

		params.Set("hostName", *server.HostName)

		resp, _, err := TOSession.GetServersWithHdr(&params, nil)
		if err != nil {
			t.Errorf("cannot GET Server by hostname '%s': %v - %v", *server.HostName, err, resp.Alerts)
			continue
		}
		if len(resp.Response) > 0 {
			if len(resp.Response) > 1 {
				t.Errorf("Expected exactly one server by hostname '%s' - actual: %d", *server.HostName, len(resp.Response))
				t.Logf("Testing will proceed with server: %+v", resp.Response[0])
			}
			respServer := resp.Response[0]

			if respServer.ID == nil {
				t.Errorf("Server '%s' had nil ID", *server.HostName)
				continue
			}

			delResp, _, err := TOSession.DeleteServerByID(*respServer.ID)
			if err != nil {
				t.Errorf("cannot DELETE Server by ID %d: %v - %v", *respServer.ID, err, delResp)
				continue
			}

			// Retrieve the Server to see if it got deleted
			resp, _, err := TOSession.GetServersWithHdr(&params, nil)
			if err != nil {
				t.Errorf("error deleting Server hostname '%s': %v - %v", *server.HostName, err, resp.Alerts)
			}
			if len(resp.Response) > 0 {
				t.Errorf("expected Server hostname: %s to be deleted", *server.HostName)
			}
		}
	}
}<|MERGE_RESOLUTION|>--- conflicted
+++ resolved
@@ -32,15 +32,11 @@
 	WithObjs(t, []TCObj{CDNs, Types, Tenants, Users, Parameters, Profiles, Statuses, Divisions, Regions, PhysLocations, CacheGroups, Topologies, DeliveryServices, Servers}, func() {
 		GetTestServersIMS(t)
 		currentTime := time.Now().UTC().Add(-5 * time.Second)
-		timestamp := currentTime.Format(time.RFC1123)
+		time := currentTime.Format(time.RFC1123)
 		var header http.Header
 		header = make(map[string][]string)
-<<<<<<< HEAD
 		header.Set(rfc.IfModifiedSince, time)
 		header.Set(rfc.IfUnmodifiedSince, time)
-=======
-		header.Set(rfc.IfModifiedSince, timestamp)
->>>>>>> 5c23a002
 		UpdateTestServers(t)
 		UpdateTestServersWithHeaders(t, header)
 		GetTestServersDetails(t)
