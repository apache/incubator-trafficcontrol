# Changelog
All notable changes to this project will be documented in this file.

The format is based on [Keep a Changelog](http://keepachangelog.com/en/1.0.0/).

## [unreleased]
### Added
- Traffic Ops: added a feature so that the user can specify `maxRequestHeaderBytes` on a per delivery service basis
- Traffic Router: log warnings when requests to Traffic Monitor return a 503 status code
- #5344 - Add a page that addresses migrating from Traffic Ops API v1 for each endpoint
- [#5296](https://github.com/apache/trafficcontrol/issues/5296) - Fixed a bug where users couldn't update any regex in Traffic Ops/ Traffic Portal
<<<<<<< HEAD
- Traffic Ops: Added validation to ensure that the cachegroups of a delivery services' assigned ORG servers are present in the topology
=======
- Added API endpoints for ACME accounts
>>>>>>> a04b97ec

### Fixed
- [#5195](https://github.com/apache/trafficcontrol/issues/5195) - Correctly show CDN ID in Changelog during Snap
- Fixed Traffic Router logging unnecessary warnings for IPv6-only caches
- Fixed parent.config generation for topology-based delivery services (inline comments not supported)
- Fixed parent.config generation for MSO delivery services with required capabilities
- [#5294](https://github.com/apache/trafficcontrol/issues/5294) - TP ag grid tables now properly persist column filters
    on page refresh.
- [#5295](https://github.com/apache/trafficcontrol/issues/5295) - TP types/servers table now clears all filters instead
    of just column filters
- #2881 Some API endpoints have incorrect Content-Types
- [#5311](https://github.com/apache/trafficcontrol/issues/5311) - Better TO log messages when failures calling TM CacheStats

## [5.0.0] - 2020-10-20
### Added
- Traffic Ops Ort: Disabled ntpd verification (ntpd is deprecated in CentOS)
- Traffic Ops Ort: Adds a transliteration of the traffic_ops_ort.pl perl script to the go language. See traffic_ops_ort/t3c/README.md.
- Traffic Ops API v3
- Added an optional readiness check service to cdn-in-a-box that exits successfully when it is able to get a `200 OK` from all delivery services
- Added health checks to Traffic Ops and Traffic Monitor in cdn-in-a-box
- [Flexible Topologies](https://github.com/apache/trafficcontrol/blob/master/blueprints/flexible-topologies.md)
    - Traffic Ops: Added an API 3.0 endpoint, `GET /api/3.0/topologies`, to create, read, update and delete flexible topologies.
    - Traffic Ops: Added an API 3.0 endpoint, `POST /api/3.0/topologies/{name}/queue_update`, to queue or dequeue updates for all servers assigned to the Cachegroups in a given Topology.
    - Traffic Ops: Added new `topology` field to the /api/3.0/deliveryservices APIs
    - Traffic Ops: Added support for `topology` query parameter to `GET /api/3.0/cachegroups` to return all cachegroups used in the given topology.
    - Traffic Ops: Added support for `topology` query parameter to `GET /api/3.0/deliveryservices` to return all delivery services that employ a given topology.
    - Traffic Ops: Added support for `dsId` query parameter for `GET /api/3.0/servers` for topology-based delivery services.
    - Traffic Ops: Excluded ORG-type servers from `GET /api/3.0/servers?dsId=#` for Topology-based Delivery Services unless the ORG server is assigned to that Delivery Service.
    - Traffic Ops: Added support for `topology` query parameter for `GET /api/3.0/servers` to return all servers whose cachegroups are in a given topology.
    - Traffic Ops: Added new topology-based delivery service fields for header rewrites: `firstHeaderRewrite`, `innerHeaderRewrite`, `lastHeaderRewrite`
    - Traffic Ops: Added validation to prohibit assigning caches to topology-based delivery services
    - Traffic Ops: Added validation to prohibit removing a capability from a server if no other server in the same cachegroup can satisfy the required capabilities of the delivery services assigned to it via topologies.
    - Traffic Ops: Added validation to ensure that updated topologies are still valid with respect to the required capabilities of their assigned delivery services.
    - Traffic Ops: Added validation to ensure that at least one server per cachegroup in a delivery service's topology has the delivery service's required capabilities.
    - Traffic Ops: Added validation to ensure that at least one server exists in each cachegroup that is used in a Topology on the `/api/3.0/topologies` endpoint and the `/api/3.0/servers/{{ID}}` endpoint.
    - Traffic Ops: Consider Topologies parentage when queueing or checking server updates
    - ORT: Added Topologies to Config Generation.
    - Traffic Portal: Added the ability to create, read, update and delete flexible topologies.
    - Traffic Portal: Added the ability to assign topologies to delivery services.
    - Traffic Portal: Added the ability to view all delivery services, cache groups and servers associated with a topology.
    - Traffic Portal: Added the ability to define first, inner and last header rewrite values for DNS* and HTTP* delivery services that employ a topology.
    - Traffic Portal: Adds the ability to view all servers utilized by a topology-based delivery service.
    - Traffic Portal: Added topology section to cdn snapshot diff.
    - Added to TP the ability to assign ORG servers to topology-based delivery services
    - Traffic Router: Added support for topology-based delivery services
    - Traffic Monitor: Added the ability to mark topology-based delivery services as available
    - CDN-in-a-Box: Add a second mid to CDN-in-a-Box, add topology `demo1-top`, and make the `demo1` delivery service topology-based
    - Traffic Ops: Added validation to ensure assigned ORG server cachegroups are in the topology when updating a delivery service
- Updated /servers/details to use multiple interfaces in API v3
- Added [Edge Traffic Routing](https://traffic-control-cdn.readthedocs.io/en/latest/admin/traffic_router.html#edge-traffic-routing) feature which allows Traffic Router to localize more DNS record types than just the routing name for DNS delivery services
- Added the ability to speedily build development RPMs from any OS without needing Docker
- Added the ability to perform a quick search, override default pagination size and clear column filters on the Traffic Portal servers table.
- Astats csv support - astats will now respond to `Accept: text/csv` and return a csv formatted stats list
- Updated /deliveryservices/{{ID}}/servers to use multiple interfaces in API v3
- Updated /deliveryservices/{{ID}}/servers/eligible to use multiple interfaces in API v3
- Added the ability to view Hash ID field (aka xmppID) on Traffic Portals' server summary page
- Added the ability to delete invalidation requests in Traffic Portal
- Added the ability to set TLS config provided here: https://golang.org/pkg/crypto/tls/#Config in Traffic Ops
- Added support for the `cachegroupName` query parameter for `GET /api/3.0/servers` in Traffic Ops
- Added an indiciator to the Traffic Monitor UI when using a disk backup of Traffic Ops.
- Added debugging functionality to CDN-in-a-Box for Traffic Stats.
- Added If-Match and If-Unmodified-Since Support in Server and Clients.
- Added debugging functionality to the Traffic Router unit tests runner at [`/traffic_router/tests`](https://github.com/apache/trafficcontrol/tree/master/traffic_router/tests)
- Made the Traffic Router unit tests runner at [`/traffic_router/tests`](https://github.com/apache/trafficcontrol/tree/master/traffic_router/tests) run in Alpine Linux
- Added GitHub Actions workflow for building RPMs and running the CDN-in-a-Box readiness check
- Added the `Status Last Updated` field to servers, and the UI, so that we can see when the last status change took place for a server.
- Added functionality in TR, so that it uses the default miss location of the DS, in case the location(for the  client IP) returned was the default location of the country.
- Added ability to set DNS Listening IPs in dns.properties
- Added Traffic Monitor: Support astats CSV output. Includes http_polling_format configuration option to specify the Accept header sent to stats endpoints. Adds CSV parsing ability (~100% faster than JSON) to the astats plugin
- Added Traffic Monitor: Support stats over http CSV output. Officially supported in ATS 9.0 unless backported by users. Users must also include `system_stats.so` when using stats over http in order to keep all the same functionality (and included stats) that astats_over_http provides.
- Added ability for Traffic Monitor to determine health of cache based on interface data and aggregate data. Using the new `stats_over_http` `health.polling.format` value that allows monitoring of multiple interfaces will first require that *all* Traffic Monitors monitoring the affected cache server be upgraded.
- Added ORT option to try all primaries before falling back to secondary parents, via Delivery Service Profile Parameter "try_all_primaries_before_secondary".
- Traffic Ops, Traffic Ops ORT, Traffic Monitor, Traffic Stats, and Grove are now compiled using Go version 1.15.
- Added `--traffic_ops_insecure=<0|1>` optional option to traffic_ops_ort.pl
- Added User-Agent string to Traffic Router log output.
- Added default sort logic to GET API calls using Read()
- Traffic Ops: added validation for assigning ORG servers to topology-based delivery services
- Added locationByDeepCoverageZone to the `crs/stats/ip/{ip}` endpoint in the Traffic Router API
- Traffic Ops: added validation for topology updates and server updates/deletions to ensure that topologies have at least one server per cachegroup in each CDN of any assigned delivery services
- Traffic Ops: added validation for delivery service updates to ensure that topologies have at least one server per cachegroup in each CDN of any assigned delivery services
- Traffic Ops: added a feature to get delivery services filtered by the `active` flag
- Traffic Portal: upgraded change log UI table to use more powerful/performant ag-grid component
- Traffic Portal: change log days are now configurable in traffic_portal_properties.json (default is 7 days) and can be overridden by the user in TP
- [#5319](https://github.com/apache/trafficcontrol/issues/5319) - Added support for building RPMs that target CentOS 8

### Fixed
- Fixed #5188 - DSR (delivery service request) incorrectly marked as complete and error message not displaying when DSR fulfilled and DS update fails in Traffic Portal. [Related Github issue](https://github.com/apache/trafficcontrol/issues/5188)
- Fixed #3455 - Alphabetically sorting CDN Read API call [Related Github issue](https://github.com/apache/trafficcontrol/issues/3455)
- Fixed #5010 - Fixed Reference urls for Cache Config on Delivery service pages (HTTP, DNS) in Traffic Portal. [Related Github issue](https://github.com/apache/trafficcontrol/issues/5010)
- Fixed #5147 - GET /servers?dsId={id} should only return mid servers (in addition to edge servers) for the cdn of the delivery service if the mid tier is employed. [Related github issue](https://github.com/apache/trafficcontrol/issues/5147)
- Fixed #4981 - Cannot create routing regular expression with a blank pattern param in Delivery Service [Related github issue](https://github.com/apache/trafficcontrol/issues/4981)
- Fixed #4979 - Returns a Bad Request error during server creation with missing profileId [Related github issue](https://github.com/apache/trafficcontrol/issues/4979)
- Fixed #4237 - Do not return an internal server error when delivery service's capacity is zero. [Related github issue](https://github.com/apache/trafficcontrol/issues/4237)
- Fixed #2712 - Invalid TM logrotate configuration permissions causing TM logs to be ignored by logrotate. [Related github issue](https://github.com/apache/trafficcontrol/issues/2712)
- Fixed #3400 - Allow "0" as a TTL value for Static DNS entries [Related github issue](https://github.com/apache/trafficcontrol/issues/3400)
- Fixed #5050 - Allows the TP administrator to name a TP instance (production, staging, etc) and flag whether it is production or not in traffic_portal_properties.json [Related github issue](https://github.com/apache/trafficcontrol/issues/5050)
- Fixed #4743 - Validate absolute DNS name requirement on Static DNS entry for CNAME type [Related github issue](https://github.com/apache/trafficcontrol/issues/4743)
- Fixed #4848 - `GET /api/x/cdns/capacity` gives back 500, with the message `capacity was zero`
- Fixed #2156 - Renaming a host in TC, does not impact xmpp_id and thereby hashid [Related github issue](https://github.com/apache/trafficcontrol/issues/2156)
- Fixed #5038 - Adds UI warning when server interface IP CIDR is too large [Related github issue](https://github.com/apache/trafficcontrol/issues/5038)
- Fixed #3661 - Anonymous Proxy ipv4 whitelist does not work
- Fixed #1847 - Delivery Service with SSL keys are no longer allowed to be updated when the fields changed are relevant to the SSL Keys validity.
- Fixed #5153 - Right click context menu on new ag-grid tables appearing at the wrong place after scrolling. [Related github issue](https://github.com/apache/trafficcontrol/issues/5153)
- Fixed the `GET /api/x/jobs` and `GET /api/x/jobs/:id` Traffic Ops API routes to allow falling back to Perl via the routing blacklist
- Fixed ORT config generation not using the coalesce_number_v6 Parameter.
- Fixed POST deliveryservices/request (designed to simple send an email) regression which erroneously required deep caching type and routing name. [Related github issue](https://github.com/apache/trafficcontrol/issues/4735)
- Removed audit logging from the `POST /api/x/serverchecks` Traffic Ops API endpoint in order to reduce audit log spam
- Fixed an issue that causes Traffic Router to mistakenly route to caches that had recently been set from ADMIN_DOWN to OFFLINE
- Fixed an issue that caused Traffic Monitor to poll caches that did not have the status ONLINE/REPORTED/ADMIN_DOWN
- Fixed /deliveryservice_stats regression restricting metric type to a predefined set of values. [Related github issue](https://github.com/apache/trafficcontrol/issues/4740)
- Fixed audit logging from the `/jobs` APIs to bring them back to the same level of information provided by TO-Perl
- Fixed `maxRevalDurationDays` validation for `POST /api/1.x/user/current/jobs` and added that validation to the `/api/x/jobs` endpoints
- Fixed slice plugin error in delivery service request view. [Related github issue](https://github.com/apache/trafficcontrol/issues/4770)
- Fixed update procedure of servers, so that if a server is linked to one or more delivery services, you cannot change its "cdn". [Related github issue](https://github.com/apache/trafficcontrol/issues/4116)
- Fixed `POST /api/x/steering` and `PUT /api/x/steering` so that a steering target with an invalid `type` is no longer accepted. [Related github issue](https://github.com/apache/trafficcontrol/issues/3531)
- Fixed `cachegroups` READ endpoint, so that if a request is made with the `type` specified as a non integer value, you get back a `400` with error details, instead of a `500`. [Related github issue](https://github.com/apache/trafficcontrol/issues/4703)
- Fixed ORT bug miscalculating Mid Max Origin Connections as all servers, usually resulting in 1.
- Fixed ORT atstccfg helper log to append and not overwrite old logs. Also changed to log to /var/log/ort and added a logrotate to the RPM. See the ORT README.md for details.
- Added Delivery Service Raw Remap `__RANGE_DIRECTIVE__` directive to allow inserting the Range Directive after the Raw Remap text. This allows Raw Remaps which manipulate the Range.
- Added an option for `coordinateRange` in the RGB configuration file, so that in case a client doesn't have a postal code, we can still determine if it should be allowed or not, based on whether or not the latitude/ longitude of the client falls within the supplied ranges. [Related github issue](https://github.com/apache/trafficcontrol/issues/4372)
- Fixed TR build configuration (pom.xml) to invoke preinstall.sh. [Related github issue](https://github.com/apache/trafficcontrol/issues/4882)
- Fixed #3548 - Prevents DS regexes with non-consecutive order from generating invalid CRconfig/snapshot.
- Fixes #4984 - Lets `create_tables.sql` be run concurrently without issue
- Fixed #5020, #5021 - Creating an ASN with the same number and same cache group should not be allowed.
- Fixed #5006 - Traffic Ops now generates the Monitoring on-the-fly if the snapshot doesn't exist, and logs an error. This fixes upgrading to 4.x to not break the CDN until a Snapshot is done.
- Fixed #4680 - Change Content-Type to application/json for TR auth calls
- Fixed #4292 - Traffic Ops not looking for influxdb.conf in the right place
- Fixed #5102 - Python client scripts fail silently on authentication failures
- Fixed #5103 - Python client scripts crash on connection errors
- Fixed matching of wildcards in subjectAlternateNames when loading TLS certificates
- Fixed #5180 - Global Max Mbps and Tps is not send to TM
- Fixed #3528 - Fix Traffic Ops monitoring.json missing DeliveryServices
- Fixed an issue where the jobs and servers table in Traffic Portal would not clear a column's filter when it's hidden
- Fixed an issue with Traffic Router failing to authenticate if secrets are changed
- Fixed validation error message for Traffic Ops `POST /api/x/profileparameters` route
- Fixed #5216 - Removed duplicate button to link delivery service to server [Related Github issue](https://github.com/apache/trafficcontrol/issues/5216)
- Fixed an issue where Traffic Router would erroneously return 503s or NXDOMAINs if the caches in a cachegroup were all unavailable for a client's requested IP version, rather than selecting caches from the next closest available cachegroup.
- Fixed an issue where downgrading the database would fail while having server interfaces with null gateways, MTU, and/or netmasks.
- Fixed an issue where partial upgrades of the database would occasionally fail to apply 2020081108261100_add_server_ip_profile_trigger.
- Fixed #5197 - Allows users to assign topology-based DS to ORG servers [Related Github issue](https://github.com/apache/trafficcontrol/issues/5197)
- Fixed #5161 - Fixes topology name character validation [Related Github issue](https://github.com/apache/trafficcontrol/issues/5161)
- Fixed #5237 - /isos API endpoint rejecting valid IPv6 addresses with CIDR-notation network prefixes.
- Fixed an issue with Traffic Monitor to fix peer polling to work as expected
- Fixed #5274 - CDN in a Box's Traffic Vault image failed to build due to Basho's repo responding with 402 Payment Required. The repo has been removed from the image.
- #5069 - For LetsEncryptDnsChallengerWatcher in Traffic Router, the cr-config location is configurable instead of only looking at `/opt/traffic_router/db/cr-config.json`
- #5191 - Error from IMS requests to /federations/all
- Fixed Astats csv issue where it could crash if caches dont return proc data

### Changed
- Changed some Traffic Ops Go Client methods to use `DeliveryServiceNullable` inputs and outputs.
- When creating invalidation jobs through TO/TP, if an identical regex is detected that overlaps its time, then warnings
will be returned indicating that overlap exists.
- Changed Traffic Portal to disable browser caching on GETs until it utilizes the If-Modified-Since functionality that the TO API now provides.
- Changed Traffic Portal to use Traffic Ops API v3
- Changed Traffic Portal to use the more performant and powerful ag-grid for all server and invalidation request tables.
- Changed ORT Config Generation to be deterministic, which will prevent spurious diffs when nothing actually changed.
- Changed ORT to find the local ATS config directory and use it when location Parameters don't exist for many required configs, including all Delivery Service files (Header Rewrites, Regex Remap, URL Sig, URI Signing).
- Changed ORT to not update ip_allow.config but log an error if it needs updating in syncds mode, and only actually update in badass mode.
    - ATS has a known bug, where reloading when ip_allow.config has changed blocks arbitrary addresses. This will break things by not allowing any new necessary servers, but prevents breaking the Mid server. There is no solution that doesn't break something, until ATS fixes the bug, and breaking an Edge is better than breaking a Mid.
- Changed the access logs in Traffic Ops to now show the route ID with every API endpoint call. The Route ID is appended to the end of the access log line.
- Changed Traffic Monitor's `tmconfig.backup` to store the result of `GET /api/2.0/cdns/{{name}}/configs/monitoring` instead of a transformed map
- Changed OAuth workflow to use Basic Auth if client secret is provided per RFC6749 section 2.3.1.
- [Multiple Interface Servers](https://github.com/apache/trafficcontrol/blob/master/blueprints/multi-interface-servers.md)
    - Interface data is constructed from IP Address/Gateway/Netmask (and their IPv6 counterparts) and Interface Name and Interface MTU fields on services. These **MUST** have proper, valid data before attempting to upgrade or the upgrade **WILL** fail. In particular IP fields need to be valid IP addresses/netmasks, and MTU must only be positive integers of at least 1280.
    - The `/servers` and `/servers/{{ID}}}` TO API endpoints have been updated to use and reflect multi-interface servers.
    - Updated `/cdns/{{name}}/configs/monitoring` TO API endpoint to return multi-interface data.
    - CDN Snapshots now use a server's "service addresses" to provide its IP addresses.
    - Changed the `Cache States` tab of the Traffic Monitor UI to properly handle multiple interfaces.
    - Changed the `/publish/CacheStats` in Traffic Monitor to support multiple interfaces.
    - Changed the CDN-in-a-Box server enrollment template to support multiple interfaces.
- Changed Tomcat Java dependency to 8.5.57.
- Changed Spring Framework Java dependency to 4.2.5.
- Changed certificate loading code in Traffic Router to use Bouncy Castle instead of deprecated Sun libraries.
- Changed deprecated AsyncHttpClient Java dependency to use new active mirror and updated to version 2.12.1.
- Changed Traffic Portal to use the more performant and powerful ag-grid for the delivery service request (DSR) table.
- Traffic Ops: removed change log entry created during server update/revalidation unqueue
- Updated CDN in a Box to CentOS 8 and added `RHEL_VERSION` Docker build arg so CDN in a Box can be built for CentOS 7, if desired

### Deprecated
- Deprecated the non-nullable `DeliveryService` Go struct and other structs that use it. `DeliveryServiceNullable` structs should be used instead.
- Deprecated the `insecure` option in `traffic_ops_golang` in favor of `"tls_config": { "InsecureSkipVerify": <bool> }`
- Importing Traffic Ops Go clients via the un-versioned `github.com/apache/trafficcontrol/traffic_ops/client` is now deprecated in favor of versioned import paths e.g. `github.com/apache/trafficcontrol/traffic_ops/v3-client`.

### Removed
- Removed deprecated Traffic Ops Go Client methods.
- Configuration generation logic in the TO API (v1) for all files and the "meta" route - this means that versions of Traffic Ops ORT earlier than 4.0.0 **will not work any longer** with versions of Traffic Ops moving forward.
- Removed from Traffic Portal the ability to view cache server config files as the contents are no longer reliable through the TO API due to the introduction of atstccfg.


## [4.1.0] - 2020-04-23
### Added
- Added support for use of ATS Slice plugin as an additonal option to range request handling on HTTP/DNS DSes.
- Added a boolean to delivery service in Traffic Portal and Traffic Ops to enable EDNS0 client subnet at the delivery service level and include it in the cr-config.
- Updated Traffic Router to read new EDSN0 client subnet field and route accordingly only for enabled delivery services. When enabled and a subnet is present in the request, the subnet appears in the `chi` field and the resolver address is in the `rhi` field.
- Traffic Router DNSSEC zone diffing: if enabled via the new "dnssec.zone.diffing.enabled" TR profile parameter, TR will diff existing zones against newly generated zones in order to determine if a zone needs to be re-signed. Zones are typically generated on every snapshot and whenever new DNSSEC keys are found, and since signing a zone is a relatively CPU-intensive operation, this optimization can drastically reduce the CPU time taken to process new snapshots and new DNSSEC keys.
- Added an optimistic quorum feature to Traffic Monitor to prevent false negative states from propagating to downstream components in the event of network isolation.
- Added the ability to fetch users by role
- Added an API 1.5 endpoint to generate delivery service certificates using Let's Encrypt
- Added an API 1.5 endpoint to GET a single or all records for Let's Encrypt DNS challenge
- Added an API 1.5 endpoint to renew certificates
- Added ability to create multiple objects from generic API Create with a single POST.
- Added debugging functionality to CDN-in-a-Box.
- Added an SMTP server to CDN-in-a-Box.
- Cached builder Docker images on Docker Hub to speed up build time
- Added functionality in the GET endpoints to support the "If-Modified-Since" header in the incoming requests.
- Traffic Ops Golang Endpoints
  - /api/2.0 for all of the most recent route versions
  - /api/1.1/cachegroupparameters/{{cachegroupID}}/{{parameterID}} `(DELETE)`
  - /api/1.5/stats_summary `(POST)`
  - /api/1.1/cdns/routing
  - /api/1.1/cachegroupparameters/ `(GET, POST)`
  - /api/2.0/isos
  - /api/1.5/deliveryservice/:id/routing
  - /api/1.5/deliveryservices/sslkeys/generate/letsencrypt `POST`
  - /api/2.0/deliveryservices/xmlId/:XMLID/sslkeys `DELETE`
  - /deliveryserviceserver/:dsid/:serverid
  - /api/1.5/letsencrypt/autorenew `POST`
  - /api/1.5/letsencrypt/dnsrecords `GET`
  - /api/2.0/vault/ping `GET`
  - /api/2.0/vault/bucket/:bucket/key/:key/values `GET`
  - /api/2.0/servercheck `GET`
  - /api/2.0/servercheck/extensions/:id `(DELETE)`
  - /api/2.0/servercheck/extensions `(GET, POST)`
  - /api/2.0/servers/:name-or-id/update `POST`
  - /api/2.0/plugins `(GET)`
  - /api/2.0/snapshot `PUT`

### Changed
- Add null check in astats plugin before calling strtok to find ip mask values in the config file
- Fix to traffic_ops_ort.pl to strip specific comment lines before checking if a file has changed.  Also promoted a changed file message from DEBUG to ERROR for report mode.
- Fixed Traffic Portal regenerating CDN DNSSEC keys with the wrong effective date
- Fixed issue #4583: POST /users/register internal server error caused by failing DB query
- Type mutation through the api is now restricted to only those types that apply to the "server" table
- Updated The Traffic Ops Python, Go and Java clients to use API version 2.0 (when possible)
- Updated CDN-in-a-Box scripts and enroller to use TO API version 2.0
- Updated numerous, miscellaneous tools to use TO API version 2.0
- Updated TP to use TO API v2
- Updated TP application build dependencies
- Modified Traffic Monitor to poll over IPv6 as well as IPv4 and separate the availability statuses.
- Modified Traffic Router to separate availability statuses between IPv4 and IPv6.
- Modified Traffic Portal and Traffic Ops to accept IPv6 only servers.
- Updated Traffic Monitor to default to polling both IPv4 and IPv6.
- Traffic Ops, Traffic Monitor, Traffic Stats, and Grove are now compiled using Go version 1.14. This requires a Traffic Vault config update (see note below).
- Existing installations **must** enable TLSv1.1 for Traffic Vault in order for Traffic Ops to reach it. See [Enabling TLS 1.1](https://traffic-control-cdn.readthedocs.io/en/latest/admin/traffic_vault.html#tv-admin-enable-tlsv1-1) in the Traffic Vault administrator's guide for instructions.
- Changed the `totalBytes` property of responses to GET requests to `/deliveryservice_stats` to the more appropriate `totalKiloBytes` in API 2.x
- Fix to traffic_ops_ort to generate logging.yaml files correctly.
- Fixed issue #4650: add the "Vary: Accept-Encoding" header to all responses from Traffic Ops

### Deprecated/Removed
- The Traffic Ops `db/admin.pl` script has now been removed. Please use the `db/admin` binary instead.
- Traffic Ops Python client no longer supports Python 2.
- Traffic Ops API Endpoints
  - /api_capabilities/:id
  - /asns/:id
  - /cachegroups/:id (GET)
  - /cachegroup/:parameterID/parameter
  - /cachegroups/:parameterID/parameter/available
  - /cachegroups/:id/unassigned_parameters
  - /cachegroups/trimmed
  - /cdns/:name/configs/routing
  - /cdns/:name/federations/:id (GET)
  - /cdns/configs
  - /cdns/:id (GET)
  - /cdns/:id/snapshot
  - /cdns/name/:name (GET)
  - /cdns/usage/overview
  - /deliveryservice_matches
  - /deliveryservice_server/:dsid/:serverid
  - /deliveryservice_user
  - /deliveryservice_user/:dsId/:userId
  - /deliveryservices/hostname/:name/sslkeys
  - /deliveryservices/{dsid}/regexes/{regexid} (GET)
  - /deliveryservices/:id (GET)
  - /deliveryservices/:id/state
  - /deliveryservices/xmlId/:XMLID/sslkeys/delete
  - /divisions/:division_name/regions
  - /divisions/:id
  - /divisions/name/:name
  - /hwinfo/dtdata
  - /jobs/:id
  - /keys/ping
  - /logs/:days/days
  - /parameters/:id (GET)
  - /parameters/:id/profiles
  - /parameters/:id/unassigned_profiles
  - /parameters/profile/:name
  - /parameters/validate
  - /phys_locations/trimmed
  - /phys_locations/:id (GET)
  - /profile/:id (GET)
  - /profile/:id/unassigned_parameters
  - /profile/trimmed
  - /regions/:id (GET, DELETE)
  - /regions/:region_name/phys_locations
  - /regions/name/:region_name
  - /riak/bucket/:bucket/key/:key/vault
  - /riak/ping
  - /riak/stats
  - /servercheck/aadata
  - /servers/hostname/:hostName/details
  - /servers/status
  - /servers/:id (GET)
  - /servers/totals
  - /snapshot/:cdn
  - /stats_summary/create
  - /steering/:deliveryservice/targets/:target (GET)
  - /tenants/:id (GET)
  - /statuses/:id (GET)
  - /to_extensions/:id/delete
  - /to_extensions
  - /traffic_monitor/stats
  - /types/trimmed
  - /types/{{ID}} (GET)
  - /user/current/jobs
  - /users/:id/deliveryservices
  - /servers/checks
  - /user/{{user ID}}/deliveryservices/available

## [4.0.0] - 2019-12-16
### Added
- Traffic Router: TR now generates a self-signed certificate at startup and uses it as the default TLS cert.
  The default certificate is used whenever a client attempts an SSL handshake for an SNI host which does not match
  any of the other certificates.
- Client Steering Forced Diversity: force Traffic Router to return more unique edge caches in CLIENT_STEERING results instead of the default behavior which can sometimes return a result of multiple targets using the same edge cache. In the case of edge cache failures, this feature will give clients a chance to retry a different edge cache. This can be enabled with the new "client.steering.forced.diversity" Traffic Router profile parameter.
- Traffic Ops Golang Endpoints
  - /api/1.4/deliveryservices `(GET,POST,PUT)`
  - /api/1.4/users `(GET,POST,PUT)`
  - /api/1.1/deliveryservices/xmlId/:xmlid/sslkeys `GET`
  - /api/1.1/deliveryservices/hostname/:hostname/sslkeys `GET`
  - /api/1.1/deliveryservices/sslkeys/add `POST`
  - /api/1.1/deliveryservices/xmlId/:xmlid/sslkeys/delete `GET`
  - /api/1.4/deliveryservices_required_capabilities `(GET,POST,DELETE)`
  - /api/1.1/servers/status `GET`
  - /api/1.4/cdns/dnsseckeys/refresh `GET`
  - /api/1.1/cdns/name/:name/dnsseckeys `GET`
  - /api/1.1/roles `GET`
  - /api/1.4/cdns/name/:name/dnsseckeys `GET`
  - /api/1.4/user/login/oauth `POST`
  - /api/1.1/servers/:name/configfiles/ats `GET`
  - /api/1.1/servers/:id/queue_update `POST`
  - /api/1.1/profiles/:name/configfiles/ats/* `GET`
  - /api/1.4/profiles/name/:name/copy/:copy
  - /api/1.1/servers/:name/configfiles/ats/* `GET`
  - /api/1.1/cdns/:name/configfiles/ats/* `GET`
  - /api/1.1/servers/:id/status `PUT`
  - /api/1.1/dbdump `GET`
  - /api/1.1/servers/:name/configfiles/ats/parent.config
  - /api/1.1/servers/:name/configfiles/ats/remap.config
  - /api/1.1/user/login/token `POST`
  - /api/1.4/deliveryservice_stats `GET`
  - /api/1.1/deliveryservices/request
  - /api/1.1/federations/:id/users
  - /api/1.1/federations/:id/users/:userID
  - /api/1.2/current_stats
  - /api/1.1/osversions
  - /api/1.1/stats_summary `GET`
  - /api/1.1/api_capabilities `GET`
  - /api/1.1/user/current `PUT`
  - /api/1.1/federations/:id/federation_resolvers `(GET, POST)`

- Traffic Router: Added a tunable bounded queue to support DNS request processing.
- Traffic Ops API Routing Blacklist: via the `routing_blacklist` field in `cdn.conf`, enable certain whitelisted Go routes to be handled by Perl instead (via the `perl_routes` list) in case a regression is found in the Go handler, and explicitly disable any routes via the `disabled_routes` list. Requests to disabled routes are immediately given a 503 response. Both fields are lists of Route IDs, and route information (ID, version, method, path, and whether or not it can bypass to Perl) can be found by running `./traffic_ops_golang --api-routes`. To disable a route or have it bypassed to Perl, find its Route ID using the previous command and put it in the `disabled_routes` or `perl_routes` list, respectively.
- To support reusing a single riak cluster connection, an optional parameter is added to riak.conf: "HealthCheckInterval". This options takes a 'Duration' value (ie: 10s, 5m) which affects how often the riak cluster is health checked.  Default is currently set to: "HealthCheckInterval": "5s".
- Added a new Go db/admin binary to replace the Perl db/admin.pl script which is now deprecated and will be removed in a future release. The new db/admin binary is essentially a drop-in replacement for db/admin.pl since it supports all of the same commands and options; therefore, it should be used in place of db/admin.pl for all the same tasks.
- Added an API 1.4 endpoint, /api/1.4/cdns/dnsseckeys/refresh, to perform necessary behavior previously served outside the API under `/internal`.
- Added the DS Record text to the cdn dnsseckeys endpoint in 1.4.
- Added monitoring.json snapshotting. This stores the monitoring json in the same table as the crconfig snapshot. Snapshotting is now required in order to push out monitoring changes.
- To traffic_ops_ort.pl added the ability to handle ##OVERRIDE## delivery service ANY_MAP raw remap text to replace and comment out a base delivery service remap rules. THIS IS A TEMPORARY HACK until versioned delivery services are implemented.
- Snapshotting the CRConfig now deletes HTTPS certificates in Riak for delivery services which have been deleted in Traffic Ops.
- Added a context menu in place of the "Actions" column from the following tables in Traffic Portal: cache group tables, CDN tables, delivery service tables, parameter tables, profile tables, server tables.
- Traffic Portal standalone Dockerfile
- In Traffic Portal, removes the need to specify line breaks using `__RETURN__` in delivery service edge/mid header rewrite rules, regex remap expressions, raw remap text and traffic router additional request/response headers.
- In Traffic Portal, provides the ability to clone delivery service assignments from one cache to another cache of the same type. Issue #2963.
- Added an API 1.4 endpoint, /api/1.4/server_capabilities, to create, read, and delete server capabilities.
- Traffic Ops now allows each delivery service to have a set of query parameter keys to be retained for consistent hash generation by Traffic Router.
- In Traffic Portal, delivery service table columns can now be rearranged and their visibility toggled on/off as desired by the user. Hidden table columns are excluded from the table search. These settings are persisted in the browser.
- Added an API 1.4 endpoint, /api/1.4/user/login/oauth to handle SSO login using OAuth.
- Added /#!/sso page to Traffic Portal to catch redirects back from OAuth provider and POST token into the API.
- In Traffic Portal, server table columns can now be rearranged and their visibility toggled on/off as desired by the user. Hidden table columns are excluded from the table search. These settings are persisted in the browser.
- Added pagination support to some Traffic Ops endpoints via three new query parameters, limit and offset/page
- Traffic Ops now supports a "sortOrder" query parameter on some endpoints to return API responses in descending order
- Traffic Ops now uses a consistent format for audit logs across all Go endpoints
- Added cache-side config generator, atstccfg, installed with ORT. Includes all configs. Includes a plugin system.
- Fixed ATS config generation to omit regex remap, header rewrite, URL Sig, and URI Signing files for delivery services not assigned to that server.
- In Traffic Portal, all tables now include a 'CSV' link to enable the export of table data in CSV format.
- Pylint configuration now enforced (present in [a file in the Python client directory](./traffic_control/clients/python/pylint.rc))
- Added an optional SMTP server configuration to the TO configuration file, api now has unused abilitiy to send emails
- Traffic Monitor now has "gbps" calculated stat, allowing operators to monitor bandwidth in Gbps.
- Added an API 1.4 endpoint, /api/1.4/deliveryservices_required_capabilities, to create, read, and delete associations between a delivery service and a required capability.
- Added ATS config generation omitting parents without Delivery Service Required Capabilities.
- In Traffic Portal, added the ability to create, view and delete server capabilities and associate those server capabilities with servers and delivery services. See [blueprint](./blueprints/server-capabilitites.md)
- Added validation to prevent assigning servers to delivery services without required capabilities.
- Added deep coverage zone routing percentage to the Traffic Portal dashboard.
- Added a `traffic_ops/app/bin/osversions-convert.pl` script to convert the `osversions.cfg` file from Perl to JSON as part of the `/osversions` endpoint rewrite.
- Added [Experimental] - Emulated Vault suppling a HTTP server mimicking RIAK behavior for usage as traffic-control vault.
- Added Traffic Ops Client function that returns a Delivery Service Nullable Response when requesting for a Delivery Service by XMLID

### Changed
- Traffic Router:  TR will now allow steering DSs and steering target DSs to have RGB enabled. (fixes #3910)
- Traffic Portal:  Traffic Portal now allows Regional Geo Blocking to be enabled for a Steering Delivery Service.
- Traffic Ops: fixed a regression where the `Expires` cookie header was not being set properly in responses. Also, added the `Max-Age` cookie header in responses.
- Traffic Router, added TLS certificate validation on certificates imported from Traffic Ops
  - validates modulus of private and public keys
  - validates current timestamp falls within the certificate date bracket
  - validates certificate subjects against the DS URL
- Traffic Ops Golang Endpoints
  - Updated /api/1.1/cachegroups: Cache Group Fallbacks are included
  - Updated /api/1.1/cachegroups: fixed so fallbackToClosest can be set through API
    - Warning:  a PUT of an old Cache Group JSON without the fallbackToClosest field will result in a `null` value for that field
- Traffic Router: fixed a bug which would cause `REFUSED` DNS answers if the zone priming execution did not complete within the configured `zonemanager.init.timeout` period.
- Issue 2821: Fixed "Traffic Router may choose wrong certificate when SNI names overlap"
- traffic_ops/app/bin/checks/ToDnssecRefresh.pl now requires "user" and "pass" parameters of an operations-level user! Update your scripts accordingly! This was necessary to move to an API endpoint with proper authentication, which may be safely exposed.
- Traffic Monitor UI updated to support HTTP or HTTPS traffic.
- Traffic Monitor health/stat time now includes full body download (like prior TM <=2.1 version)
- Modified Traffic Router logging format to include an additional field for DNS log entries, namely `rhi`. This defaults to '-' and is only used when EDNS0 client subnet extensions are enabled and a client subnet is present in the request. When enabled and a subnet is present, the subnet appears in the `chi` field and the resolver address is in the `rhi` field.
- Changed traffic_ops_ort.pl so that hdr_rw-&lt;ds&gt;.config files are compared with strict ordering and line duplication when detecting configuration changes.
- Traffic Ops (golang), Traffic Monitor, Traffic Stats are now compiled using Go version 1.11. Grove was already being compiled with this version which improves performance for TLS when RSA certificates are used.
- Fixed issue #3497: TO API clients that don't specify the latest minor version will overwrite/default any fields introduced in later versions
- Fixed permissions on DELETE /api/$version/deliveryservice_server/{dsid}/{serverid} endpoint
- Issue 3476: Traffic Router returns partial result for CLIENT_STEERING Delivery Services when Regional Geoblocking or Anonymous Blocking is enabled.
- Upgraded Traffic Portal to AngularJS 1.7.8
- Issue 3275: Improved the snapshot diff performance and experience.
- Issue 3550: Fixed TC golang client setting for cache control max age
- Issue #3605: Fixed Traffic Monitor custom ports in health polling URL.
- Issue 3587: Fixed Traffic Ops Golang reverse proxy and Riak logs to be consistent with the format of other error logs.
- Database migrations have been collapsed. Rollbacks to migrations that previously existed are no longer possible.
- Issue #3750: Fixed Grove access log fractional seconds.
- Issue #3646: Fixed Traffic Monitor Thresholds.
- Modified Traffic Router API to be available via HTTPS.
- Added fields to traffic_portal_properties.json to configure SSO through OAuth.
- Added field to cdn.conf to configure whitelisted URLs for Json Key Set URL returned from OAuth provider.
- Improved [profile comparison view in Traffic Portal](https://github.com/apache/trafficcontrol/blob/master/blueprints/profile-param-compare-manage.md).
- Issue #3871 - provides users with a specified role the ability to mark any delivery service request as complete.
- Fixed Traffic Ops Golang POST servers/id/deliveryservice continuing erroneously after a database error.
- Fixed Traffic Ops Golang POST servers/id/deliveryservice double-logging errors.
- Issue #4131 - The "Clone Delivery Service Assignments" menu item is hidden on a cache when the cache has zero delivery service assignments to clone.
- Traffic Portal - Turn off TLSv1
- Removed Traffic Portal dependency on Restangular
- Issue #1486 - Dashboard graph for bandwidth now displays units in the tooltip when hovering over a data point

### Deprecated/Removed
- Traffic Ops API Endpoints
  - /api/1.1/cachegroup_fallbacks
  - /api_capabilities `POST`

## [3.0.0] - 2018-10-30
### Added
- Removed MySQL-to-Postgres migration tools.  This tool is supported for 1.x to 2.x upgrades only and should not be used with 3.x.
- Backup Edge Cache group: If the matched group in the CZF is not available, this list of backup edge cache group configured via Traffic Ops API can be used as backup. In the event of all backup edge cache groups not available, GEO location can be optionally used as further backup. APIs detailed [here](http://traffic-control-cdn.readthedocs.io/en/latest/development/traffic_ops_api/v12/cachegroup_fallbacks.html)
- Traffic Ops Golang Proxy Endpoints
  - /api/1.4/users `(GET,POST,PUT)`
  - /api/1.3/origins `(GET,POST,PUT,DELETE)`
  - /api/1.3/coordinates `(GET,POST,PUT,DELETE)`
  - /api/1.3/staticdnsentries `(GET,POST,PUT,DELETE)`
  - /api/1.1/deliveryservices/xmlId/:xmlid/sslkeys `GET`
  - /api/1.1/deliveryservices/hostname/:hostname/sslkeys `GET`
  - /api/1.1/deliveryservices/sslkeys/add `POST`
  - /api/1.1/deliveryservices/xmlId/:xmlid/sslkeys/delete `GET`
- Delivery Service Origins Refactor: The Delivery Service API now creates/updates an Origin entity on Delivery Service creates/updates, and the `org_server_fqdn` column in the `deliveryservice` table has been removed. The `org_server_fqdn` data is now computed from the Delivery Service's primary origin (note: the name of the primary origin is the `xml_id` of its delivery service).
- Cachegroup-Coordinate Refactor: The Cachegroup API now creates/updates a Coordinate entity on Cachegroup creates/updates, and the `latitude` and `longitude` columns in the `cachegroup` table have been replaced with `coordinate` (a foreign key to Coordinate). Coordinates created from Cachegroups are given the name `from_cachegroup_\<cachegroup name\>`.
- Geolocation-based Client Steering: two new steering target types are available to use for `CLIENT_STEERING` delivery services: `STEERING_GEO_ORDER` and `STEERING_GEO_WEIGHT`. When targets of these types have an Origin with a Coordinate, Traffic Router will order and prioritize them based upon the shortest total distance from client -> edge -> origin. Co-located targets are grouped together and can be weighted or ordered within the same location using `STEERING_GEO_WEIGHT` or `STEERING_GEO_ORDER`, respectively.
- Tenancy is now the default behavior in Traffic Ops.  All database entries that reference a tenant now have a default of the root tenant.  This eliminates the need for the `use_tenancy` global parameter and will allow for code to be simplified as a result. If all user and delivery services reference the root tenant, then there will be no difference from having `use_tenancy` set to 0.
- Cachegroup Localization Methods: The Cachegroup API now supports an optional `localizationMethods` field which specifies the localization methods allowed for that cachegroup (currently 'DEEP_CZ', 'CZ', and 'GEO'). By default if this field is null/empty, all localization methods are enabled. After Traffic Router has localized a client, it will only route that client to cachegroups that have enabled the localization method used. For example, this can be used to prevent GEO-localized traffic (i.e. most likely from off-net/internet clients) to cachegroups that aren't optimal for internet traffic.
- Traffic Monitor Client Update: Traffic Monitor is updated to use the Traffic Ops v13 client.
- Removed previously deprecated `traffic_monitor_java`
- Added `infrastructure/cdn-in-a-box` for Apachecon 2018 demonstration
- The CacheURL Delivery service field is deprecated.  If you still need this functionality, you can create the configuration explicitly via the raw remap field.

## [2.2.0] - 2018-06-07
### Added
- Per-DeliveryService Routing Names: you can now choose a Delivery Service's Routing Name (rather than a hardcoded "tr" or "edge" name). This might require a few pre-upgrade steps detailed [here](http://traffic-control-cdn.readthedocs.io/en/latest/admin/traffic_ops/migration_from_20_to_22.html#per-deliveryservice-routing-names)
- [Delivery Service Requests](http://traffic-control-cdn.readthedocs.io/en/latest/admin/quick_howto/ds_requests.html#ds-requests): When enabled, delivery service requests are created when ALL users attempt to create, update or delete a delivery service. This allows users with higher level permissions to review delivery service changes for completeness and accuracy before deploying the changes.
- Traffic Ops Golang Proxy Endpoints
  - /api/1.3/about `(GET)`
  - /api/1.3/asns `(GET,POST,PUT,DELETE)`
  - /api/1.3/cachegroups `(GET,POST,PUT,DELETE)`
  - /api/1.3/cdns `(GET,POST,PUT,DELETE)`
  - /api/1.3/cdns/capacity `(GET)`
  - /api/1.3/cdns/configs `(GET)`
  - /api/1.3/cdns/dnsseckeys `(GET)`
  - /api/1.3/cdns/domain `(GET)`
  - /api/1.3/cdns/monitoring `(GET)`
  - /api/1.3/cdns/health `(GET)`
  - /api/1.3/cdns/routing `(GET)`
  - /api/1.3/deliveryservice_requests `(GET,POST,PUT,DELETE)`
  - /api/1.3/divisions `(GET,POST,PUT,DELETE)`
  - /api/1.3/hwinfos `(GET)`
  - /api/1.3/login `(POST)`
  - /api/1.3/parameters `(GET,POST,PUT,DELETE)`
  - /api/1.3/profileparameters `(GET,POST,PUT,DELETE)`
  - /api/1.3/phys_locations `(GET,POST,PUT,DELETE)`
  - /api/1.3/ping `(GET)`
  - /api/1.3/profiles `(GET,POST,PUT,DELETE)`
  - /api/1.3/regions `(GET,POST,PUT,DELETE)`
  - /api/1.3/servers `(GET,POST,PUT,DELETE)`
  - /api/1.3/servers/checks `(GET)`
  - /api/1.3/servers/details `(GET)`
  - /api/1.3/servers/status `(GET)`
  - /api/1.3/servers/totals `(GET)`
  - /api/1.3/statuses `(GET,POST,PUT,DELETE)`
  - /api/1.3/system/info `(GET)`
  - /api/1.3/types `(GET,POST,PUT,DELETE)`
- Fair Queuing Pacing: Using the FQ Pacing Rate parameter in Delivery Services allows operators to limit the rate of individual sessions to the edge cache. This feature requires a Trafficserver RPM containing the fq_pacing experimental plugin AND setting 'fq' as the default Linux qdisc in sysctl.
- Traffic Ops rpm changed to remove world-read permission from configuration files.

### Changed
- Reformatted this CHANGELOG file to the keep-a-changelog format

[unreleased]: https://github.com/apache/trafficcontrol/compare/RELEASE-5.0.0...HEAD
[5.0.0]: https://github.com/apache/trafficcontrol/compare/RELEASE-4.1.0...RELEASE-5.0.0
[4.1.0]: https://github.com/apache/trafficcontrol/compare/RELEASE-4.0.0...RELEASE-4.1.0
[4.0.0]: https://github.com/apache/trafficcontrol/compare/RELEASE-3.0.0...RELEASE-4.0.0
[3.0.0]: https://github.com/apache/trafficcontrol/compare/RELEASE-2.2.0...RELEASE-3.0.0
[2.2.0]: https://github.com/apache/trafficcontrol/compare/RELEASE-2.1.0...RELEASE-2.2.0<|MERGE_RESOLUTION|>--- conflicted
+++ resolved
@@ -9,11 +9,8 @@
 - Traffic Router: log warnings when requests to Traffic Monitor return a 503 status code
 - #5344 - Add a page that addresses migrating from Traffic Ops API v1 for each endpoint
 - [#5296](https://github.com/apache/trafficcontrol/issues/5296) - Fixed a bug where users couldn't update any regex in Traffic Ops/ Traffic Portal
-<<<<<<< HEAD
+- Added API endpoints for ACME accounts
 - Traffic Ops: Added validation to ensure that the cachegroups of a delivery services' assigned ORG servers are present in the topology
-=======
-- Added API endpoints for ACME accounts
->>>>>>> a04b97ec
 
 ### Fixed
 - [#5195](https://github.com/apache/trafficcontrol/issues/5195) - Correctly show CDN ID in Changelog during Snap
