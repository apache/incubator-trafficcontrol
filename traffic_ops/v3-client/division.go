/*

   Licensed under the Apache License, Version 2.0 (the "License");
   you may not use this file except in compliance with the License.
   You may obtain a copy of the License at

   http://www.apache.org/licenses/LICENSE-2.0

   Unless required by applicable law or agreed to in writing, software
   distributed under the License is distributed on an "AS IS" BASIS,
   WITHOUT WARRANTIES OR CONDITIONS OF ANY KIND, either express or implied.
   See the License for the specific language governing permissions and
   limitations under the License.
*/

package client

import (
	"encoding/json"
	"fmt"
	"net"
	"net/http"

	"github.com/apache/trafficcontrol/lib/go-tc"
)

const (
	API_DIVISIONS = apiBase + "/divisions"
)

// Create a Division
func (to *Session) CreateDivision(division tc.Division) (tc.Alerts, ReqInf, error) {

	var remoteAddr net.Addr
	reqBody, err := json.Marshal(division)
	reqInf := ReqInf{CacheHitStatus: CacheHitStatusMiss, RemoteAddr: remoteAddr}
	if err != nil {
		return tc.Alerts{}, reqInf, err
	}
	resp, remoteAddr, err := to.request(http.MethodPost, API_DIVISIONS, reqBody, nil)
	if err != nil {
		return tc.Alerts{}, reqInf, err
	}
	defer resp.Body.Close()
	var alerts tc.Alerts
	err = json.NewDecoder(resp.Body).Decode(&alerts)
	return alerts, reqInf, nil
}

func (to *Session) UpdateDivisionByIDWithHdr(id int, division tc.Division, header http.Header) (tc.Alerts, ReqInf, error) {

	var remoteAddr net.Addr
	reqBody, err := json.Marshal(division)
	reqInf := ReqInf{CacheHitStatus: CacheHitStatusMiss, RemoteAddr: remoteAddr}
	if err != nil {
		return tc.Alerts{}, reqInf, err
	}
	route := fmt.Sprintf("%s/%d", API_DIVISIONS, id)
	resp, remoteAddr, err := to.request(http.MethodPut, route, reqBody, header)
	if resp != nil {
		reqInf.StatusCode = resp.StatusCode
	}
	if err != nil {
		return tc.Alerts{}, reqInf, err
	}
	defer resp.Body.Close()
	var alerts tc.Alerts
	err = json.NewDecoder(resp.Body).Decode(&alerts)
	return alerts, reqInf, nil
}

<<<<<<< HEAD
// Update a Division by ID
// Deprecated: UpdateDivisionByID will be removed in 6.0. Use UpdateDivisionByIDWithHdr.
func (to *Session) UpdateDivisionByID(id int, division tc.Division) (tc.Alerts, ReqInf, error) {
	return to.UpdateDivisionByIDWithHdr(id, division, nil)
}

// Returns a list of Divisions
func (to *Session) GetDivisions(header http.Header) ([]tc.Division, ReqInf, error) {
=======
func (to *Session) GetDivisionsWithHdr(header http.Header) ([]tc.Division, ReqInf, error) {
>>>>>>> 55b3b034
	resp, remoteAddr, err := to.request(http.MethodGet, API_DIVISIONS, nil, header)
	reqInf := ReqInf{CacheHitStatus: CacheHitStatusMiss, RemoteAddr: remoteAddr}
	if resp != nil {
		reqInf.StatusCode = resp.StatusCode
		if reqInf.StatusCode == http.StatusNotModified {
			return []tc.Division{}, reqInf, nil
		}
	}
	if err != nil {
		return nil, reqInf, err
	}
	defer resp.Body.Close()

	var data tc.DivisionsResponse
	err = json.NewDecoder(resp.Body).Decode(&data)
	return data.Response, reqInf, nil
}

// Returns a list of Divisions
// Deprecated: GetDivisions will be removed in 6.0. Use GetDivisionsWithHdr.
func (to *Session) GetDivisions() ([]tc.Division, ReqInf, error) {
	return to.GetDivisionsWithHdr(nil)
}

func (to *Session) GetDivisionByIDWithHdr(id int, header http.Header) ([]tc.Division, ReqInf, error) {
	route := fmt.Sprintf("%s?id=%d", API_DIVISIONS, id)
	resp, remoteAddr, err := to.request(http.MethodGet, route, nil, header)
	reqInf := ReqInf{CacheHitStatus: CacheHitStatusMiss, RemoteAddr: remoteAddr}
	if resp != nil {
		reqInf.StatusCode = resp.StatusCode
		if reqInf.StatusCode == http.StatusNotModified {
			return []tc.Division{}, reqInf, nil
		}
	}
	if err != nil {
		return nil, reqInf, err
	}
	defer resp.Body.Close()

	var data tc.DivisionsResponse
	if err := json.NewDecoder(resp.Body).Decode(&data); err != nil {
		return nil, reqInf, err
	}

	return data.Response, reqInf, nil
}

// GET a Division by the Division id
// Deprecated: GetDivisionByID will be removed in 6.0. Use GetDivisionByIDWithHdr.
func (to *Session) GetDivisionByID(id int) ([]tc.Division, ReqInf, error) {
	return to.GetDivisionByIDWithHdr(id, nil)
}

func (to *Session) GetDivisionByNameWithHdr(name string, header http.Header) ([]tc.Division, ReqInf, error) {
	url := fmt.Sprintf("%s?name=%s", API_DIVISIONS, name)
	resp, remoteAddr, err := to.request(http.MethodGet, url, nil, header)
	reqInf := ReqInf{CacheHitStatus: CacheHitStatusMiss, RemoteAddr: remoteAddr}
	if resp != nil {
		reqInf.StatusCode = resp.StatusCode
		if reqInf.StatusCode == http.StatusNotModified {
			return []tc.Division{}, reqInf, nil
		}
	}
	if err != nil {
		return nil, reqInf, err
	}
	defer resp.Body.Close()

	var data tc.DivisionsResponse
	if err := json.NewDecoder(resp.Body).Decode(&data); err != nil {
		return nil, reqInf, err
	}

	return data.Response, reqInf, nil
}

// GET a Division by the Division name
// Deprecated: GetDivisionByName will be removed in 6.0. Use GetDivisionByNameWithHdr.
func (to *Session) GetDivisionByName(name string) ([]tc.Division, ReqInf, error) {
	return to.GetDivisionByNameWithHdr(name, nil)
}

// DELETE a Division by Division id
func (to *Session) DeleteDivisionByID(id int) (tc.Alerts, ReqInf, error) {
	route := fmt.Sprintf("%s/%d", API_DIVISIONS, id)
	resp, remoteAddr, err := to.request(http.MethodDelete, route, nil, nil)
	reqInf := ReqInf{CacheHitStatus: CacheHitStatusMiss, RemoteAddr: remoteAddr}
	if err != nil {
		return tc.Alerts{}, reqInf, err
	}
	defer resp.Body.Close()
	var alerts tc.Alerts
	err = json.NewDecoder(resp.Body).Decode(&alerts)
	return alerts, reqInf, nil
}<|MERGE_RESOLUTION|>--- conflicted
+++ resolved
@@ -69,18 +69,13 @@
 	return alerts, reqInf, nil
 }
 
-<<<<<<< HEAD
 // Update a Division by ID
 // Deprecated: UpdateDivisionByID will be removed in 6.0. Use UpdateDivisionByIDWithHdr.
 func (to *Session) UpdateDivisionByID(id int, division tc.Division) (tc.Alerts, ReqInf, error) {
 	return to.UpdateDivisionByIDWithHdr(id, division, nil)
 }
 
-// Returns a list of Divisions
-func (to *Session) GetDivisions(header http.Header) ([]tc.Division, ReqInf, error) {
-=======
 func (to *Session) GetDivisionsWithHdr(header http.Header) ([]tc.Division, ReqInf, error) {
->>>>>>> 55b3b034
 	resp, remoteAddr, err := to.request(http.MethodGet, API_DIVISIONS, nil, header)
 	reqInf := ReqInf{CacheHitStatus: CacheHitStatusMiss, RemoteAddr: remoteAddr}
 	if resp != nil {
