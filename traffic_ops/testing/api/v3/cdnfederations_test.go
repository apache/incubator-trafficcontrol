--- conflicted
+++ resolved
@@ -18,20 +18,13 @@
 import (
 	"encoding/json"
 	"net/http"
-<<<<<<< HEAD
+	"sort"
 	"strings"
 	"testing"
 	"time"
 
 	"github.com/apache/trafficcontrol/lib/go-rfc"
-=======
-	"sort"
-	"strings"
-	"testing"
-
-	"github.com/apache/trafficcontrol/lib/go-log"
 	"github.com/apache/trafficcontrol/lib/go-tc"
->>>>>>> 358e75f3
 )
 
 var fedIDs []int
