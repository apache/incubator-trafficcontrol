--- conflicted
+++ resolved
@@ -118,10 +118,7 @@
 	$self->teardown( $schema, 'Parameter' );
 	$self->teardown( $schema, 'ProfileParameter' );
 	$self->teardown( $schema, 'Regex' );
-<<<<<<< HEAD
-=======
 
->>>>>>> 5f0070ae
 	$self->teardown( $schema, 'Type' );
 	$self->teardown( $schema, 'Status' );
 }
