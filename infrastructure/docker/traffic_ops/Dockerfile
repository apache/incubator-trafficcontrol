############################################################
# Dockerfile to build Traffic Ops 1.6.0 container images
# Based on CentOS 7.2
############################################################

# Example Build and Run:
# docker network create cdnet
# docker build --rm --tag traffic_ops:1.7.0 --build-arg=RPM=http://traffic-control-cdn.net/downloads/1.7.0/RELEASE-1.7.0/traffic_ops-1.7.0-3908.5b77f60f.x86_64.rpm traffic_ops
#
# docker run --name my-traffic-ops-mysql --hostname my-traffic-ops-mysql --net cdnet --env MYSQL_ROOT_PASSWORD=secretrootpass --detach mysql:5.5
#
# docker run --name my-traffic-ops --hostname my-traffic-ops --net cdnet --publish 443:443 --env MYSQL_IP=my-traffic-ops-mysql --env MYSQL_PORT=3306 --env MYSQL_ROOT_PASS=secretrootpass --env MYSQL_TRAFFIC_OPS_PASS=supersecretpassword --env ADMIN_USER=superroot --env ADMIN_PASS=supersecreterpassward --env CERT_COUNTRY=US --env CERT_STATE=Colorado --env CERT_CITY=Denver --env CERT_COMPANY=NotComcast --env TRAFFIC_VAULT_PASS=marginallylesssecret --env DOMAIN=cdnet --detach traffic_ops:1.5.1

FROM centos:7
MAINTAINER Dan Kirkwood

<<<<<<< HEAD
RUN yum install -y perl cpanminus perl-Test-CPAN-Meta
RUN cpanm Carton

# Override RPM arg to use a different one using --build-arg RPM=...  Can be local file or http://...
ARG RPM=TODO
=======
RUN yum -y update 
RUN yum install -y tar gcc-c++ perl perl-core openssl-devel mysql-devel expect curl
RUN yum clean all

RUN curl -L https://raw.githubusercontent.com/miyagawa/cpanminus/master/cpanm | perl - App::cpanminus \
    && cpanm Carton \
    && rm -rf /root/.cpanm

# Override RPM arg to use a different one using --build-arg RPM=...  Can be local file or http://...
ARG RPM=http://traffic-control-cdn.net/downloads/1.7.0/RELEASE-1.7.0/traffic_ops-1.7.0-3908.5b77f60f.x86_64.rpm
>>>>>>> 20a9d297
ADD $RPM /
RUN yum install -y /$(basename $RPM)

# once installed, remove rpm to lower image size
RUN rm /$(basename $RPM)

RUN cd /opt/traffic_ops/app && carton

RUN export PERL5LIB=/opt/traffic_ops/app/local/lib/perl5/:/opt/traffic_ops/install/lib/ \
	&& export TERM=xterm \
	&& export USER=root \
	&& yes | /opt/traffic_ops/install/bin/build_trafficops_perl_library -i

RUN export PERL5LIB=/opt/traffic_ops/app/local/lib/perl5/:/opt/traffic_ops/install/lib/ \
	&& export TERM=xterm \
	&& export USER=root \
	&& /opt/traffic_ops/install/bin/download_web_deps -i

# \todo add Drive Letters to postinstall input
RUN sed -i -- 's/"value": "b,c,d,e,f,g,h,i,j,k,l,m,n,o,p,q,r,s,t,u,v,w,x,y"/"value": "0"/g' /opt/traffic_ops/install/data/profiles/profile.trafficserver_edge.traffic_ops
RUN sed -i -- 's/"value": "b,c,d,e,f,g,h,i,j,k,l,m,n,o,p,q,r,s,t,u,v,w,x,y"/"value": "0"/g' /opt/traffic_ops/install/data/profiles/profile.trafficserver_mid.traffic_ops

RUN echo "{\"user\": \"riakuser\",\"password\": \"$TRAFFIC_VAULT_PASS\"}" > /opt/traffic_ops/app/conf/production/riak.conf

EXPOSE 443
WORKDIR /opt/traffic_ops/app
ENV MOJO_MODE production
ADD profile.origin.traffic_ops /
ADD run.sh /
CMD /run.sh<|MERGE_RESOLUTION|>--- conflicted
+++ resolved
@@ -14,24 +14,11 @@
 FROM centos:7
 MAINTAINER Dan Kirkwood
 
-<<<<<<< HEAD
 RUN yum install -y perl cpanminus perl-Test-CPAN-Meta
 RUN cpanm Carton
 
 # Override RPM arg to use a different one using --build-arg RPM=...  Can be local file or http://...
-ARG RPM=TODO
-=======
-RUN yum -y update 
-RUN yum install -y tar gcc-c++ perl perl-core openssl-devel mysql-devel expect curl
-RUN yum clean all
-
-RUN curl -L https://raw.githubusercontent.com/miyagawa/cpanminus/master/cpanm | perl - App::cpanminus \
-    && cpanm Carton \
-    && rm -rf /root/.cpanm
-
-# Override RPM arg to use a different one using --build-arg RPM=...  Can be local file or http://...
 ARG RPM=http://traffic-control-cdn.net/downloads/1.7.0/RELEASE-1.7.0/traffic_ops-1.7.0-3908.5b77f60f.x86_64.rpm
->>>>>>> 20a9d297
 ADD $RPM /
 RUN yum install -y /$(basename $RPM)
 
