--- conflicted
+++ resolved
@@ -1345,11 +1345,8 @@
             "tenantName": "tenant1",
             "type": "HTTP",
             "xmlId": "inactiveds",
-<<<<<<< HEAD
             "anonymousBlockingEnabled": true,
             "maxRequestHeaderSize": 131072
-=======
-            "anonymousBlockingEnabled": true
         },
         {
             "active": true,
@@ -1372,8 +1369,8 @@
             "regionalGeoBlocking": false,
             "tenant": "tenant1",
             "type": "HTTP",
-            "xmlId": "test-ds-server-assignments"
->>>>>>> c7fad245
+            "xmlId": "test-ds-server-assignments",
+            "maxRequestHeaderSize": 131072
         }
     ],
     "deliveryServicesRegexes": [
