// Package middleware provides symbols for HTTP "middleware" which wraps handlers to perform common behaviors, such as authentication, headers, and compression.
package middleware

/*
 * Licensed to the Apache Software Foundation (ASF) under one
 * or more contributor license agreements.  See the NOTICE file
 * distributed with this work for additional information
 * regarding copyright ownership.  The ASF licenses this file
 * to you under the Apache License, Version 2.0 (the
 * "License"); you may not use this file except in compliance
 * with the License.  You may obtain a copy of the License at
 *
 *   http://www.apache.org/licenses/LICENSE-2.0
 *
 * Unless required by applicable law or agreed to in writing,
 * software distributed under the License is distributed on an
 * "AS IS" BASIS, WITHOUT WARRANTIES OR CONDITIONS OF ANY
 * KIND, either express or implied.  See the License for the
 * specific language governing permissions and limitations
 * under the License.
 */

import (
	"bytes"
	"compress/gzip"
	"crypto/sha512"
	"encoding/base64"
	"errors"
	"fmt"
	"net/http"
	"time"

	"github.com/apache/trafficcontrol/lib/go-log"
	"github.com/apache/trafficcontrol/lib/go-rfc"
	"github.com/apache/trafficcontrol/lib/go-tc"
	"github.com/apache/trafficcontrol/lib/go-util"
	"github.com/apache/trafficcontrol/traffic_ops/traffic_ops_golang/about"
	"github.com/apache/trafficcontrol/traffic_ops/traffic_ops_golang/api"
	"github.com/apache/trafficcontrol/traffic_ops/traffic_ops_golang/tocookie"
)

// DefaultRequestTimeout is the default request timeout, if no timeout is configured.
// This should be used by all Traffic Ops routing, and is recommended for use by plugins.
const DefaultRequestTimeout = time.Second * time.Duration(60)

<<<<<<< HEAD
// These are the different status values associated with an If-Modified-Since(IMS) request
// NONIMS when the request doesn't contain the If-Modified-Since header
const NONIMS = "NON_IMS"

// IMSHIT when a 304(Not Modified) was returned
const IMSHIT = "IMS_HIT"

// IMSMISS when anything other than a 304 was returned, meaning that something changed after the If-Modified-Since time of the request
const IMSMISS = "IMS_MISS"
=======
// RouteID
const RouteID = "RouteID"
>>>>>>> 57ecabaf

// ServerName is the name and version of Traffic Ops.
// Things that print the server application name and version, for example in headers or logs, should use this.
var ServerName = "traffic_ops_golang" + "/" + about.About.Version

// Middleware is an HTTP dispatch "middleware" function.
// A Middleware is a function which takes an http.HandlerFunc and returns a new http.HandlerFunc, typically wrapping the execution of the given handlerFunc with some additional behavior. For example, adding headers or gzipping the body.
type Middleware func(handlerFunc http.HandlerFunc) http.HandlerFunc

// GetDefault returns the default middleware for Traffic Ops.
// This includes writing to the access log, a request timeout, default headers such as CORS, and compression.
func GetDefault(secret string, requestTimeout time.Duration) []Middleware {
	return []Middleware{GetWrapAccessLog(secret), TimeOutWrapper(requestTimeout), WrapHeaders, WrapPanicRecover}
}

// Use takes a slice of middlewares, and applies them in reverse order (which is the intuitive behavior) to the given HandlerFunc h.
// It returns a HandlerFunc which will call all middlewares, and then h.
func Use(h http.HandlerFunc, middlewares []Middleware) http.HandlerFunc {
	for i := len(middlewares) - 1; i >= 0; i-- { //apply them in reverse order so they are used in a natural order.
		h = middlewares[i](h)
	}
	return h
}

// AuthBase is the basic authentication object for middleware.
// It contains the data required for authentication, as well as a function to get a Middleware to perform authentication.
type AuthBase struct {
	Secret   string
	Override Middleware
}

// GetWrapper returns a Middleware which performs authentication of the current user at the given privilege level.
// The returned Middleware also adds the auth.CurrentUser object to the request context, which may be retrieved by a handler via api.NewInfo or auth.GetCurrentUser.
func (a AuthBase) GetWrapper(privLevelRequired int) Middleware {
	if a.Override != nil {
		return a.Override
	}
	return func(handlerFunc http.HandlerFunc) http.HandlerFunc {
		return func(w http.ResponseWriter, r *http.Request) {
			user, userErr, sysErr, errCode := api.GetUserFromReq(w, r, a.Secret)
			if userErr != nil || sysErr != nil {
				api.HandleErr(w, r, nil, errCode, userErr, sysErr)
				return
			}
			if user.PrivLevel < privLevelRequired {
				api.HandleErr(w, r, nil, http.StatusForbidden, errors.New("Forbidden."), nil)
				return
			}
			api.AddUserToReq(r, user)
			handlerFunc(w, r)
		}
	}
}

// TimeOutWrapper is a Middleware which adds the given timeout to the request.
// This causes the request to abort and return an error to the user if the handler takes longer than the timeout to execute.
func TimeOutWrapper(timeout time.Duration) Middleware {
	return func(h http.HandlerFunc) http.HandlerFunc {
		return func(w http.ResponseWriter, r *http.Request) {
			http.TimeoutHandler(h, timeout, "server timed out").ServeHTTP(w, r)
		}
	}
}

// WrapHeaders is a Middleware which adds common headers and behavior to the handler. It specifically:
//  - Adds default CORS headers to the response.
//  - Adds the Whole-Content-SHA512 checksum header to the response.
//  - Gzips the response and sets the Content-Encoding header, if the client sent an Accept-Encoding: gzip header.
//  - Adds the Vary: Accept-Encoding header to the response
func WrapHeaders(h http.HandlerFunc) http.HandlerFunc {
	return func(w http.ResponseWriter, r *http.Request) {
		w.Header().Set("Access-Control-Allow-Credentials", "true")
		w.Header().Set("Access-Control-Allow-Headers", "Origin, X-Requested-With, Content-Type, Accept, Set-Cookie, Cookie")
		w.Header().Set("Access-Control-Allow-Methods", "POST,GET,OPTIONS,PUT,DELETE")
		w.Header().Set("Access-Control-Allow-Origin", "*")
		w.Header().Set(rfc.Vary, rfc.AcceptEncoding)
		w.Header().Set("X-Server-Name", ServerName)
		iw := &util.BodyInterceptor{W: w}
		h(iw, r)

		sha := sha512.Sum512(iw.Body())
		w.Header().Set("Whole-Content-SHA512", base64.StdEncoding.EncodeToString(sha[:]))

		GzipResponse(w, r, iw.Body())

	}
}

// WrapPanicRecover is a Middleware which adds a panic recover call to the given HandlerFunc h.
// If h throws an unhandled panic, an error is logged and an Internal Server Error is returned to the client.
func WrapPanicRecover(h http.HandlerFunc) http.HandlerFunc {
	return func(w http.ResponseWriter, r *http.Request) {
		defer func() {
			if err := recover(); err != nil {
				api.HandleErr(w, r, nil, http.StatusInternalServerError, nil, fmt.Errorf("panic: (err: %v) stacktrace:\n%s\n", err, util.Stacktrace()))
				return
			}
		}()
		h(w, r)
	}
}

// AccessLogTimeFormat is the time format of the access log, as used by time.Time.Format.
const AccessLogTimeFormat = "02/Jan/2006:15:04:05 -0700"

// GetWrapAccessLog returns a Middleware which writes to the Access Log (which is the lib/go-log EventLog) after the HandlerFunc finishes.
func GetWrapAccessLog(secret string) Middleware {
	return func(h http.HandlerFunc) http.HandlerFunc {
		return WrapAccessLog(secret, h)
	}
}

// WrapAccessLog takes the cookie secret and a http.Handler, and returns a HandlerFunc which writes to the Access Log (which is the lib/go-log EventLog) after the HandlerFunc finishes.
// This is not a Middleware, because it needs the secret as a parameter. For a Middleware, see GetWrapAccessLog.
func WrapAccessLog(secret string, h http.Handler) http.HandlerFunc {
	return func(w http.ResponseWriter, r *http.Request) {
		var imsType = NONIMS
		iw := &util.Interceptor{W: w}
		user := "-"
		cookie, err := r.Cookie(tocookie.Name)
		if err == nil && cookie != nil {
			cookie, err := tocookie.Parse(secret, cookie.Value)
			if err == nil {
				user = cookie.AuthData
			}
		}
		start := time.Now()

		_, ok := r.Header[rfc.IfModifiedSince]
		if ok {
			if iw.Code == http.StatusNotModified {
				imsType = IMSHIT
			} else {
				imsType = IMSMISS
			}
		}
		defer func() {
<<<<<<< HEAD
			log.EventfRaw(`%s - %s [%s] "%v %v?%v %s" %v %v %v "%v" %s`, r.RemoteAddr, user, time.Now().Format(AccessLogTimeFormat), r.Method, r.URL.Path, r.URL.RawQuery, r.Proto, iw.Code, iw.ByteCount, int(time.Now().Sub(start)/time.Millisecond), r.UserAgent(), imsType)
=======
			log.EventfRaw(`%s - %s [%s] "%v %v?%v %s" %v %v %v "%v" %v`, r.RemoteAddr, user, time.Now().Format(AccessLogTimeFormat), r.Method, r.URL.Path, r.URL.RawQuery, r.Proto, iw.Code, iw.ByteCount, int(time.Now().Sub(start)/time.Millisecond), r.UserAgent(), r.Header.Get(RouteID))
>>>>>>> 57ecabaf
		}()
		h.ServeHTTP(iw, r)
	}
}

// GzipResponse takes a function which cannot error and returns only bytes, and wraps it as a http.HandlerFunc. The errContext is logged if the write fails, and should be enough information to trace the problem (function name, endpoint, request parameters, etc).
// It gzips the given bytes and writes them to w, as well as writing the appropriate 'Content-Encoding: gzip' header, if the request included an 'Accept-Encoding: gzip' header.
// If the request doesn't accept gzip, the bytes are written to w unmodified.
func GzipResponse(w http.ResponseWriter, r *http.Request, bytes []byte) {
	bytes, err := GzipIfAccepts(r, w, bytes)
	if err != nil {
		log.Errorf("gzipping request '%v': %v\n", r.URL.EscapedPath(), err)
		code := http.StatusInternalServerError
		w.WriteHeader(code)
		if _, err := w.Write([]byte(http.StatusText(code))); err != nil {
			log.Warnf("received error writing data request %v: %v\n", r.URL.EscapedPath(), err)
		}
		return
	}

	ctx := r.Context()
	val := ctx.Value(tc.StatusKey)
	status, ok := val.(int)
	if ok { //if not we assume it is a 200
		w.WriteHeader(status)
	}

	w.Write(bytes)
}

// GzipIfAccepts gzips the given bytes, writes a `Content-Encoding: gzip` header to the given writer, and returns the gzipped bytes, if the Request supports GZip (has an Accept-Encoding header). Else, returns the bytes unmodified. Note the given bytes are NOT written to the given writer. It is assumed the bytes may need to pass thru other middleware before being written.
//TODO: drichardson - refactor these to a generic area
func GzipIfAccepts(r *http.Request, w http.ResponseWriter, b []byte) ([]byte, error) {
	// TODO this could be made more efficient by wrapping ResponseWriter with the GzipWriter, and letting callers writer directly to it - but then we'd have to deal with Closing the gzip.Writer.
	if len(b) == 0 || !rfc.AcceptsGzip(r) {
		return b, nil
	}
	w.Header().Set(rfc.ContentEncoding, rfc.Gzip)

	buf := bytes.Buffer{}
	zw := gzip.NewWriter(&buf)

	if _, err := zw.Write(b); err != nil {
		return nil, fmt.Errorf("gzipping bytes: %v", err)
	}

	if err := zw.Close(); err != nil {
		return nil, fmt.Errorf("closing gzip writer: %v", err)
	}

	return buf.Bytes(), nil
}

// NotImplementedHandler returns a http.Handler which returns to the client a HTTP 501 Not Implemented status code, and a body which is a standard Traffic Ops error JSON.
// Note this is common usage in Traffic Ops for unimplemented endpoints (for example, which were impossible or impractical to rewrite from Perl). This is a something of a misuse of the HTTP spec. RFC 7231 states 501 Not Implemented is intended for HTTP Methods which are not implemented. However, it's not a clear violation of the Spec, and Traffic Ops has determined it is the safest and least ambiguous way to indicate endpoints which no longer or don't yet exist.
func NotImplementedHandler() http.Handler {
	return http.HandlerFunc(func(w http.ResponseWriter, r *http.Request) {
		w.Header().Set(rfc.ContentType, rfc.ApplicationJSON)
		w.WriteHeader(http.StatusNotImplemented)
		w.Write([]byte(`{"alerts":[{"level":"error","text":"The requested api version is not implemented by this server. If you are using a newer client with an older server, you will need to use an older client version or upgrade your server."}]}`))
	})
}

// DisabledRouteHandler returns a http.Handler which returns a HTTP 5xx code to the client, and an error message indicating the route is currently disabled.
// This is used for routes which have been disabled via configuration. See config.ConfigTrafficOpsGolang.RoutingBlacklist.DisabledRoutes.
func DisabledRouteHandler() http.Handler {
	return http.HandlerFunc(func(w http.ResponseWriter, r *http.Request) {
		w.Header().Set(rfc.ContentType, rfc.ApplicationJSON)
		w.WriteHeader(http.StatusServiceUnavailable)
		w.Write([]byte(`{"alerts":[{"level":"error","text":"The requested route is currently disabled."}]}` + "\n"))
	})
}<|MERGE_RESOLUTION|>--- conflicted
+++ resolved
@@ -43,7 +43,6 @@
 // This should be used by all Traffic Ops routing, and is recommended for use by plugins.
 const DefaultRequestTimeout = time.Second * time.Duration(60)
 
-<<<<<<< HEAD
 // These are the different status values associated with an If-Modified-Since(IMS) request
 // NONIMS when the request doesn't contain the If-Modified-Since header
 const NONIMS = "NON_IMS"
@@ -53,10 +52,9 @@
 
 // IMSMISS when anything other than a 304 was returned, meaning that something changed after the If-Modified-Since time of the request
 const IMSMISS = "IMS_MISS"
-=======
+
 // RouteID
 const RouteID = "RouteID"
->>>>>>> 57ecabaf
 
 // ServerName is the name and version of Traffic Ops.
 // Things that print the server application name and version, for example in headers or logs, should use this.
@@ -194,11 +192,7 @@
 			}
 		}
 		defer func() {
-<<<<<<< HEAD
-			log.EventfRaw(`%s - %s [%s] "%v %v?%v %s" %v %v %v "%v" %s`, r.RemoteAddr, user, time.Now().Format(AccessLogTimeFormat), r.Method, r.URL.Path, r.URL.RawQuery, r.Proto, iw.Code, iw.ByteCount, int(time.Now().Sub(start)/time.Millisecond), r.UserAgent(), imsType)
-=======
-			log.EventfRaw(`%s - %s [%s] "%v %v?%v %s" %v %v %v "%v" %v`, r.RemoteAddr, user, time.Now().Format(AccessLogTimeFormat), r.Method, r.URL.Path, r.URL.RawQuery, r.Proto, iw.Code, iw.ByteCount, int(time.Now().Sub(start)/time.Millisecond), r.UserAgent(), r.Header.Get(RouteID))
->>>>>>> 57ecabaf
+			log.EventfRaw(`%s - %s [%s] "%v %v?%v %s" %v %v %v "%v" %v %s`, r.RemoteAddr, user, time.Now().Format(AccessLogTimeFormat), r.Method, r.URL.Path, r.URL.RawQuery, r.Proto, iw.Code, iw.ByteCount, int(time.Now().Sub(start)/time.Millisecond), r.UserAgent(), r.Header.Get(RouteID), imsType)
 		}()
 		h.ServeHTTP(iw, r)
 	}
