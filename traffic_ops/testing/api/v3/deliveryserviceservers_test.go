package v3

/*

   Licensed under the Apache License, Version 2.0 (the "License");
   you may not use this file except in compliance with the License.
   You may obtain a copy of the License at

   http://www.apache.org/licenses/LICENSE-2.0

   Unless required by applicable law or agreed to in writing, software
   distributed under the License is distributed on an "AS IS" BASIS,
   WITHOUT WARRANTIES OR CONDITIONS OF ANY KIND, either express or implied.
   See the License for the specific language governing permissions and
   limitations under the License.
*/

import (
	"errors"
	"net/http"
	"net/url"
	"strings"
	"testing"

	"github.com/apache/trafficcontrol/lib/go-tc"
	"github.com/apache/trafficcontrol/lib/go-util"
)

func TestDeliveryServiceServers(t *testing.T) {
	WithObjs(t, []TCObj{CDNs, Types, Tenants, Parameters, Profiles, Statuses, Divisions, Regions, PhysLocations, CacheGroups, Servers, Topologies, DeliveryServices}, func() {
		DeleteTestDeliveryServiceServers(t)
		AssignServersToTopologyBasedDeliveryService(t)
	})
}

func TestDeliveryServiceServersWithRequiredCapabilities(t *testing.T) {
	WithObjs(t, []TCObj{CDNs, Types, Tenants, Parameters, Profiles, Statuses, Divisions, Regions, PhysLocations, CacheGroups, Servers, ServerCapabilities, Topologies, DeliveryServices, DeliveryServicesRequiredCapabilities, ServerServerCapabilities}, func() {
		CreateTestDeliveryServiceServersWithRequiredCapabilities(t)
		CreateTestMSODSServerWithReqCap(t)
	})
}

func AssignServersToTopologyBasedDeliveryService(t *testing.T) {
	ds, _, err := TOSession.GetDeliveryServiceByXMLIDNullable("ds-top", nil)
	if err != nil {
		t.Fatalf("cannot GET delivery service 'ds-top': %s", err.Error())
	}
	if len(ds) != 1 {
		t.Fatalf("expected one delivery service: 'ds-top', actual: %v", ds)
	}
	if ds[0].Topology == nil {
		t.Fatal("expected delivery service: 'ds-top' to have a non-nil Topology, actual: nil")
	}
	serversResp, _, err := TOSession.GetServers(nil, nil)
	servers := []tc.ServerNullable{}
	for _, s := range serversResp.Response {
		if s.CDNID != nil && *s.CDNID == *ds[0].CDNID && s.Type == tc.CacheTypeEdge.String() {
			servers = append(servers, s)
		}
	}
	if len(servers) < 1 {
		t.Fatalf("expected: at least one EDGE in cdn %s, actual: %v", *ds[0].CDNName, servers)
	}
	serverNames := []string{}
	for _, s := range servers {
		if s.CDNID != nil && *s.CDNID == *ds[0].CDNID && s.Type == tc.CacheTypeEdge.String() && s.HostName != nil {
			serverNames = append(serverNames, *s.HostName)
		} else {
			t.Fatalf("expected only EDGE servers in cdn '%s', actual: %v", *ds[0].CDNName, servers)
		}
	}
	_, reqInf, err := TOSession.AssignServersToDeliveryService(serverNames, "ds-top")
	if err == nil {
		t.Fatal("assigning servers to topology-based delivery service - expected: error, actual: nil error")
	}
	if reqInf.StatusCode < http.StatusBadRequest || reqInf.StatusCode >= http.StatusInternalServerError {
		t.Fatalf("assigning servers to topology-based delivery service - expected: 400-level status code, actual: %d", reqInf.StatusCode)
	}

	_, reqInf, err = TOSession.CreateDeliveryServiceServers(*ds[0].ID, []int{*servers[0].ID}, false)
	if err == nil {
		t.Fatal("creating deliveryserviceserver assignment for topology-based delivery service - expected: error, actual: nil error")
	}
	if reqInf.StatusCode < http.StatusBadRequest || reqInf.StatusCode >= http.StatusInternalServerError {
		t.Fatalf("creating deliveryserviceserver assignment for topology-based delivery service - expected: 400-level status code, actual: %d", reqInf.StatusCode)
	}
}

func CreateTestDeliveryServiceServersWithRequiredCapabilities(t *testing.T) {
	sscs := testData.ServerServerCapabilities

	testCases := []struct {
		ds          string
		serverName  string
		ssc         tc.ServerServerCapability
		description string
		err         error
		capability  tc.DeliveryServicesRequiredCapability
	}{
		{
			serverName:  "atlanta-edge-01",
			description: "missing requirements for server -> DS assignment",
			err:         errors.New(`Caching server cannot be assigned to this delivery service without having the required delivery service capabilities`),
			ssc:         sscs[0],
			capability: tc.DeliveryServicesRequiredCapability{
				DeliveryServiceID:  helperGetDeliveryServiceID(t, util.StrPtr("ds-test-minor-versions")),
				RequiredCapability: sscs[1].ServerCapability,
			},
		},
		{
			serverName:  "atlanta-mid-01",
			description: "successful server -> DS assignment",
			err:         nil,
			ssc:         sscs[1],
			capability: tc.DeliveryServicesRequiredCapability{
				DeliveryServiceID:  helperGetDeliveryServiceID(t, util.StrPtr("ds3")),
				RequiredCapability: sscs[1].ServerCapability,
			},
		},
	}

	for _, ctc := range testCases {
		t.Run(ctc.description, func(t *testing.T) {
			params := url.Values{}
			params.Add("hostName", ctc.serverName)
			resp, _, err := TOSession.GetServers(&params, nil)
			if err != nil {
				t.Fatalf("cannot GET Server by hostname: %v", err)
			}
			servers := resp.Response
			server := servers[0]
			if server.ID == nil {
				t.Fatalf("server %s had nil ID", ctc.serverName)
			}

			_, _, err = TOSession.CreateDeliveryServicesRequiredCapability(ctc.capability)
			if err != nil {
				t.Fatalf("*POST delivery service required capability: %v", err)
			}

			ctc.ssc.ServerID = server.ID
			_, _, err = TOSession.CreateServerServerCapability(ctc.ssc)
			if err != nil {
				t.Fatalf("could not POST the server capability %v to server %v: %v", *ctc.ssc.ServerCapability, *ctc.ssc.Server, err)
			}

			_, _, got := TOSession.CreateDeliveryServiceServers(*ctc.capability.DeliveryServiceID, []int{*server.ID}, true)
			if (ctc.err == nil && got != nil) || (ctc.err != nil && !strings.Contains(got.Error(), ctc.err.Error())) {
				t.Fatalf("expected ctc.err to contain %v, got %v", ctc.err, got)
			}

			_, _, err = TOSession.DeleteDeliveryServicesRequiredCapability(*ctc.capability.DeliveryServiceID, *ctc.capability.RequiredCapability)
			if err != nil {
				t.Fatalf("*DELETE delivery service required capability: %v", err)
			}
		})
	}
}

func CreateTestMSODSServerWithReqCap(t *testing.T) {
	dsReqCap, _, err := TOSession.GetDeliveryServicesRequiredCapabilities(nil, util.StrPtr("msods1"), nil, nil)
	if err != nil {
		t.Fatalf("GET delivery service required capabilites: %v", err)
	}

	if len(dsReqCap) == 0 {
		t.Fatal("no delivery service required capabilites found for ds msods1")
	}

	// Associate origin server to msods1 even though it does not have req cap
	// TODO: DON'T hard-code server hostnames!
	params := url.Values{}
	params.Add("hostName", "denver-mso-org-01")
	resp, _, err := TOSession.GetServers(&params, nil)
	if err != nil {
		t.Fatalf("GET server denver-mso-org-01: %v", err)
	}
	servers := resp.Response
	if len(servers) != 1 {
		t.Fatal("expected 1 server with hostname denver-mso-org-01")
	}

	s := servers[0]
	if s.ID == nil {
		t.Fatal("server 'denver-mso-org-01' had nil ID")
	}

	// Make sure server has no caps to ensure test correctness
	sccs, _, err := TOSession.GetServerServerCapabilities(s.ID, nil, nil, nil)
	if err != nil {
		t.Fatalf("GET server server capabilities for denver-mso-org-01: %v", err)
	}
	if len(sccs) != 0 {
		t.Fatal("expected 0 server server capabilities for server denver-mso-org-01")
	}

	// Is origin included in eligible servers even though it doesnt have required capability
	eServers, _, err := TOSession.GetDeliveryServicesEligible(*dsReqCap[0].DeliveryServiceID, nil)
	if err != nil {
		t.Fatalf("GET delivery service msods1 eligible servers: %v", err)
	}
	found := false
	for _, es := range eServers {
		if es.HostName != nil && *es.HostName == "denver-mso-org-01" {
			found = true
			break
		}
	}
	if !found {
		t.Fatal("expected to find origin server denver-mso-org-01 to be in eligible server return even though it is missing a required capability")
	}

	if _, _, err = TOSession.CreateDeliveryServiceServers(*dsReqCap[0].DeliveryServiceID, []int{*s.ID}, true); err != nil {
		t.Fatalf("POST delivery service origin servers without capabilities: %v", err)
	}

	// Create new bogus server capability
	if _, _, err = TOSession.CreateServerCapability(tc.ServerCapability{Name: "newfun"}); err != nil {
		t.Fatalf("cannot CREATE newfun server capability: %v", err)
	}

	// Attempt to assign to DS should not fail
	if _, _, err = TOSession.CreateDeliveryServicesRequiredCapability(tc.DeliveryServicesRequiredCapability{
		DeliveryServiceID:  dsReqCap[0].DeliveryServiceID,
		RequiredCapability: util.StrPtr("newfun"),
	}); err != nil {
		t.Fatalf("POST required capability newfun to ds msods1: %v", err)
	}

	// Remove required capablity
	if _, _, err = TOSession.DeleteDeliveryServicesRequiredCapability(*dsReqCap[0].DeliveryServiceID, "newfun"); err != nil {
		t.Fatalf("DELETE delivery service required capability: %v", err)
	}

	// Delete server capability
	if _, _, err = TOSession.DeleteServerCapability("newfun"); err != nil {
		t.Fatalf("DELETE newfun server capability: %v", err)
	}
}

func DeleteTestDeliveryServiceServers(t *testing.T) {
	ds, server := getServerAndDSofSameCDN(t)
	if server.ID == nil {
		t.Fatalf("Got a server with a nil ID: %+v", server)
	}
	if ds.ID == nil {
		t.Fatalf("Got a delivery service with a nil ID %+v", ds)
	}

	_, _, err := TOSession.CreateDeliveryServiceServers(*ds.ID, []int{*server.ID}, true)
	if err != nil {
		t.Errorf("POST delivery service servers: %v", err)
	}

	dsServers, _, err := TOSession.GetDeliveryServiceServers()
	if err != nil {
		t.Errorf("GET delivery service servers: %v", err)
	}

	found := false
	for _, dss := range dsServers.Response {
		if dss.DeliveryService != nil && *dss.DeliveryService == *ds.ID && dss.Server != nil && *dss.Server == *server.ID {
			found = true
			break
		}
	}
	if !found {
		t.Error("POST delivery service servers returned success, but ds-server not in GET")
	}

	if _, _, err := TOSession.DeleteDeliveryServiceServer(*ds.ID, *server.ID); err != nil {
		t.Errorf("DELETE delivery service server: %v", err)
	}

	dsServers, _, err = TOSession.GetDeliveryServiceServers()
	if err != nil {
		t.Errorf("GET delivery service servers: %v", err)
	}

	found = false
	for _, dss := range dsServers.Response {
		if dss.DeliveryService != nil && *dss.DeliveryService == *ds.ID && dss.Server != nil && *dss.Server == *server.ID {
			found = true
			break
		}
	}
	if found {
		t.Error("DELETE delivery service servers returned success, but still in GET")
	}
}

<<<<<<< HEAD
func getServersAndDSes(t *testing.T) ([]tc.DeliveryServiceNullable, []tc.ServerNullable) {
	dses, _, err := TOSession.GetDeliveryServicesNullable(nil)
=======
func getServerAndDSofSameCDN(t *testing.T) (tc.DeliveryServiceNullable, tc.ServerNullable) {
	dses, _, err := TOSession.GetDeliveryServicesNullable()
>>>>>>> 8fe5dbe6
	if err != nil {
		t.Fatalf("cannot GET DeliveryServices: %v", err)
	}
	if len(dses) < 1 {
		t.Fatal("GET DeliveryServices returned no dses, must have at least 1 to test ds-servers")
	}

	resp, _, err := TOSession.GetServers(nil, nil)
	if err != nil {
		t.Fatalf("cannot GET Servers: %v", err)
	}
	servers := resp.Response
	if len(servers) < 1 {
		t.Fatal("GET Servers returned no dses, must have at least 1 to test ds-servers")
	}

	for _, ds := range dses {
		for _, s := range servers {
			if ds.CDNName != nil && s.CDNName != nil && *ds.CDNName == *s.CDNName {
				return ds, s
			}
		}
	}
	t.Fatal("expected at least one delivery service and server in the same CDN")

	return tc.DeliveryServiceNullable{}, tc.ServerNullable{}
}<|MERGE_RESOLUTION|>--- conflicted
+++ resolved
@@ -289,13 +289,8 @@
 	}
 }
 
-<<<<<<< HEAD
-func getServersAndDSes(t *testing.T) ([]tc.DeliveryServiceNullable, []tc.ServerNullable) {
+func getServerAndDSofSameCDN(t *testing.T) (tc.DeliveryServiceNullable, tc.ServerNullable) {
 	dses, _, err := TOSession.GetDeliveryServicesNullable(nil)
-=======
-func getServerAndDSofSameCDN(t *testing.T) (tc.DeliveryServiceNullable, tc.ServerNullable) {
-	dses, _, err := TOSession.GetDeliveryServicesNullable()
->>>>>>> 8fe5dbe6
 	if err != nil {
 		t.Fatalf("cannot GET DeliveryServices: %v", err)
 	}
