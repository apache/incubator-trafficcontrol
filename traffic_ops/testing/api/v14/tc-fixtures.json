--- conflicted
+++ resolved
@@ -1696,7 +1696,6 @@
             "xmppPasswd": ""
         }
     ],
-<<<<<<< HEAD
     "serverServerCapabilities": [
         {
             "serverHostName": "atlanta-org-1",
@@ -1705,14 +1704,12 @@
         {
             "serverHostName": "atlanta-org-2",
             "serverCapability": "disk"
-=======
     "serverCapabilities": [
         {
             "name": "foo"
         },
         {
             "name": "bar"
->>>>>>> 98604f9f
         }
     ],
     "staticdnsentries": [
