--- conflicted
+++ resolved
@@ -22,11 +22,7 @@
 	"time"
 
 	"github.com/apache/trafficcontrol/lib/go-rfc"
-<<<<<<< HEAD
-	tc "github.com/apache/trafficcontrol/lib/go-tc"
-=======
 	"github.com/apache/trafficcontrol/lib/go-tc"
->>>>>>> 751bff66
 )
 
 func TestPhysLocations(t *testing.T) {
@@ -58,17 +54,6 @@
 	if err != nil {
 		t.Errorf("cannot GET PhysLocation by name: '%s', %v", firstPhysLocation.Name, err)
 	}
-<<<<<<< HEAD
-	remotePhysLocation := resp[0]
-	expectedPhysLocationCity := "city1"
-	remotePhysLocation.City = expectedPhysLocationCity
-	_, reqInf, err := TOSession.UpdatePhysLocationByID(remotePhysLocation.ID, remotePhysLocation, header)
-	if err == nil {
-		t.Errorf("Expected error about precondition failed, but got none")
-	}
-	if reqInf.StatusCode != http.StatusPreconditionFailed {
-		t.Errorf("Expected status code 412, got %v", reqInf.StatusCode)
-=======
 	if len(resp) > 0 {
 		remotePhysLocation := resp[0]
 		expectedPhysLocationCity := "city1"
@@ -80,7 +65,6 @@
 		if reqInf.StatusCode != http.StatusPreconditionFailed {
 			t.Errorf("Expected status code 412, got %v", reqInf.StatusCode)
 		}
->>>>>>> 751bff66
 	}
 }
 
@@ -146,16 +130,6 @@
 	if err != nil {
 		t.Errorf("cannot GET PhysLocation by name: '%s', %v", firstPhysLocation.Name, err)
 	}
-<<<<<<< HEAD
-	remotePhysLocation := resp[0]
-	expectedPhysLocationCity := "city1"
-	remotePhysLocation.City = expectedPhysLocationCity
-	var alert tc.Alerts
-	alert, _, err = TOSession.UpdatePhysLocationByID(remotePhysLocation.ID, remotePhysLocation, nil)
-	if err != nil {
-		t.Errorf("cannot UPDATE PhysLocation by id: %v - %v", err, alert)
-	}
-=======
 	if len(resp) > 0 {
 		remotePhysLocation := resp[0]
 		expectedPhysLocationCity := "city1"
@@ -165,7 +139,6 @@
 		if err != nil {
 			t.Errorf("cannot UPDATE PhysLocation by id: %v - %v", err, alert)
 		}
->>>>>>> 751bff66
 
 		// Retrieve the PhysLocation to check PhysLocation name got updated
 		resp, _, err = TOSession.GetPhysLocationByID(remotePhysLocation.ID, nil)
