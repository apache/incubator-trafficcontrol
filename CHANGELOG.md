--- conflicted
+++ resolved
@@ -15,11 +15,8 @@
 - Traffic Ops: Added validation to ensure that the cachegroups of a delivery services' assigned ORG servers are present in the topology
 
 ### Fixed
-<<<<<<< HEAD
 - [#5284](https://github.com/apache/trafficcontrol/issues/5284) - Fixed error message when creating a server with non-existent profile
-=======
 - [#5287](https://github.com/apache/trafficcontrol/issues/5287) - Fixed error message when creating a Cache Group with no typeId
->>>>>>> 0ad20867
 - [#5382](https://github.com/apache/trafficcontrol/issues/5382) - Fixed API documentation and TP helptext for "Max DNS Answers" field with respect to DNS, HTTP, Steering Delivery Service
 - [#5396](https://github.com/apache/trafficcontrol/issues/5396) - Return the correct error type if user tries to update the root tenant
 - [#5378](https://github.com/apache/trafficcontrol/issues/5378) - Updating a non existent DS should return a 404, instead of a 500
