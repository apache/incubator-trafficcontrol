/*

   Licensed under the Apache License, Version 2.0 (the "License");
   you may not use this file except in compliance with the License.
   You may obtain a copy of the License at

   http://www.apache.org/licenses/LICENSE-2.0

   Unless required by applicable law or agreed to in writing, software
   distributed under the License is distributed on an "AS IS" BASIS,
   WITHOUT WARRANTIES OR CONDITIONS OF ANY KIND, either express or implied.
   See the License for the specific language governing permissions and
   limitations under the License.
*/

package v3

import (
	"net/http"
	"sync"
	"testing"
	"time"

	"github.com/apache/trafficcontrol/lib/go-rfc"
	tc "github.com/apache/trafficcontrol/lib/go-tc"
)

func TestParameters(t *testing.T) {

	//toReqTimeout := time.Second * time.Duration(Config.Default.Session.TimeoutInSecs)
	//SwitchSession(toReqTimeout, Config.TrafficOps.URL, Config.TrafficOps.Users.Admin, Config.TrafficOps.UserPassword, Config.TrafficOps.Users.Portal, Config.TrafficOps.UserPassword)

	WithObjs(t, []TCObj{Parameters}, func() {
		GetTestParametersIMS(t)
		currentTime := time.Now().UTC().Add(-5 * time.Second)
		time := currentTime.Format(time.RFC1123)
		var header http.Header
		header = make(map[string][]string)
		header.Set(rfc.IfModifiedSince, time)
		header.Set(rfc.IfUnmodifiedSince, time)
		UpdateTestParameters(t)
		UpdateTestParametersWithHeaders(t, header)
		GetTestParameters(t)
		GetTestParametersIMSAfterChange(t, header)
		header = make(map[string][]string)
		etag := rfc.ETag(currentTime)
		header.Set(rfc.IfMatch, etag)
		UpdateTestParametersWithHeaders(t, header)
	})
}

func UpdateTestParametersWithHeaders(t *testing.T, header http.Header) {
	firstParameter := testData.Parameters[0]
	// Retrieve the Parameter by name so we can get the id for the Update
	resp, _, err := TOSession.GetParameterByName(firstParameter.Name, nil)
	if err != nil {
		t.Errorf("cannot GET Parameter by name: %v - %v", firstParameter.Name, err)
	}
<<<<<<< HEAD
	remoteParameter := resp[0]
	expectedParameterValue := "UPDATED"
	remoteParameter.Value = expectedParameterValue
	_, reqInf, err := TOSession.UpdateParameterByID(remoteParameter.ID, remoteParameter, header)
	if err == nil {
		t.Errorf("Expected error about precondition failed, but got none")
	}
	if reqInf.StatusCode != http.StatusPreconditionFailed {
		t.Errorf("Expected status code 412, got %v", reqInf.StatusCode)
=======
	if len(resp) > 0 {
		remoteParameter := resp[0]
		expectedParameterValue := "UPDATED"
		remoteParameter.Value = expectedParameterValue
		_, reqInf, err := TOSession.UpdateParameterByID(remoteParameter.ID, remoteParameter, header)
		if err == nil {
			t.Errorf("Expected error about precondition failed, but got none")
		}
		if reqInf.StatusCode != http.StatusPreconditionFailed {
			t.Errorf("Expected status code 412, got %v", reqInf.StatusCode)
		}
>>>>>>> 751bff66
	}
}

func GetTestParametersIMSAfterChange(t *testing.T, header http.Header) {
	for _, pl := range testData.Parameters {
		_, reqInf, err := TOSession.GetParameterByName(pl.Name, header)
		if err != nil {
			t.Fatalf("Expected no error, but got %v", err.Error())
		}
		if reqInf.StatusCode != http.StatusOK {
			t.Fatalf("Expected 200 status code, got %v", reqInf.StatusCode)
		}
	}
	currentTime := time.Now().UTC()
	currentTime = currentTime.Add(1 * time.Second)
	timeStr := currentTime.Format(time.RFC1123)
	header.Set(rfc.IfModifiedSince, timeStr)
	for _, pl := range testData.Parameters {
		_, reqInf, err := TOSession.GetParameterByName(pl.Name, header)
		if err != nil {
			t.Fatalf("Expected no error, but got %v", err.Error())
		}
		if reqInf.StatusCode != http.StatusNotModified {
			t.Fatalf("Expected 304 status code, got %v", reqInf.StatusCode)
		}
	}
}

func CreateTestParameters(t *testing.T) {

	for _, pl := range testData.Parameters {
		resp, _, err := TOSession.CreateParameter(pl)
		t.Log("Response: ", resp)
		if err != nil {
			t.Errorf("could not CREATE parameters: %v", err)
		}
	}

}

func UpdateTestParameters(t *testing.T) {

	firstParameter := testData.Parameters[0]
	// Retrieve the Parameter by name so we can get the id for the Update
	resp, _, err := TOSession.GetParameterByName(firstParameter.Name, nil)
	if err != nil {
		t.Errorf("cannot GET Parameter by name: %v - %v", firstParameter.Name, err)
	}
<<<<<<< HEAD
	remoteParameter := resp[0]
	expectedParameterValue := "UPDATED"
	remoteParameter.Value = expectedParameterValue
	var alert tc.Alerts
	alert, _, err = TOSession.UpdateParameterByID(remoteParameter.ID, remoteParameter, nil)
	if err != nil {
		t.Errorf("cannot UPDATE Parameter by id: %v - %v", err, alert)
	}
=======
	if len(resp) > 0 {
		remoteParameter := resp[0]
		expectedParameterValue := "UPDATED"
		remoteParameter.Value = expectedParameterValue
		var alert tc.Alerts
		alert, _, err = TOSession.UpdateParameterByID(remoteParameter.ID, remoteParameter, nil)
		if err != nil {
			t.Errorf("cannot UPDATE Parameter by id: %v - %v", err, alert)
		}
>>>>>>> 751bff66

		// Retrieve the Parameter to check Parameter name got updated
		resp, _, err = TOSession.GetParameterByID(remoteParameter.ID, nil)
		if err != nil {
			t.Errorf("cannot GET Parameter by name: %v - %v", firstParameter.Name, err)
		}
		if len(resp) > 0 {
			respParameter := resp[0]
			if respParameter.Value != expectedParameterValue {
				t.Errorf("results do not match actual: %s, expected: %s", respParameter.Value, expectedParameterValue)
			}
		}
	}
}

func GetTestParametersIMS(t *testing.T) {
	var header http.Header
	header = make(map[string][]string)
	futureTime := time.Now().AddDate(0, 0, 1)
	time := futureTime.Format(time.RFC1123)
	header.Set(rfc.IfModifiedSince, time)
	for _, pl := range testData.Parameters {
		_, reqInf, err := TOSession.GetParameterByName(pl.Name, header)
		if err != nil {
			t.Fatalf("Expected no error, but got %v", err.Error())
		}
		if reqInf.StatusCode != http.StatusNotModified {
			t.Fatalf("Expected 304 status code, got %v", reqInf.StatusCode)
		}
	}
}

func GetTestParameters(t *testing.T) {

	for _, pl := range testData.Parameters {
		resp, _, err := TOSession.GetParameterByName(pl.Name, nil)
		if err != nil {
			t.Errorf("cannot GET Parameter by name: %v - %v", err, resp)
		}
	}
}

func DeleteTestParametersParallel(t *testing.T) {

	var wg sync.WaitGroup
	for _, pl := range testData.Parameters {

		wg.Add(1)
		go func() {
			defer wg.Done()
			DeleteTestParameter(t, pl)
		}()

	}
	wg.Wait()
}

func DeleteTestParameters(t *testing.T) {

	for _, pl := range testData.Parameters {
		DeleteTestParameter(t, pl)
	}
}

func DeleteTestParameter(t *testing.T, pl tc.Parameter) {

	// Retrieve the Parameter by name so we can get the id for the Update
	resp, _, err := TOSession.GetParameterByNameAndConfigFile(pl.Name, pl.ConfigFile, nil)
	if err != nil {
		t.Errorf("cannot GET Parameter by name: %v - %v", pl.Name, err)
	}

	if len(resp) == 0 {
		// TODO This fails for the ProfileParameters test; determine a way to check this, even for ProfileParameters
		// t.Errorf("DeleteTestParameter got no params for %+v %+v", pl.Name, pl.ConfigFile)
	} else if len(resp) > 1 {
		// TODO figure out why this happens, and be more precise about deleting things where created.
		// t.Errorf("DeleteTestParameter params for %+v %+v expected 1, actual %+v", pl.Name, pl.ConfigFile, len(resp))
	}
	for _, respParameter := range resp {
		delResp, _, err := TOSession.DeleteParameterByID(respParameter.ID)
		if err != nil {
			t.Errorf("cannot DELETE Parameter by name: %v - %v", err, delResp)
		}

		// Retrieve the Parameter to see if it got deleted
		pls, _, err := TOSession.GetParameterByID(pl.ID, nil)
		if err != nil {
			t.Errorf("error deleting Parameter name: %s", err.Error())
		}
		if len(pls) > 0 {
			t.Errorf("expected Parameter Name: %s and ConfigFile: %s to be deleted", pl.Name, pl.ConfigFile)
		}
	}
}<|MERGE_RESOLUTION|>--- conflicted
+++ resolved
@@ -56,17 +56,6 @@
 	if err != nil {
 		t.Errorf("cannot GET Parameter by name: %v - %v", firstParameter.Name, err)
 	}
-<<<<<<< HEAD
-	remoteParameter := resp[0]
-	expectedParameterValue := "UPDATED"
-	remoteParameter.Value = expectedParameterValue
-	_, reqInf, err := TOSession.UpdateParameterByID(remoteParameter.ID, remoteParameter, header)
-	if err == nil {
-		t.Errorf("Expected error about precondition failed, but got none")
-	}
-	if reqInf.StatusCode != http.StatusPreconditionFailed {
-		t.Errorf("Expected status code 412, got %v", reqInf.StatusCode)
-=======
 	if len(resp) > 0 {
 		remoteParameter := resp[0]
 		expectedParameterValue := "UPDATED"
@@ -78,7 +67,6 @@
 		if reqInf.StatusCode != http.StatusPreconditionFailed {
 			t.Errorf("Expected status code 412, got %v", reqInf.StatusCode)
 		}
->>>>>>> 751bff66
 	}
 }
 
@@ -127,16 +115,6 @@
 	if err != nil {
 		t.Errorf("cannot GET Parameter by name: %v - %v", firstParameter.Name, err)
 	}
-<<<<<<< HEAD
-	remoteParameter := resp[0]
-	expectedParameterValue := "UPDATED"
-	remoteParameter.Value = expectedParameterValue
-	var alert tc.Alerts
-	alert, _, err = TOSession.UpdateParameterByID(remoteParameter.ID, remoteParameter, nil)
-	if err != nil {
-		t.Errorf("cannot UPDATE Parameter by id: %v - %v", err, alert)
-	}
-=======
 	if len(resp) > 0 {
 		remoteParameter := resp[0]
 		expectedParameterValue := "UPDATED"
@@ -146,7 +124,6 @@
 		if err != nil {
 			t.Errorf("cannot UPDATE Parameter by id: %v - %v", err, alert)
 		}
->>>>>>> 751bff66
 
 		// Retrieve the Parameter to check Parameter name got updated
 		resp, _, err = TOSession.GetParameterByID(remoteParameter.ID, nil)
