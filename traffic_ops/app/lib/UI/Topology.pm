package UI::Topology;

#
# Copyright 2015 Comcast Cable Communications Management, LLC
#
# Licensed under the Apache License, Version 2.0 (the "License");
# you may not use this file except in compliance with the License.
# You may obtain a copy of the License at
#
#     http://www.apache.org/licenses/LICENSE-2.0
#
# Unless required by applicable law or agreed to in writing, software
# distributed under the License is distributed on an "AS IS" BASIS,
# WITHOUT WARRANTIES OR CONDITIONS OF ANY KIND, either express or implied.
# See the License for the specific language governing permissions and
# limitations under the License.
#
#
#

use UI::Utils;
use UI::Render;
use List::Compare;
use JSON;
use Data::Dumper;
use Mojo::Base 'Mojolicious::Controller';
use Time::HiRes qw(gettimeofday);
use File::Basename;
use File::Path;

sub ccr_config {
    my $self     = shift;
    my $cdn_name = $self->param('cdnname');
    my $json     = &gen_crconfig_json( $self, $cdn_name );
    $self->render( json => $json );
}

# Produces a list of Cdns for traversing child links
sub gen_crconfig_json {
<<<<<<< HEAD
	my $self     = shift;
	my $cdn_name = shift;

	my $data_obj;
	my $cdn_id;
	my %type_to_name;
	my $ccr_domain_name = "";
	my $profile_cache;
	my $cdn_soa_minimum = 30;
	my $cdn_soa_expire  = 604800;
	my $cdn_soa_retry   = 7200;
	my $cdn_soa_refresh = 28800;
	my $cdn_soa_admin   = "traffic_ops";
	my $tld_ttls_soa    = 86400;
	my $tld_ttls_ns     = 3600;

	$SIG{__WARN__} = sub {
		warn $_[0]
			unless $_[0] =~ m/Prefetching multiple has_many rels deliveryservice_servers/;
	};

	$data_obj->{'stats'}->{'CDN_name'}   = $cdn_name;
	$data_obj->{'stats'}->{'date'}       = time();
	$data_obj->{'stats'}->{'tm_version'} = &tm_version();
	$data_obj->{'stats'}->{'tm_path'}    = $self->req->url->path->{'path'};
	$data_obj->{'stats'}->{'tm_host'}    = $self->req->headers->host;
	$data_obj->{'stats'}->{'tm_user'}    = $self->current_user()->{'username'};

	my $rs_cdn_profiles = $self->db->resultset('Server')->search(
		{ 'cdn.name' => $cdn_name },
		{
			select => [ 'cdn.id', 'me.profile', 'me.type' ],
			join   => 'cdn',
			prefetch => [ 'profile', 'type' ],
			distinct => 1
		}
	);

	while ( my $row = $rs_cdn_profiles->next ) {
		push( @{ $profile_cache->{ $row->type->name } }, $row->profile->id );
		$cdn_id = defined($cdn_id) ? next : $row->cdn->id;
	}

	my %param_cache;
	my @profile_caches;

	# key is the expression used in the regex below, value is the human readable string
	my $types = {
		"CCR" => "Traffic Router",
		"^EDGE" => "EDGE",
		"^MID" => "MID",
	};

	for my $cachetype ( keys %{ $types } ) {
		my $found = 0;

		for my $this_type ( keys %{ $profile_cache } ) {
			if ( $this_type =~ m/$cachetype/ && scalar( @{ $profile_cache->{$this_type} } ) > 0 ) {
				push @profile_caches, @{$profile_cache->{$this_type}};
				$found = 1;
			}
		}

		if ( !$found ) {
			my $e = Mojo::Exception->throw( "No " . $types->{$cachetype} . " profiles found for CDN: " . $cdn_name );
		}
	}

	my %condition = (
		-and => [
			profile                 => { -in => \@profile_caches, },
			'parameter.config_file' => 'CRConfig.json'
		]
	);
	my $rs_pp = $self->db->resultset('ProfileParameter')->search( \%condition, { prefetch => [ { 'parameter' => undef }, { 'profile' => undef } ] } );

	#add dnssec.enabled value to config section
	my $cdn_rs = $self->db->resultset('Cdn')->search( { name => $cdn_name } )->single();
	my $dnssec_enabled = "false";
	if ( $cdn_rs->dnssec_enabled == 1 ) {
		$dnssec_enabled = "true";
	}
	$data_obj->{'config'}->{'dnssec.enabled'} = $dnssec_enabled;

	while ( my $row = $rs_pp->next ) {

		$param_cache{ $row->profile->id }->{ $row->parameter->name } = $row->parameter->value;

		if ( $row->parameter->name eq 'tld.soa.admin' ) {
			$cdn_soa_admin = $row->parameter->value;
		}
		if ( $row->parameter->name eq 'tld.soa.expire' ) {
			$cdn_soa_expire = $row->parameter->value;
		}
		if ( $row->parameter->name eq 'tld.soa.minimum' ) {
			$cdn_soa_minimum = $row->parameter->value;
		}
		if ( $row->parameter->name eq 'tld.soa.refresh' ) {
			$cdn_soa_refresh = $row->parameter->value;
		}
		if ( $row->parameter->name eq 'tld.soa.retry' ) {
			$cdn_soa_retry = $row->parameter->value;
		}
		if ( $row->parameter->name eq 'tld.ttls.SOA' ) {
			$tld_ttls_soa = $row->parameter->value;
		}
		if ( $row->parameter->name eq 'tld.ttls.NS' ) {
			$tld_ttls_ns = $row->parameter->value;
		}
		if ( $row->parameter->name eq 'domain_name' ) {
			$ccr_domain_name = $row->parameter->value;
			$data_obj->{'config'}->{ $row->parameter->name } = $row->parameter->value;
		}
		elsif ( $row->parameter->name =~ m/^tld/ ) {
			my $param = $row->parameter->name;
			$param =~ s/tld\.//;
			( my $top_key, my $second_key ) = split( /\./, $param );
			$data_obj->{'config'}->{$top_key}->{$second_key} = $row->parameter->value;
		}
		elsif ( $row->parameter->name eq 'LogRequestHeaders' ) {
			my $headers;
			foreach my $header ( split( /__RETURN__/, $row->parameter->value ) ) {
				$header = &trim_spaces($header);
				push( @$headers, $header );
			}
			$data_obj->{'config'}->{'requestHeaders'} = $headers;
		}
		else {
			$data_obj->{'config'}->{ $row->parameter->name } = $row->parameter->value;
		}

	}

	my $regex_tracker;
	my $rs_regexes = $self->db->resultset('Regex')->search( {}, { 'prefetch' => 'type' } );
	while ( my $row = $rs_regexes->next ) {
		$regex_tracker->{ $row->id }->{'type'}    = $row->type->name;
		$regex_tracker->{ $row->id }->{'pattern'} = $row->pattern;
	}

	my %cache_tracker;
	my $rs_caches = $self->db->resultset('Server')->search(
		{ 'type.name' => [ { -like => 'EDGE%' }, { -like => 'MID%' }, { -like => 'CCR' }, { -like => 'RASCAL' }, { -like => 'TR' }, { -like => 'TM' } ], 'me.cdn_id' => $cdn_id },
		{
			prefetch => [ 'type',      'status',      'cachegroup', 'profile' ],
			columns  => [ 'host_name', 'domain_name', 'tcp_port',   'interface_name', 'ip_address', 'ip6_address', 'id', 'xmpp_id' ]
		}
	);

	while ( my $row = $rs_caches->next ) {

		next
			unless ( $row->status->name eq 'ONLINE'
			|| $row->status->name eq 'REPORTED'
			|| $row->status->name eq 'ADMIN_DOWN' );

		if ( $row->type->name eq "RASCAL" ) {
			$data_obj->{'monitors'}->{ $row->host_name }->{'fqdn'}     = $row->host_name . "." . $row->domain_name;
			$data_obj->{'monitors'}->{ $row->host_name }->{'status'}   = $row->status->name;
			$data_obj->{'monitors'}->{ $row->host_name }->{'location'} = $row->cachegroup->name;
			$data_obj->{'monitors'}->{ $row->host_name }->{'port'}     = $row->tcp_port;
			$data_obj->{'monitors'}->{ $row->host_name }->{'ip'}       = $row->ip_address;
			$data_obj->{'monitors'}->{ $row->host_name }->{'ip6'}      = ( $row->ip6_address || "" );
			$data_obj->{'monitors'}->{ $row->host_name }->{'profile'}  = $row->profile->name;

		}
		elsif ( $row->type->name eq "CCR" ) {
			my $rs_param = $self->db->resultset('Parameter')->search(
				{
					'profile_parameters.profile' => $row->profile->id,
					'name'                       => 'api.port'
				},
				{ join => 'profile_parameters' }
			);
			my $r = $rs_param->single;
			my $port = ( defined($r) && defined( $r->value ) ) ? $r->value : 80;

			$data_obj->{'contentRouters'}->{ $row->host_name }->{'fqdn'}     = $row->host_name . "." . $row->domain_name;
			$data_obj->{'contentRouters'}->{ $row->host_name }->{'status'}   = $row->status->name;
			$data_obj->{'contentRouters'}->{ $row->host_name }->{'location'} = $row->cachegroup->name;
			$data_obj->{'contentRouters'}->{ $row->host_name }->{'port'}     = $row->tcp_port;
			$data_obj->{'contentRouters'}->{ $row->host_name }->{'api.port'} = $port;
			$data_obj->{'contentRouters'}->{ $row->host_name }->{'ip'}       = $row->ip_address;
			$data_obj->{'contentRouters'}->{ $row->host_name }->{'ip6'}      = ( $row->ip6_address || "" );
			$data_obj->{'contentRouters'}->{ $row->host_name }->{'profile'}  = $row->profile->name;
		}
		elsif ( $row->type->name =~ m/^EDGE/ || $row->type->name =~ m/^MID/ ) {

			if ( $row->type->name =~ m/^EDGE/ ) {
				$data_obj->{'edgeLocations'}->{ $row->cachegroup->name }->{'latitude'}  = $row->cachegroup->latitude + 0;
				$data_obj->{'edgeLocations'}->{ $row->cachegroup->name }->{'longitude'} = $row->cachegroup->longitude + 0;
			}

			if ( !exists $cache_tracker{ $row->id } ) {
				$cache_tracker{ $row->id } = $row->host_name;
			}

			my $pid = $row->profile->id;
			my $weight =
				defined( $param_cache{$pid}->{'weight'} )
				? $param_cache{$pid}->{'weight'}
				: 0.999;
			my $weight_multiplier =
				defined( $param_cache{$pid}->{'weightMultiplier'} )
				? $param_cache{$pid}->{'weightMultiplier'}
				: 1000;

			$data_obj->{'contentServers'}->{ $row->host_name }->{'locationId'}    = $row->cachegroup->name;
			$data_obj->{'contentServers'}->{ $row->host_name }->{'cacheGroup'}    = $row->cachegroup->name;
			$data_obj->{'contentServers'}->{ $row->host_name }->{'fqdn'}          = $row->host_name . "." . $row->domain_name;
			$data_obj->{'contentServers'}->{ $row->host_name }->{'port'}          = $row->tcp_port;
			$data_obj->{'contentServers'}->{ $row->host_name }->{'interfaceName'} = $row->interface_name;
			$data_obj->{'contentServers'}->{ $row->host_name }->{'status'}        = $row->status->name;
			$data_obj->{'contentServers'}->{ $row->host_name }->{'ip'}            = $row->ip_address;
			$data_obj->{'contentServers'}->{ $row->host_name }->{'ip6'}           = ( $row->ip6_address || "" );
			$data_obj->{'contentServers'}->{ $row->host_name }->{'profile'}       = $row->profile->name;
			$data_obj->{'contentServers'}->{ $row->host_name }->{'type'}          = $row->type->name;
			$data_obj->{'contentServers'}->{ $row->host_name }->{'hashId'}        = $row->xmpp_id;
			$data_obj->{'contentServers'}->{ $row->host_name }->{'hashCount'}     = int( $weight * $weight_multiplier );
		}
	}
	my $regexps;
	my $rs_ds = $self->db->resultset('Deliveryservice')->search(
		{
			'me.profile' => { -in => \@{ $profile_cache->{'CCR'} } },
			'active'     => 1
		},
		{ prefetch => [ 'deliveryservice_servers', 'deliveryservice_regexes', 'type' ] }
	);

	while ( my $row = $rs_ds->next ) {
		my $protocol;
		if ( $row->type->name =~ m/DNS/ ) {
			$protocol = 'DNS';
		}
		else {
			$protocol = 'HTTP';
		}

		my @server_subrows = $row->deliveryservice_servers->all;
		my @regex_subrows  = $row->deliveryservice_regexes->all;

		my $regex_to_props;
		my %ds_to_remap;
		if ( scalar(@regex_subrows) ) {
			foreach my $subrow (@regex_subrows) {
				$data_obj->{'deliveryServices'}->{ $row->xml_id }->{'matchsets'}->[ $subrow->set_number ]->{'protocol'} = $protocol;
				$regex_to_props->{ $subrow->{'_column_data'}->{'regex'} }->{'pattern'} =
					$regex_tracker->{ $subrow->{'_column_data'}->{'regex'} }->{'pattern'};
				$regex_to_props->{ $subrow->{'_column_data'}->{'regex'} }->{'set_number'} = $subrow->set_number;
				$regex_to_props->{ $subrow->{'_column_data'}->{'regex'} }->{'type'} = $regex_tracker->{ $subrow->{'_column_data'}->{'regex'} }->{'type'};
				if ( $regex_to_props->{ $subrow->{'_column_data'}->{'regex'} }->{'type'} eq 'HOST_REGEXP' ) {
					$ds_to_remap{ $row->xml_id }->[ $subrow->set_number ] = $regex_to_props->{ $subrow->{'_column_data'}->{'regex'} }->{'pattern'};
				}
			}
		}
		my @domains;
		foreach my $regex ( sort keys %{$regex_to_props} ) {
			my $set_number = $regex_to_props->{$regex}->{'set_number'};
			my $pattern    = $regex_to_props->{$regex}->{'pattern'};
			my $type       = $regex_to_props->{$regex}->{'type'};
			if ( $type eq 'HOST_REGEXP' ) {
				push(
					@{ $data_obj->{'deliveryServices'}->{ $row->xml_id }->{'matchsets'}->[$set_number]->{'matchlist'} },
					{ 'match-type' => 'HOST', 'regex' => $pattern }
				);
				if ( $set_number == 0 ) {
					my $host = $pattern;
					$host =~ s/\\//g;
					$host =~ s/\.\*//g;
					$host =~ s/\.//g;
					push @domains, "$host.$ccr_domain_name";
				}
			}
			elsif ( $type eq 'PATH_REGEXP' ) {
				push(
					@{ $data_obj->{'deliveryServices'}->{ $row->xml_id }->{'matchsets'}->[$set_number]->{'matchlist'} },
					{ 'match-type' => 'PATH', 'regex' => $pattern }
				);
			}
			elsif ( $type eq 'HEADER_REGEXP' ) {
				push(
					@{ $data_obj->{'deliveryServices'}->{ $row->xml_id }->{'matchsets'}->[$set_number]->{'matchlist'} },
					{ 'match-type' => 'HEADER', 'regex' => $pattern }
				);
			}
		}
		$data_obj->{'deliveryServices'}->{ $row->xml_id }->{'domains'} = \@domains;

		if ( scalar(@server_subrows) ) {

			#my $host_regex = qr/(^(\.)+\*\\\.)(.*)(\\\.(\.)+\*$)/;
			my $host_regex1 = qr/\\|\.\*/;

			#MAT: Have to do this dedup because @server_subrows contains duplicates (* the # of host regexes)
			my %server_subrow_dedup;
			foreach my $subrow (@server_subrows) {
				$server_subrow_dedup{ $subrow->{'_column_data'}->{'server'} } = $subrow->{'_column_data'}->{'deliveryservice'};
			}
			foreach my $server ( keys %server_subrow_dedup ) {

				next if ( !defined( $cache_tracker{$server} ) );

				foreach my $host ( @{ $ds_to_remap{ $row->xml_id } } ) {
					my $remap;
					if ( $host =~ m/\.\*$/ ) {
						my $host_copy = $host;
						$host_copy =~ s/$host_regex1//g;
						if ( $protocol eq 'DNS' ) {
							$remap = 'edge' . $host_copy . $ccr_domain_name;
						}
						else {
							$remap = $cache_tracker{$server} . $host_copy . $ccr_domain_name;
						}
					}
					else {
						$remap = $host;
					}
					push( @{ $data_obj->{'contentServers'}->{ $cache_tracker{$server} }->{'deliveryServices'}->{ $row->xml_id } }, $remap );
				}
			}
		}

		$data_obj->{'deliveryServices'}->{ $row->xml_id }->{'ttl'} = $row->ccr_dns_ttl;
		if ( $protocol ne 'DNS' ) {
			$data_obj->{'deliveryServices'}->{ $row->xml_id }->{'dispersion'} = {
				limit    => int( $row->initial_dispersion ),
				shuffled => 'true'
			};
		}

		my $geo_limit = $row->geo_limit;
		if ( $geo_limit == 0 ) {
				$data_obj->{'deliveryServices'}->{ $row->xml_id }->{'coverageZoneOnly'} = 'false';
		} elsif ( $geo_limit == 1 ) {
				$data_obj->{'deliveryServices'}->{ $row->xml_id }->{'coverageZoneOnly'} = 'true';
		} else {
				$data_obj->{'deliveryServices'}->{ $row->xml_id }->{'coverageZoneOnly'} = 'false';
				my $geoEnabled = [];
				foreach my $code (split(",", $row->geo_limit_countries)) {
						push(@$geoEnabled, { 'countryCode' => $code });
				}
				$data_obj->{'deliveryServices'}->{ $row->xml_id }->{'geoEnabled'} = $geoEnabled;
		}

		my $geo_provider = $row->geo_provider;
		if ( $geo_provider == 1 ) {
			$data_obj->{'deliveryServices'}->{ $row->xml_id }->{'geolocationProvider'} = 'neustarGeolocationService';
		}
		else {
			$data_obj->{'deliveryServices'}->{ $row->xml_id }->{'geolocationProvider'} = 'maxmindGeolocationService';
		}

		if ( $protocol =~ m/DNS/ ) {

			#$data_obj->{'deliveryServices'}->{$row->xml_id}->{'matchsets'}->[0]->{'protocol'} = 'DNS';
			if ( defined( $row->dns_bypass_ip ) && $row->dns_bypass_ip ne "" ) {
				$data_obj->{'deliveryServices'}->{ $row->xml_id }->{'bypassDestination'}->{'DNS'}->{'ip'} = $row->dns_bypass_ip;
			}
			if ( defined( $row->dns_bypass_ip6 )
				&& $row->dns_bypass_ip6 ne "" )
			{
				$data_obj->{'deliveryServices'}->{ $row->xml_id }->{'bypassDestination'}->{'DNS'}->{'ip6'} = $row->dns_bypass_ip6;
			}
			if ( defined( $row->dns_bypass_cname )
				&& $row->dns_bypass_cname ne "" )
			{
				$data_obj->{'deliveryServices'}->{ $row->xml_id }->{'bypassDestination'}->{'DNS'}->{'cname'} = $row->dns_bypass_cname;
			}
			if ( defined( $row->dns_bypass_ttl )
				&& $row->dns_bypass_ttl ne "" )
			{
				$data_obj->{'deliveryServices'}->{ $row->xml_id }->{'bypassDestination'}->{'DNS'}->{'ttl'} = $row->dns_bypass_ttl;
			}
			if ( defined( $row->max_dns_answers )
				&& $row->max_dns_answers ne "" )
			{
				$data_obj->{'deliveryServices'}->{ $row->xml_id }->{'maxDnsIpsForLocation'} = $row->max_dns_answers;
			}
		}
		elsif ( $protocol =~ m/HTTP/ ) {

			#$data_obj->{'deliveryServices'}->{$row->xml_id}->{'matchsets'}->[0]->{'protocol'} = 'HTTP';
			if ( defined( $row->http_bypass_fqdn )
				&& $row->http_bypass_fqdn ne "" )
			{
				my $full = $row->http_bypass_fqdn;
				my $port;
				my $fqdn;
				if ( $full =~ m/\:/ ) {
					( $fqdn, $port ) = split( /\:/, $full );
				}
				else {
					$fqdn = $full;
					$port = '80';
				}
				$data_obj->{'deliveryServices'}->{ $row->xml_id }->{'bypassDestination'}->{'HTTP'}->{'fqdn'} = $fqdn;
				$data_obj->{'deliveryServices'}->{ $row->xml_id }->{'bypassDestination'}->{'HTTP'}->{'port'} = $port;
			}

			$data_obj->{'deliveryServices'}->{ $row->xml_id }->{'regionalGeoBlocking'} = $row->regional_geo_blocking ? 'true' : 'false';
			
			if ( defined($row->geo_limit) && $row->geo_limit ne 0 ) {
				$data_obj->{'deliveryServices'}->{ $row->xml_id }->{'geoLimitRedirectURL'} = 
					defined($row->geolimit_redirect_url) ? $row->geolimit_redirect_url : "";
			}
		}

		if ( defined( $row->tr_response_headers )
			&& $row->tr_response_headers ne "" )
		{
			foreach my $header ( split( /__RETURN__/, $row->tr_response_headers ) ) {
				my ( $header_name, $header_value ) = split( /:\s/, $header );
				$header_name                                                                           = &trim_spaces($header_name);
				$header_value                                                                          = &trim_spaces($header_value);
				$header_value                                                                          = &trim_quotes($header_value);
				$data_obj->{'deliveryServices'}->{ $row->xml_id }->{'responseHeaders'}->{$header_name} = $header_value;
			}
		}

		if ( defined( $row->tr_request_headers )
			&& $row->tr_request_headers ne "" )
		{
			my $headers;
			foreach my $header ( split( /__RETURN__/, $row->tr_request_headers ) ) {
				$header = &trim_spaces($header);
				push( @$headers, $header );
			}
			$data_obj->{'deliveryServices'}->{ $row->xml_id }->{'requestHeaders'} = $headers;
		}

		if ( defined( $row->miss_lat ) && $row->miss_lat ne "" ) {
			$data_obj->{'deliveryServices'}->{ $row->xml_id }->{'missLocation'}->{'lat'} = $row->miss_lat;
		}
		if ( defined( $row->miss_long ) && $row->miss_long ne "" ) {
			$data_obj->{'deliveryServices'}->{ $row->xml_id }->{'missLocation'}->{'long'} = $row->miss_long;
		}

		$data_obj->{'deliveryServices'}->{ $row->xml_id }->{'ttls'} = {
			'A'    => $row->ccr_dns_ttl,
			'AAAA' => $row->ccr_dns_ttl,
			'NS'   => $tld_ttls_ns,
			'SOA'  => $tld_ttls_soa
		};
		$data_obj->{'deliveryServices'}->{ $row->xml_id }->{'soa'}->{'minimum'} = $cdn_soa_minimum;
		$data_obj->{'deliveryServices'}->{ $row->xml_id }->{'soa'}->{'expire'}  = $cdn_soa_expire;
		$data_obj->{'deliveryServices'}->{ $row->xml_id }->{'soa'}->{'retry'}   = $cdn_soa_retry;
		$data_obj->{'deliveryServices'}->{ $row->xml_id }->{'soa'}->{'refresh'} = $cdn_soa_refresh;
		$data_obj->{'deliveryServices'}->{ $row->xml_id }->{'soa'}->{'admin'}   = $cdn_soa_admin;
		$data_obj->{'deliveryServices'}->{ $row->xml_id }->{'ip6RoutingEnabled'} = $row->ipv6_routing_enabled ? 'true' : 'false';

	}

	my $rs_dns = $self->db->resultset('Staticdnsentry')->search(
		{
			'deliveryservice.active' => 1,
			'deliveryservice.cdn_id' => $cdn_id
		}, {
			prefetch => [ 'deliveryservice', 'type' ],
			columns  => [ 'host',            'type', 'ttl', 'address' ]
		}
	);

	while ( my $dns_row = $rs_dns->next ) {

		my $dns_obj;
		$dns_obj->{'name'}  = $dns_row->host;
		$dns_obj->{'ttl'}   = $dns_row->ttl;
		$dns_obj->{'value'} = $dns_row->address;

		my $type = $dns_row->type->name;
		$type =~ s/\_RECORD//g;
		$dns_obj->{'type'} = $type;

		push( @{ $data_obj->{'deliveryServices'}->{ $dns_row->deliveryservice->xml_id }->{'staticDnsEntries'} }, $dns_obj );
	}

	return ($data_obj);
=======
    my $self     = shift;
    my $cdn_name = shift;

    my $data_obj;
    my $cdn_id;
    my %type_to_name;
    my $ccr_domain_name = "";
    my $profile_cache;
    my $cdn_soa_minimum = 30;
    my $cdn_soa_expire  = 604800;
    my $cdn_soa_retry   = 7200;
    my $cdn_soa_refresh = 28800;
    my $cdn_soa_admin   = "traffic_ops";
    my $tld_ttls_soa    = 86400;
    my $tld_ttls_ns     = 3600;

    $SIG{__WARN__} = sub {
        warn $_[0]
            unless $_[0] =~ m/Prefetching multiple has_many rels deliveryservice_servers/;
    };

    $data_obj->{'stats'}->{'CDN_name'}   = $cdn_name;
    $data_obj->{'stats'}->{'date'}       = time();
    $data_obj->{'stats'}->{'tm_version'} = &tm_version();
    $data_obj->{'stats'}->{'tm_path'}    = $self->req->url->path->{'path'};
    $data_obj->{'stats'}->{'tm_host'}    = $self->req->headers->host;
    $data_obj->{'stats'}->{'tm_user'}    = $self->current_user()->{'username'};

    my $rs_cdn_profiles = $self->db->resultset('Server')->search(
        { 'cdn.name' => $cdn_name },
        {
            select => [ 'cdn.id', 'me.profile', 'me.type' ],
            join   => 'cdn',
            prefetch => [ 'profile', 'type' ],
            distinct => 1
        }
    );

    while ( my $row = $rs_cdn_profiles->next ) {
        push( @{ $profile_cache->{ $row->type->name } }, $row->profile->id );
        $cdn_id = defined($cdn_id) ? next : $row->cdn->id;
    }

    my %param_cache;
    my @profile_caches;

    # key is the expression used in the regex below, value is the human readable string
    my $types = {
        "CCR"   => "Traffic Router",
        "^EDGE" => "EDGE",
        "^MID"  => "MID",
    };

    for my $cachetype ( keys %{$types} ) {
        my $found = 0;

        for my $this_type ( keys %{$profile_cache} ) {
            if ( $this_type =~ m/$cachetype/ && scalar( @{ $profile_cache->{$this_type} } ) > 0 ) {
                push @profile_caches, @{ $profile_cache->{$this_type} };
                $found = 1;
            }
        }

        if ( !$found ) {
            my $e = Mojo::Exception->throw( "No " . $types->{$cachetype} . " profiles found for CDN: " . $cdn_name );
        }
    }

    my %condition = (
        -and => [
            profile                 => { -in => \@profile_caches, },
            'parameter.config_file' => 'CRConfig.json'
        ]
    );
    my $rs_pp = $self->db->resultset('ProfileParameter')->search( \%condition, { prefetch => [ { 'parameter' => undef }, { 'profile' => undef } ] } );

    #add dnssec.enabled value to config section
    my $cdn_rs = $self->db->resultset('Cdn')->search( { name => $cdn_name } )->single();
    my $dnssec_enabled = "false";
    if ( $cdn_rs->dnssec_enabled == 1 ) {
        $dnssec_enabled = "true";
    }
    $data_obj->{'config'}->{'dnssec.enabled'} = $dnssec_enabled;

    # These params should have consistent values across all profiles used by servers in this CDN:
    my %requested_param_names = (
        'domain_name'       => 1,
        'tld.soa.admin'     => 1,
        'tld.soa.expire'    => 1,
        'tld.soa.minimum'   => 1,
        'tld.soa.refresh'   => 1,
        'tld.soa.retry'     => 1,
        'tld.ttls.SOA'      => 1,
        'tld.ttls.NS'       => 1,
        'LogRequestHeaders' => 1,
    );

    # Gather profile/parameter/value for each profile used by servers in this CDN
    while ( my $row = $rs_pp->next ) {
        my $param = $row->parameter->name;

        # cache value of each profile/param for later.
        $param_cache{ $row->profile->id }{$param} = $row->parameter->value;

        if ( $param =~ m/^tld/ ) {
            $param =~ s/tld\.//;
            ( my $top_key, my $second_key ) = split( /\./, $param );
            $data_obj->{'config'}->{$top_key}->{$second_key} = $row->parameter->value;
        }
        elsif ( $param eq 'LogRequestHeaders' ) {
            my $headers;
            foreach my $header ( split( /__RETURN__/, $row->parameter->value ) ) {
                $header = &trim_spaces($header);
                push( @$headers, $header );
            }
            $data_obj->{'config'}->{'requestHeaders'} = $headers;
        }
        elsif ( !exists $requested_param_names{$param} ) {
            $data_obj->{'config'}->{$param} = $row->parameter->value;
        }
    }

    my ( $param_values, $errors ) = extract_params( [ keys %requested_param_names ], \%param_cache );

    if ( scalar @$errors != 0 ) {
        my $msg = "Errors extracting profile parameters: " . join( '', @$errors );
        return undef, $msg;
    }

    $data_obj->{'config'}->{'domain_name'} = $param_values->{'domain_name'};
    $ccr_domain_name = $param_values->{'domain_name'};
    $cdn_soa_admin   = $param_values->{'tld.soa.admin'};
    $cdn_soa_expire  = $param_values->{'tld.soa.expire'};
    $cdn_soa_minimum = $param_values->{'tld.soa.minimum'};
    $cdn_soa_refresh = $param_values->{'tld.soa.refresh'};
    $cdn_soa_retry   = $param_values->{'tld.soa.retry'};
    $tld_ttls_soa    = $param_values->{'tld.ttls.SOA'};
    $tld_ttls_ns     = $param_values->{'tld.ttls.NS'};

    my $regex_tracker;
    my $rs_regexes = $self->db->resultset('Regex')->search( {}, { 'prefetch' => 'type' } );
    while ( my $row = $rs_regexes->next ) {
        $regex_tracker->{ $row->id }->{'type'}    = $row->type->name;
        $regex_tracker->{ $row->id }->{'pattern'} = $row->pattern;
    }

    my %cache_tracker;
    my $rs_caches = $self->db->resultset('Server')->search(
        {
            'type.name' => [ { -like => 'EDGE%' }, { -like => 'MID%' }, { -like => 'CCR' }, { -like => 'RASCAL' }, { -like => 'TR' }, { -like => 'TM' } ],
            'me.cdn_id' => $cdn_id
        }, {
            prefetch => [ 'type',      'status',      'cachegroup', 'profile' ],
            columns  => [ 'host_name', 'domain_name', 'tcp_port',   'interface_name', 'ip_address', 'ip6_address', 'id', 'xmpp_id' ]
        }
    );

    while ( my $row = $rs_caches->next ) {

        next
            unless ( $row->status->name eq 'ONLINE'
            || $row->status->name eq 'REPORTED'
            || $row->status->name eq 'ADMIN_DOWN' );

        if ( $row->type->name eq "RASCAL" ) {
            $data_obj->{'monitors'}->{ $row->host_name }->{'fqdn'}     = $row->host_name . "." . $row->domain_name;
            $data_obj->{'monitors'}->{ $row->host_name }->{'status'}   = $row->status->name;
            $data_obj->{'monitors'}->{ $row->host_name }->{'location'} = $row->cachegroup->name;
            $data_obj->{'monitors'}->{ $row->host_name }->{'port'}     = $row->tcp_port;
            $data_obj->{'monitors'}->{ $row->host_name }->{'ip'}       = $row->ip_address;
            $data_obj->{'monitors'}->{ $row->host_name }->{'ip6'}      = ( $row->ip6_address || "" );
            $data_obj->{'monitors'}->{ $row->host_name }->{'profile'}  = $row->profile->name;

        }
        elsif ( $row->type->name eq "CCR" ) {
            my $rs_param = $self->db->resultset('Parameter')->search(
                {
                    'profile_parameters.profile' => $row->profile->id,
                    'name'                       => 'api.port'
                },
                { join => 'profile_parameters' }
            );
            my $r = $rs_param->single;
            my $port = ( defined($r) && defined( $r->value ) ) ? $r->value : 80;

            $data_obj->{'contentRouters'}->{ $row->host_name }->{'fqdn'}     = $row->host_name . "." . $row->domain_name;
            $data_obj->{'contentRouters'}->{ $row->host_name }->{'status'}   = $row->status->name;
            $data_obj->{'contentRouters'}->{ $row->host_name }->{'location'} = $row->cachegroup->name;
            $data_obj->{'contentRouters'}->{ $row->host_name }->{'port'}     = $row->tcp_port;
            $data_obj->{'contentRouters'}->{ $row->host_name }->{'api.port'} = $port;
            $data_obj->{'contentRouters'}->{ $row->host_name }->{'ip'}       = $row->ip_address;
            $data_obj->{'contentRouters'}->{ $row->host_name }->{'ip6'}      = ( $row->ip6_address || "" );
            $data_obj->{'contentRouters'}->{ $row->host_name }->{'profile'}  = $row->profile->name;
        }
        elsif ( $row->type->name =~ m/^EDGE/ || $row->type->name =~ m/^MID/ ) {

            if ( $row->type->name =~ m/^EDGE/ ) {
                $data_obj->{'edgeLocations'}->{ $row->cachegroup->name }->{'latitude'}  = $row->cachegroup->latitude + 0;
                $data_obj->{'edgeLocations'}->{ $row->cachegroup->name }->{'longitude'} = $row->cachegroup->longitude + 0;
            }

            if ( !exists $cache_tracker{ $row->id } ) {
                $cache_tracker{ $row->id } = $row->host_name;
            }

            my $pid = $row->profile->id;
            my $weight =
                defined( $param_cache{$pid}->{'weight'} )
                ? $param_cache{$pid}->{'weight'}
                : 0.999;
            my $weight_multiplier =
                defined( $param_cache{$pid}->{'weightMultiplier'} )
                ? $param_cache{$pid}->{'weightMultiplier'}
                : 1000;

            $data_obj->{'contentServers'}->{ $row->host_name }->{'locationId'}    = $row->cachegroup->name;
            $data_obj->{'contentServers'}->{ $row->host_name }->{'cacheGroup'}    = $row->cachegroup->name;
            $data_obj->{'contentServers'}->{ $row->host_name }->{'fqdn'}          = $row->host_name . "." . $row->domain_name;
            $data_obj->{'contentServers'}->{ $row->host_name }->{'port'}          = $row->tcp_port;
            $data_obj->{'contentServers'}->{ $row->host_name }->{'interfaceName'} = $row->interface_name;
            $data_obj->{'contentServers'}->{ $row->host_name }->{'status'}        = $row->status->name;
            $data_obj->{'contentServers'}->{ $row->host_name }->{'ip'}            = $row->ip_address;
            $data_obj->{'contentServers'}->{ $row->host_name }->{'ip6'}           = ( $row->ip6_address || "" );
            $data_obj->{'contentServers'}->{ $row->host_name }->{'profile'}       = $row->profile->name;
            $data_obj->{'contentServers'}->{ $row->host_name }->{'type'}          = $row->type->name;
            $data_obj->{'contentServers'}->{ $row->host_name }->{'hashId'}        = $row->xmpp_id;
            $data_obj->{'contentServers'}->{ $row->host_name }->{'hashCount'}     = int( $weight * $weight_multiplier );
        }
    }
    my $regexps;
    my $rs_ds = $self->db->resultset('Deliveryservice')->search(
        {
            'me.profile' => { -in => \@{ $profile_cache->{'CCR'} } },
            'active'     => 1
        },
        { prefetch => [ 'deliveryservice_servers', 'deliveryservice_regexes', 'type' ] }
    );

    while ( my $row = $rs_ds->next ) {
        my $protocol;
        if ( $row->type->name =~ m/DNS/ ) {
            $protocol = 'DNS';
        }
        else {
            $protocol = 'HTTP';
        }

        my @server_subrows = $row->deliveryservice_servers->all;
        my @regex_subrows  = $row->deliveryservice_regexes->all;

        my $regex_to_props;
        my %ds_to_remap;
        if ( scalar(@regex_subrows) ) {
            foreach my $subrow (@regex_subrows) {
                $data_obj->{'deliveryServices'}->{ $row->xml_id }->{'matchsets'}->[ $subrow->set_number ]->{'protocol'} = $protocol;
                $regex_to_props->{ $subrow->{'_column_data'}->{'regex'} }->{'pattern'} =
                    $regex_tracker->{ $subrow->{'_column_data'}->{'regex'} }->{'pattern'};
                $regex_to_props->{ $subrow->{'_column_data'}->{'regex'} }->{'set_number'} = $subrow->set_number;
                $regex_to_props->{ $subrow->{'_column_data'}->{'regex'} }->{'type'} = $regex_tracker->{ $subrow->{'_column_data'}->{'regex'} }->{'type'};
                if ( $regex_to_props->{ $subrow->{'_column_data'}->{'regex'} }->{'type'} eq 'HOST_REGEXP' ) {
                    $ds_to_remap{ $row->xml_id }->[ $subrow->set_number ] = $regex_to_props->{ $subrow->{'_column_data'}->{'regex'} }->{'pattern'};
                }
            }
        }
        my @domains;
        foreach my $regex ( sort keys %{$regex_to_props} ) {
            my $set_number = $regex_to_props->{$regex}->{'set_number'};
            my $pattern    = $regex_to_props->{$regex}->{'pattern'};
            my $type       = $regex_to_props->{$regex}->{'type'};
            if ( $type eq 'HOST_REGEXP' ) {
                push(
                    @{ $data_obj->{'deliveryServices'}->{ $row->xml_id }->{'matchsets'}->[$set_number]->{'matchlist'} },
                    { 'match-type' => 'HOST', 'regex' => $pattern }
                );
                if ( $set_number == 0 ) {
                    my $host = $pattern;
                    $host =~ s/\\//g;
                    $host =~ s/\.\*//g;
                    $host =~ s/\.//g;
                    push @domains, "$host.$ccr_domain_name";
                }
            }
            elsif ( $type eq 'PATH_REGEXP' ) {
                push(
                    @{ $data_obj->{'deliveryServices'}->{ $row->xml_id }->{'matchsets'}->[$set_number]->{'matchlist'} },
                    { 'match-type' => 'PATH', 'regex' => $pattern }
                );
            }
            elsif ( $type eq 'HEADER_REGEXP' ) {
                push(
                    @{ $data_obj->{'deliveryServices'}->{ $row->xml_id }->{'matchsets'}->[$set_number]->{'matchlist'} },
                    { 'match-type' => 'HEADER', 'regex' => $pattern }
                );
            }
        }
        $data_obj->{'deliveryServices'}->{ $row->xml_id }->{'domains'} = \@domains;

        if ( scalar(@server_subrows) ) {

            #my $host_regex = qr/(^(\.)+\*\\\.)(.*)(\\\.(\.)+\*$)/;
            my $host_regex1 = qr/\\|\.\*/;

            #MAT: Have to do this dedup because @server_subrows contains duplicates (* the # of host regexes)
            my %server_subrow_dedup;
            foreach my $subrow (@server_subrows) {
                $server_subrow_dedup{ $subrow->{'_column_data'}->{'server'} } = $subrow->{'_column_data'}->{'deliveryservice'};
            }
            foreach my $server ( keys %server_subrow_dedup ) {

                next if ( !defined( $cache_tracker{$server} ) );

                foreach my $host ( @{ $ds_to_remap{ $row->xml_id } } ) {
                    my $remap;
                    if ( $host =~ m/\.\*$/ ) {
                        my $host_copy = $host;
                        $host_copy =~ s/$host_regex1//g;
                        if ( $protocol eq 'DNS' ) {
                            $remap = 'edge' . $host_copy . $ccr_domain_name;
                        }
                        else {
                            $remap = $cache_tracker{$server} . $host_copy . $ccr_domain_name;
                        }
                    }
                    else {
                        $remap = $host;
                    }
                    push( @{ $data_obj->{'contentServers'}->{ $cache_tracker{$server} }->{'deliveryServices'}->{ $row->xml_id } }, $remap );
                }
            }
        }

        $data_obj->{'deliveryServices'}->{ $row->xml_id }->{'ttl'} = $row->ccr_dns_ttl;
        if ( $protocol ne 'DNS' ) {
            $data_obj->{'deliveryServices'}->{ $row->xml_id }->{'dispersion'} = {
                limit    => int( $row->initial_dispersion ),
                shuffled => 'true'
            };
        }

        my $geo_limit = $row->geo_limit;
        if ( $geo_limit == 0 ) {
            $data_obj->{'deliveryServices'}->{ $row->xml_id }->{'coverageZoneOnly'} = 'false';
        }
        elsif ( $geo_limit == 1 ) {
            $data_obj->{'deliveryServices'}->{ $row->xml_id }->{'coverageZoneOnly'} = 'true';
        }
        else {
            $data_obj->{'deliveryServices'}->{ $row->xml_id }->{'coverageZoneOnly'} = 'false';
            my $geoEnabled = [];
            foreach my $code ( split( ",", $row->geo_limit_countries ) ) {
                push( @$geoEnabled, { 'countryCode' => $code } );
            }
            $data_obj->{'deliveryServices'}->{ $row->xml_id }->{'geoEnabled'} = $geoEnabled;
        }

		$data_obj->{'deliveryServices'}->{ $row->xml_id }->{'sslEnabled'} = 'false';
		my $ds_protocol = $row->protocol;
		if ($ds_protocol > 0) {
			$data_obj->{'deliveryServices'}->{ $row->xml_id }->{'sslEnabled'} = 'true';
		}

        my $geo_provider = $row->geo_provider;
        if ( $geo_provider == 1 ) {
            $data_obj->{'deliveryServices'}->{ $row->xml_id }->{'geolocationProvider'} = 'neustarGeolocationService';
        }
        else {
            $data_obj->{'deliveryServices'}->{ $row->xml_id }->{'geolocationProvider'} = 'maxmindGeolocationService';
        }

        if ( $protocol =~ m/DNS/ ) {

            #$data_obj->{'deliveryServices'}->{$row->xml_id}->{'matchsets'}->[0]->{'protocol'} = 'DNS';
            if ( defined( $row->dns_bypass_ip ) && $row->dns_bypass_ip ne "" ) {
                $data_obj->{'deliveryServices'}->{ $row->xml_id }->{'bypassDestination'}->{'DNS'}->{'ip'} = $row->dns_bypass_ip;
            }
            if ( defined( $row->dns_bypass_ip6 )
                && $row->dns_bypass_ip6 ne "" )
            {
                $data_obj->{'deliveryServices'}->{ $row->xml_id }->{'bypassDestination'}->{'DNS'}->{'ip6'} = $row->dns_bypass_ip6;
            }
            if ( defined( $row->dns_bypass_cname )
                && $row->dns_bypass_cname ne "" )
            {
                $data_obj->{'deliveryServices'}->{ $row->xml_id }->{'bypassDestination'}->{'DNS'}->{'cname'} = $row->dns_bypass_cname;
            }
            if ( defined( $row->dns_bypass_ttl )
                && $row->dns_bypass_ttl ne "" )
            {
                $data_obj->{'deliveryServices'}->{ $row->xml_id }->{'bypassDestination'}->{'DNS'}->{'ttl'} = $row->dns_bypass_ttl;
            }
            if ( defined( $row->max_dns_answers )
                && $row->max_dns_answers ne "" )
            {
                $data_obj->{'deliveryServices'}->{ $row->xml_id }->{'maxDnsIpsForLocation'} = $row->max_dns_answers;
            }
        }
        elsif ( $protocol =~ m/HTTP/ ) {

            #$data_obj->{'deliveryServices'}->{$row->xml_id}->{'matchsets'}->[0]->{'protocol'} = 'HTTP';
            if ( defined( $row->http_bypass_fqdn )
                && $row->http_bypass_fqdn ne "" )
            {
                my $full = $row->http_bypass_fqdn;
                my $port;
                my $fqdn;
                if ( $full =~ m/\:/ ) {
                    ( $fqdn, $port ) = split( /\:/, $full );
                }
                else {
                    $fqdn = $full;
                    $port = '80';
                }
                $data_obj->{'deliveryServices'}->{ $row->xml_id }->{'bypassDestination'}->{'HTTP'}->{'fqdn'} = $fqdn;
                $data_obj->{'deliveryServices'}->{ $row->xml_id }->{'bypassDestination'}->{'HTTP'}->{'port'} = $port;
            }

            $data_obj->{'deliveryServices'}->{ $row->xml_id }->{'regionalGeoBlocking'} = $row->regional_geo_blocking ? 'true' : 'false';
        }

        if ( defined( $row->tr_response_headers )
            && $row->tr_response_headers ne "" )
        {
            foreach my $header ( split( /__RETURN__/, $row->tr_response_headers ) ) {
                my ( $header_name, $header_value ) = split( /:\s/, $header );
                $header_name                                                                           = &trim_spaces($header_name);
                $header_value                                                                          = &trim_spaces($header_value);
                $header_value                                                                          = &trim_quotes($header_value);
                $data_obj->{'deliveryServices'}->{ $row->xml_id }->{'responseHeaders'}->{$header_name} = $header_value;
            }
        }

        if ( defined( $row->tr_request_headers )
            && $row->tr_request_headers ne "" )
        {
            my $headers;
            foreach my $header ( split( /__RETURN__/, $row->tr_request_headers ) ) {
                $header = &trim_spaces($header);
                push( @$headers, $header );
            }
            $data_obj->{'deliveryServices'}->{ $row->xml_id }->{'requestHeaders'} = $headers;
        }

        if ( defined( $row->miss_lat ) && $row->miss_lat ne "" ) {
            $data_obj->{'deliveryServices'}->{ $row->xml_id }->{'missLocation'}->{'lat'} = $row->miss_lat;
        }
        if ( defined( $row->miss_long ) && $row->miss_long ne "" ) {
            $data_obj->{'deliveryServices'}->{ $row->xml_id }->{'missLocation'}->{'long'} = $row->miss_long;
        }

        $data_obj->{'deliveryServices'}->{ $row->xml_id }->{'ttls'} = {
            'A'    => $row->ccr_dns_ttl,
            'AAAA' => $row->ccr_dns_ttl,
            'NS'   => $tld_ttls_ns,
            'SOA'  => $tld_ttls_soa
        };
        $data_obj->{'deliveryServices'}->{ $row->xml_id }->{'soa'}->{'minimum'} = $cdn_soa_minimum;
        $data_obj->{'deliveryServices'}->{ $row->xml_id }->{'soa'}->{'expire'}  = $cdn_soa_expire;
        $data_obj->{'deliveryServices'}->{ $row->xml_id }->{'soa'}->{'retry'}   = $cdn_soa_retry;
        $data_obj->{'deliveryServices'}->{ $row->xml_id }->{'soa'}->{'refresh'} = $cdn_soa_refresh;
        $data_obj->{'deliveryServices'}->{ $row->xml_id }->{'soa'}->{'admin'}   = $cdn_soa_admin;
        $data_obj->{'deliveryServices'}->{ $row->xml_id }->{'ip6RoutingEnabled'} = $row->ipv6_routing_enabled ? 'true' : 'false';

    }

    my $rs_dns = $self->db->resultset('Staticdnsentry')->search(
        {
            'deliveryservice.active' => 1,
            'deliveryservice.cdn_id' => $cdn_id
        }, {
            prefetch => [ 'deliveryservice', 'type' ],
            columns  => [ 'host',            'type', 'ttl', 'address' ]
        }
    );

    while ( my $dns_row = $rs_dns->next ) {

        my $dns_obj;
        $dns_obj->{'name'}  = $dns_row->host;
        $dns_obj->{'ttl'}   = $dns_row->ttl;
        $dns_obj->{'value'} = $dns_row->address;

        my $type = $dns_row->type->name;
        $type =~ s/\_RECORD//g;
        $dns_obj->{'type'} = $type;

        push( @{ $data_obj->{'deliveryServices'}->{ $dns_row->deliveryservice->xml_id }->{'staticDnsEntries'} }, $dns_obj );
    }

    return ($data_obj);
>>>>>>> f5e44a83
}

sub read_crconfig_json {
    my $cdn_name      = shift;
    my $crconfig_file = "public/CRConfig-Snapshots/$cdn_name/CRConfig.json";

    open my $fh, '<', $crconfig_file;
    if ( $! && $! !~ m/Inappropriate ioctl for device/ ) {
        my $e = Mojo::Exception->throw("$! when opening $crconfig_file");
    }
    my $crconfig_disk = do { local $/; <$fh> };
    close($fh);
    my $crconfig_scalar = decode_json($crconfig_disk);
    return $crconfig_scalar;
}

sub write_crconfig_json {
    my $self          = shift;
    my $cdn_name      = shift;
    my $crconfig_db   = shift;
    my $crconfig_json = encode_json($crconfig_db);
    my $crconfig_file = "public/CRConfig-Snapshots/$cdn_name/CRConfig.json";
    my $dir           = dirname($crconfig_file);

    if ( !-d $dir ) {
        print "$dir does not exist; attempting to create\n";
        mkpath($dir);
    }

    open my $fh, '>', $crconfig_file;
    if ( $! && $! !~ m/Inappropriate ioctl for device/ ) {
        my $e = Mojo::Exception->throw("$! when opening $crconfig_file");
    }
    print $fh $crconfig_json;
    close($fh);
    return;

    #$self->flash( alertmsg => "Success!" );
    #return $self->redirect_to($self->tx->req->content->headers->{'headers'}->{'referer'}->[0]->[0]);
}

sub diff_crconfig_json {
    my $self     = shift;
    my $json     = shift;
    my $cdn_name = shift;

    if ( !-f "public/CRConfig-Snapshots/$cdn_name/CRConfig.json"
        && &is_admin($self) )
    {
        my @err = ();
        $err[0] = "There is no existing CRConfig for " . $cdn_name . " to diff against... Is this the first snapshot???";
        my @caution = ();
        $caution[0] = "If you are not sure why you are getting this message, please do not proceed!";
        my @proceed = ();
        $proceed[0] = "To proceed writing the snapshot anyway click the 'Write CRConfig' button below.";
        my @dummy = ();
        return ( \@err, \@dummy, \@caution, \@dummy, \@dummy, \@proceed, \@dummy );
    }

    # my $db_config = &gen_crconfig_json( $self, $cdn_name );
    my $disk_config = &read_crconfig_json($cdn_name);

    (
        my $disk_ds_strings,
        my $disk_loc_strings,
        my $disk_cs_strings,
        my $disk_csds_strings,
        my $disk_rascal_strings,
        my $disk_ccr_strings,
        my $disk_cfg_strings
    ) = &crconfig_strings($disk_config);
    my @disk_ds_strings     = @$disk_ds_strings;
    my @disk_loc_strings    = @$disk_loc_strings;
    my @disk_cs_strings     = @$disk_cs_strings;
    my @disk_csds_strings   = @$disk_csds_strings;
    my @disk_rascal_strings = @$disk_rascal_strings;
    my @disk_ccr_strings    = @$disk_ccr_strings;
    my @disk_cfg_strings    = @$disk_cfg_strings;

    ( my $db_ds_strings, my $db_loc_strings, my $db_cs_strings, my $db_csds_strings, my $db_rascal_strings, my $db_ccr_strings, my $db_cfg_strings ) =
        &crconfig_strings($json);
    my @db_ds_strings     = @$db_ds_strings;
    my @db_loc_strings    = @$db_loc_strings;
    my @db_cs_strings     = @$db_cs_strings;
    my @db_csds_strings   = @$db_csds_strings;
    my @db_rascal_strings = @$db_rascal_strings;
    my @db_ccr_strings    = @$db_ccr_strings;
    my @db_cfg_strings    = @$db_cfg_strings;

    my @ds_text     = &compare_lists( \@db_ds_strings,     \@disk_ds_strings,     "Section: Delivery Services" );
    my @loc_text    = &compare_lists( \@db_loc_strings,    \@disk_loc_strings,    "Section: Locations" );
    my @cs_text     = &compare_lists( \@db_cs_strings,     \@disk_cs_strings,     "Section: Content Servers" );
    my @csds_text   = &compare_lists( \@db_csds_strings,   \@disk_csds_strings,   "Section: Content Server - Delivery Services" );
    my @rascal_text = &compare_lists( \@db_rascal_strings, \@disk_rascal_strings, "Section: Rascals" );
    my @ccr_text    = &compare_lists( \@db_ccr_strings,    \@disk_ccr_strings,    "Section: Content Routers" );
    my @cfg_text    = &compare_lists( \@db_cfg_strings,    \@disk_cfg_strings,    "Section: Configs" );

    return ( \@ds_text, \@loc_text, \@cs_text, \@csds_text, \@rascal_text, \@ccr_text, \@cfg_text );
}

sub crconfig_strings {
    my $config      = shift;
    my $config_json = $config;

    my @ds_strings;
    my @loc_strings;
    my @cs_strings;
    my @csds_strings;
    my @config_strings;
    my @rascal_strings;
    my @ccr_strings;

    foreach my $ds ( sort keys %{ $config_json->{'deliveryServices'} } ) {
        my $return = &stringify_ds( $config_json->{'deliveryServices'}->{$ds} );
        push( @ds_strings, "|DS:$ds$return" );
    }
    foreach my $cachegroup ( sort keys %{ $config_json->{'edgeLocations'} } ) {
        my $return = &stringify_cachegroup( $config_json->{'edgeLocations'}->{$cachegroup} );
        push( @loc_strings, "|edge-cachegroup:$cachegroup|$return" );
    }
    foreach my $server ( sort keys %{ $config_json->{'contentServers'} } ) {
        my $return = &stringify_content_server( $config_json->{'contentServers'}->{$server} );
        push( @cs_strings, $return );
        my @return = &stringify_cs_ds( $config_json->{'contentServers'}->{$server}->{'deliveryServices'}, $server );
        push( @csds_strings, @return );
    }
    foreach my $cfg ( sort keys %{ $config_json->{'config'} } ) {
        my $string;
        if ( $cfg eq 'ttls' || $cfg eq 'soa' ) {
            $string = "|param:$cfg";
            foreach my $key ( sort keys %{ $config_json->{'config'}->{$cfg} } ) {
                $string .= "|$key:" . $config_json->{'config'}->{$cfg}->{$key};
            }
        }
        else {
            $string = "|param:$cfg|value:" . $config_json->{'config'}->{$cfg} . "|";
        }
        push( @config_strings, $string );
    }
    foreach my $rascal ( sort keys %{ $config_json->{'monitors'} } ) {
        my $return = &stringify_rascal( $config_json->{'monitors'}->{$rascal} );
        push( @rascal_strings, $return );
    }
    foreach my $ccr ( sort keys %{ $config_json->{'contentRouters'} } ) {
        my $return = &stringify_ccr( $config_json->{'contentRouters'}->{$ccr} );
        push( @ccr_strings, $return );
    }

    return ( \@ds_strings, \@loc_strings, \@cs_strings, \@csds_strings, \@rascal_strings, \@ccr_strings, \@config_strings );

}

sub stringify_ds {
<<<<<<< HEAD
	my $ds = shift;
	my $string;
	foreach my $matchset ( @{ $ds->{'matchsets'} } ) {
		$string .= "|<br>&emsp;protocol:" . $matchset->{'protocol'};
		foreach my $matchlist ( @{ $matchset->{'matchlist'} } ) {
			$string .= "|regex:" . $matchlist->{'regex'};
			$string .= "|match-type:" . $matchlist->{'match-type'};
		}
	}
	$string .= "|<br>&emsp;CZF Only:" . $ds->{'coverageZoneOnly'};
	if ( defined( $ds->{'geoEnabled'} ) ) {
		$string .= "|Geo Limit: true; Countries: ";
		foreach my $country ( @{ $ds->{'geoEnabled'} } ) {
			$string .= $country->{'countryCode'} . " ";
		}
	}
	if ( defined( $ds->{'missLocation'} ) ) {
		$string .= "|GeoMiss: " . $ds->{'missLocation'}->{'lat'} . "," . $ds->{'missLocation'}->{'long'};
	}
	if ( defined( $ds->{'bypassDestination'} ) ) {
		$string .= "<br>|BypassDest:";
		if ( defined( $ds->{'bypassDestination'}->{'DNS'}->{'ip'} ) ) {
			$string .= " -ip:" . $ds->{'bypassDestination'}->{'DNS'}->{'ip'};
		}
		if ( defined( $ds->{'bypassDestination'}->{'DNS'}->{'ip6'} ) ) {
			$string .= " -ip6:" . $ds->{'bypassDestination'}->{'DNS'}->{'ip6'};
		}
		if ( defined( $ds->{'bypassDestination'}->{'DNS'}->{'cname'} ) ) {
			$string .= " -cname:" . $ds->{'bypassDestination'}->{'DNS'}->{'cname'};
		}
		if ( defined( $ds->{'bypassDestination'}->{'DNS'}->{'ttl'} ) ) {
			$string .= " -ttl:" . $ds->{'bypassDestination'}->{'DNS'}->{'ttl'};
		}
		if ( defined( $ds->{'bypassDestination'}->{'HTTP'}->{'fqdn'} ) ) {
			$string .= " -fqdn:" . $ds->{'bypassDestination'}->{'HTTP'}->{'fqdn'};
		}
	}
	if ( defined( $ds->{'ip6RoutingEnabled'} ) ) {
		$string .= "|ip6RoutingEnabled: " . $ds->{'ip6RoutingEnabled'};
	}
	if ( defined( $ds->{'maxDnsIpsForLocation'} ) ) {
		$string .= "|maxDnsIpsForLocation:" . $ds->{'maxDnsIpsForLocation'};
	}
	if ( defined( $ds->{'responseHeaders'} ) ) {
		foreach my $header ( sort keys %{ $ds->{'responseHeaders'} } ) {
			$string .= "|responseHeader:$header:" . $ds->{'responseHeaders'}->{$header};
		}
	}
	if ( defined( $ds->{'dispersion'} ) ) {
		$string .= "|dispersion: limit=" . $ds->{'dispersion'}->{'limit'} . ", shuffled=" . $ds->{'dispersion'}->{'shuffled'};
	}
	if ( defined( $ds->{'geoLocationProvider'} ) ) {
		$string .= "|GeoLocation_Provider:" . $ds->{'geoLocationProvider'};
	}
	if ( defined( $ds->{'regionalGeoBlocking'} ) ) {
		$string .= "|Regional_Geoblocking:" . $ds->{'regionalGeoBlocking'};
	}
	if ( defined( $ds->{'geoLimitRedirectURL'}) ) {
		$string .= "|Geolimit_Redirect_URL:" . $ds->{'geoLimitRedirectURL'};
	}
	$string .= "|<br>&emsp;DNS TTLs: A:" . $ds->{'ttls'}->{'A'} . " AAAA:" . $ds->{'ttls'}->{'AAAA'} . "|";
	foreach my $dns ( @{ $ds->{'staticDnsEntries'} } ) {
		$string .= "|<br>&emsp;staticDns: |name:" . $dns->{'name'} . "|type:" . $dns->{'type'} . "|ttl:" . $dns->{'ttl'} . "|addr:" . $dns->{'value'} . "|";
	}
	return $string;
=======
    my $ds = shift;
    my $string;
    foreach my $matchset ( @{ $ds->{'matchsets'} } ) {
        $string .= "|<br>&emsp;protocol:" . $matchset->{'protocol'};
        foreach my $matchlist ( @{ $matchset->{'matchlist'} } ) {
            $string .= "|regex:" . $matchlist->{'regex'};
            $string .= "|match-type:" . $matchlist->{'match-type'};
        }
    }
    $string .= "|<br>&emsp;CZF Only:" . $ds->{'coverageZoneOnly'};
    if ( defined( $ds->{'geoEnabled'} ) ) {
        $string .= "|Geo Limit: true; Countries: ";
        foreach my $country ( @{ $ds->{'geoEnabled'} } ) {
            $string .= $country->{'countryCode'} . " ";
        }
    }
    if ( defined( $ds->{'missLocation'} ) ) {
        $string .= "|GeoMiss: " . $ds->{'missLocation'}->{'lat'} . "," . $ds->{'missLocation'}->{'long'};
    }
    if ( defined( $ds->{'bypassDestination'} ) ) {
        $string .= "<br>|BypassDest:";
        if ( defined( $ds->{'bypassDestination'}->{'DNS'}->{'ip'} ) ) {
            $string .= " -ip:" . $ds->{'bypassDestination'}->{'DNS'}->{'ip'};
        }
        if ( defined( $ds->{'bypassDestination'}->{'DNS'}->{'ip6'} ) ) {
            $string .= " -ip6:" . $ds->{'bypassDestination'}->{'DNS'}->{'ip6'};
        }
        if ( defined( $ds->{'bypassDestination'}->{'DNS'}->{'cname'} ) ) {
            $string .= " -cname:" . $ds->{'bypassDestination'}->{'DNS'}->{'cname'};
        }
        if ( defined( $ds->{'bypassDestination'}->{'DNS'}->{'ttl'} ) ) {
            $string .= " -ttl:" . $ds->{'bypassDestination'}->{'DNS'}->{'ttl'};
        }
        if ( defined( $ds->{'bypassDestination'}->{'HTTP'}->{'fqdn'} ) ) {
            $string .= " -fqdn:" . $ds->{'bypassDestination'}->{'HTTP'}->{'fqdn'};
        }
    }
    if ( defined( $ds->{'ip6RoutingEnabled'} ) ) {
        $string .= "|ip6RoutingEnabled: " . $ds->{'ip6RoutingEnabled'};
    }
    if ( defined( $ds->{'maxDnsIpsForLocation'} ) ) {
        $string .= "|maxDnsIpsForLocation:" . $ds->{'maxDnsIpsForLocation'};
    }
    if ( defined( $ds->{'responseHeaders'} ) ) {
        foreach my $header ( sort keys %{ $ds->{'responseHeaders'} } ) {
            $string .= "|responseHeader:$header:" . $ds->{'responseHeaders'}->{$header};
        }
    }
    if ( defined( $ds->{'dispersion'} ) ) {
        $string .= "|dispersion: limit=" . $ds->{'dispersion'}->{'limit'} . ", shuffled=" . $ds->{'dispersion'}->{'shuffled'};
    }
    if ( defined( $ds->{'geoLocationProvider'} ) ) {
        $string .= "|GeoLocation_Provider:" . $ds->{'geoLocationProvider'};
    }
    if ( defined( $ds->{'regionalGeoBlocking'} ) ) {
        $string .= "|Regional_Geoblocking:" . $ds->{'regionalGeoBlocking'};
    }
    $string .= "|<br>&emsp;DNS TTLs: A:" . $ds->{'ttls'}->{'A'} . " AAAA:" . $ds->{'ttls'}->{'AAAA'} . "|";
    foreach my $dns ( @{ $ds->{'staticDnsEntries'} } ) {
        $string .= "|<br>&emsp;staticDns: |name:" . $dns->{'name'} . "|type:" . $dns->{'type'} . "|ttl:" . $dns->{'ttl'} . "|addr:" . $dns->{'value'} . "|";
    }
    return $string;
>>>>>>> f5e44a83
}

sub stringify_cachegroup {
    my $loc    = shift;
    my $string = "longitude:" . $loc->{'longitude'} . "|latitude:" . $loc->{'latitude'} . "|";
    return $string;
}

sub stringify_content_server {
    my $cs = shift;
    my $string =
          "&emsp;|fqdn:"
        . $cs->{'fqdn'} . "|ip:"
        . $cs->{'ip'} . "|ip6:"
        . $cs->{'ip6'}
        . "|port:"
        . $cs->{'port'}
        . "|interfaceName: "
        . $cs->{'interfaceName'}
        . "|<br>&emsp;&emsp;|cacheGroup:"
        . (
        defined( $cs->{'cacheGroup'} )
        ? $cs->{'cacheGroup'}
        : $cs->{'locationId'}
        )
        . "|profile:"
        . $cs->{'profile'}
        . "|status:"
        . $cs->{'status'}
        . "|type: "
        . $cs->{'type'}
        . "|hashId: "
        . ( $cs->{'hashId'} || "" )
        . "|hashCount: "
        . ( $cs->{'hashCount'} || "" ) . "|";
    return $string;
}

sub stringify_cs_ds {
    my $csds   = shift;
    my $server = shift;
    my @strings;
    foreach my $ds ( sort keys %{$csds} ) {
        if ( ref( $csds->{$ds} ) eq 'ARRAY' ) {
            foreach my $map ( @{ $csds->{$ds} } ) {
                push( @strings, "|ds:" . $ds . "|server:" . $server . "|mapped:" . $map . "|" );
            }
        }
        else {
            push( @strings, "|ds:" . $ds . "|server:" . $server . "|mapped:" . $csds->{$ds} . "|" );
        }
    }
    return @strings;
}

sub stringify_rascal {
    my $rascal = shift;
    my $string =
          "|fqdn:"
        . $rascal->{'fqdn'} . "|ip:"
        . $rascal->{'ip'} . "|ip6:"
        . $rascal->{'ip6'}
        . "|port:"
        . $rascal->{'port'}
        . "|location:"
        . $rascal->{'location'}
        . "|status:"
        . $rascal->{'status'}
        . "|profile:"
        . $rascal->{'profile'} . "|";
    return $string;
}

sub stringify_ccr {
    my $ccr = shift;
    my $string =
          "|fqdn:"
        . $ccr->{'fqdn'} . "|ip:"
        . $ccr->{'ip'} . "|ip6:"
        . $ccr->{'ip6'}
        . "|port:"
        . $ccr->{'port'}
        . "|api.port:"
        . $ccr->{'api.port'}
        . "|location:"
        . $ccr->{'location'}
        . "|status:"
        . $ccr->{'status'}
        . "|profile:"
        . $ccr->{'profile'} . "|";
    return $string;
}

sub compare_lists {
    my $list_db   = shift;
    my $list_disk = shift;
    my $text      = shift;
    my @compare_text;

    my $list_compare_obj = List::Compare->new( \@$list_db, \@$list_disk );

    my @db_only = $list_compare_obj->get_Lonly;
    if ( $#db_only >= 0 ) {
        push( @compare_text, "    " . $text . " only in 12M:" );
        foreach my $ds_string (@db_only) {
            push( @compare_text, "        " . $ds_string );
        }
    }
    my @disk_only = $list_compare_obj->get_Ronly;
    if ( $#disk_only >= 0 ) {
        push( @compare_text, "    " . $text . " only in old file:" );
        foreach my $ds_string (@disk_only) {
            push( @compare_text, "        " . $ds_string );
        }
    }
    if ( $#disk_only < 0 && $#db_only < 0 ) {
        push( @compare_text, "    " . $text . " is the same." );
    }
    return @compare_text;
}

sub extract_params {

    # array of param names to look for
    my $param_names = shift;

    # hash of profile id/param name/param value pulled from db
    my $param_cache = shift;

    my %errors;
    my %return_params;

    # ensure each param has exactly one value
    for my $param_name (@$param_names) {
        my $param_val;
        for my $profile_id ( keys %$param_cache ) {
            if ( !exists $param_cache->{$profile_id}{$param_name} ) {
                next;
            }
            my $new_val = $param_cache->{$profile_id}{$param_name};
            if ( defined $param_val && $new_val ne $param_val ) {

                # ERROR!!
                push @{ $errors{$param_name} }, $param_val, $new_val;
            }
            $param_val = $new_val;
        }
        $return_params{$param_name} = $param_val;
    }

    # Create a single error message for each parameter with inconsistent values
    my @errors;
    for my $param_name ( keys %errors ) {

        # filter out dups
        my %seen;
        my @values = grep { !$seen{$_}++ } @{ $errors{$param_name} };
        push @errors, "Parameter $param_name has multiple values (", join( ', ', @values ) . ") from profiles associated with servers in this CDN. ";
    }
    return \%return_params, \@errors;
}

sub trim_spaces {
    my $text = shift;
    $text =~ s/^\s+//g;
    $text =~ s/\s+$//g;
    return $text;
}

sub trim_quotes {
    my $text = shift;
    $text =~ s/^\"//g;
    $text =~ s/\"$//g;
    return $text;
}
1;<|MERGE_RESOLUTION|>--- conflicted
+++ resolved
@@ -37,486 +37,6 @@
 
 # Produces a list of Cdns for traversing child links
 sub gen_crconfig_json {
-<<<<<<< HEAD
-	my $self     = shift;
-	my $cdn_name = shift;
-
-	my $data_obj;
-	my $cdn_id;
-	my %type_to_name;
-	my $ccr_domain_name = "";
-	my $profile_cache;
-	my $cdn_soa_minimum = 30;
-	my $cdn_soa_expire  = 604800;
-	my $cdn_soa_retry   = 7200;
-	my $cdn_soa_refresh = 28800;
-	my $cdn_soa_admin   = "traffic_ops";
-	my $tld_ttls_soa    = 86400;
-	my $tld_ttls_ns     = 3600;
-
-	$SIG{__WARN__} = sub {
-		warn $_[0]
-			unless $_[0] =~ m/Prefetching multiple has_many rels deliveryservice_servers/;
-	};
-
-	$data_obj->{'stats'}->{'CDN_name'}   = $cdn_name;
-	$data_obj->{'stats'}->{'date'}       = time();
-	$data_obj->{'stats'}->{'tm_version'} = &tm_version();
-	$data_obj->{'stats'}->{'tm_path'}    = $self->req->url->path->{'path'};
-	$data_obj->{'stats'}->{'tm_host'}    = $self->req->headers->host;
-	$data_obj->{'stats'}->{'tm_user'}    = $self->current_user()->{'username'};
-
-	my $rs_cdn_profiles = $self->db->resultset('Server')->search(
-		{ 'cdn.name' => $cdn_name },
-		{
-			select => [ 'cdn.id', 'me.profile', 'me.type' ],
-			join   => 'cdn',
-			prefetch => [ 'profile', 'type' ],
-			distinct => 1
-		}
-	);
-
-	while ( my $row = $rs_cdn_profiles->next ) {
-		push( @{ $profile_cache->{ $row->type->name } }, $row->profile->id );
-		$cdn_id = defined($cdn_id) ? next : $row->cdn->id;
-	}
-
-	my %param_cache;
-	my @profile_caches;
-
-	# key is the expression used in the regex below, value is the human readable string
-	my $types = {
-		"CCR" => "Traffic Router",
-		"^EDGE" => "EDGE",
-		"^MID" => "MID",
-	};
-
-	for my $cachetype ( keys %{ $types } ) {
-		my $found = 0;
-
-		for my $this_type ( keys %{ $profile_cache } ) {
-			if ( $this_type =~ m/$cachetype/ && scalar( @{ $profile_cache->{$this_type} } ) > 0 ) {
-				push @profile_caches, @{$profile_cache->{$this_type}};
-				$found = 1;
-			}
-		}
-
-		if ( !$found ) {
-			my $e = Mojo::Exception->throw( "No " . $types->{$cachetype} . " profiles found for CDN: " . $cdn_name );
-		}
-	}
-
-	my %condition = (
-		-and => [
-			profile                 => { -in => \@profile_caches, },
-			'parameter.config_file' => 'CRConfig.json'
-		]
-	);
-	my $rs_pp = $self->db->resultset('ProfileParameter')->search( \%condition, { prefetch => [ { 'parameter' => undef }, { 'profile' => undef } ] } );
-
-	#add dnssec.enabled value to config section
-	my $cdn_rs = $self->db->resultset('Cdn')->search( { name => $cdn_name } )->single();
-	my $dnssec_enabled = "false";
-	if ( $cdn_rs->dnssec_enabled == 1 ) {
-		$dnssec_enabled = "true";
-	}
-	$data_obj->{'config'}->{'dnssec.enabled'} = $dnssec_enabled;
-
-	while ( my $row = $rs_pp->next ) {
-
-		$param_cache{ $row->profile->id }->{ $row->parameter->name } = $row->parameter->value;
-
-		if ( $row->parameter->name eq 'tld.soa.admin' ) {
-			$cdn_soa_admin = $row->parameter->value;
-		}
-		if ( $row->parameter->name eq 'tld.soa.expire' ) {
-			$cdn_soa_expire = $row->parameter->value;
-		}
-		if ( $row->parameter->name eq 'tld.soa.minimum' ) {
-			$cdn_soa_minimum = $row->parameter->value;
-		}
-		if ( $row->parameter->name eq 'tld.soa.refresh' ) {
-			$cdn_soa_refresh = $row->parameter->value;
-		}
-		if ( $row->parameter->name eq 'tld.soa.retry' ) {
-			$cdn_soa_retry = $row->parameter->value;
-		}
-		if ( $row->parameter->name eq 'tld.ttls.SOA' ) {
-			$tld_ttls_soa = $row->parameter->value;
-		}
-		if ( $row->parameter->name eq 'tld.ttls.NS' ) {
-			$tld_ttls_ns = $row->parameter->value;
-		}
-		if ( $row->parameter->name eq 'domain_name' ) {
-			$ccr_domain_name = $row->parameter->value;
-			$data_obj->{'config'}->{ $row->parameter->name } = $row->parameter->value;
-		}
-		elsif ( $row->parameter->name =~ m/^tld/ ) {
-			my $param = $row->parameter->name;
-			$param =~ s/tld\.//;
-			( my $top_key, my $second_key ) = split( /\./, $param );
-			$data_obj->{'config'}->{$top_key}->{$second_key} = $row->parameter->value;
-		}
-		elsif ( $row->parameter->name eq 'LogRequestHeaders' ) {
-			my $headers;
-			foreach my $header ( split( /__RETURN__/, $row->parameter->value ) ) {
-				$header = &trim_spaces($header);
-				push( @$headers, $header );
-			}
-			$data_obj->{'config'}->{'requestHeaders'} = $headers;
-		}
-		else {
-			$data_obj->{'config'}->{ $row->parameter->name } = $row->parameter->value;
-		}
-
-	}
-
-	my $regex_tracker;
-	my $rs_regexes = $self->db->resultset('Regex')->search( {}, { 'prefetch' => 'type' } );
-	while ( my $row = $rs_regexes->next ) {
-		$regex_tracker->{ $row->id }->{'type'}    = $row->type->name;
-		$regex_tracker->{ $row->id }->{'pattern'} = $row->pattern;
-	}
-
-	my %cache_tracker;
-	my $rs_caches = $self->db->resultset('Server')->search(
-		{ 'type.name' => [ { -like => 'EDGE%' }, { -like => 'MID%' }, { -like => 'CCR' }, { -like => 'RASCAL' }, { -like => 'TR' }, { -like => 'TM' } ], 'me.cdn_id' => $cdn_id },
-		{
-			prefetch => [ 'type',      'status',      'cachegroup', 'profile' ],
-			columns  => [ 'host_name', 'domain_name', 'tcp_port',   'interface_name', 'ip_address', 'ip6_address', 'id', 'xmpp_id' ]
-		}
-	);
-
-	while ( my $row = $rs_caches->next ) {
-
-		next
-			unless ( $row->status->name eq 'ONLINE'
-			|| $row->status->name eq 'REPORTED'
-			|| $row->status->name eq 'ADMIN_DOWN' );
-
-		if ( $row->type->name eq "RASCAL" ) {
-			$data_obj->{'monitors'}->{ $row->host_name }->{'fqdn'}     = $row->host_name . "." . $row->domain_name;
-			$data_obj->{'monitors'}->{ $row->host_name }->{'status'}   = $row->status->name;
-			$data_obj->{'monitors'}->{ $row->host_name }->{'location'} = $row->cachegroup->name;
-			$data_obj->{'monitors'}->{ $row->host_name }->{'port'}     = $row->tcp_port;
-			$data_obj->{'monitors'}->{ $row->host_name }->{'ip'}       = $row->ip_address;
-			$data_obj->{'monitors'}->{ $row->host_name }->{'ip6'}      = ( $row->ip6_address || "" );
-			$data_obj->{'monitors'}->{ $row->host_name }->{'profile'}  = $row->profile->name;
-
-		}
-		elsif ( $row->type->name eq "CCR" ) {
-			my $rs_param = $self->db->resultset('Parameter')->search(
-				{
-					'profile_parameters.profile' => $row->profile->id,
-					'name'                       => 'api.port'
-				},
-				{ join => 'profile_parameters' }
-			);
-			my $r = $rs_param->single;
-			my $port = ( defined($r) && defined( $r->value ) ) ? $r->value : 80;
-
-			$data_obj->{'contentRouters'}->{ $row->host_name }->{'fqdn'}     = $row->host_name . "." . $row->domain_name;
-			$data_obj->{'contentRouters'}->{ $row->host_name }->{'status'}   = $row->status->name;
-			$data_obj->{'contentRouters'}->{ $row->host_name }->{'location'} = $row->cachegroup->name;
-			$data_obj->{'contentRouters'}->{ $row->host_name }->{'port'}     = $row->tcp_port;
-			$data_obj->{'contentRouters'}->{ $row->host_name }->{'api.port'} = $port;
-			$data_obj->{'contentRouters'}->{ $row->host_name }->{'ip'}       = $row->ip_address;
-			$data_obj->{'contentRouters'}->{ $row->host_name }->{'ip6'}      = ( $row->ip6_address || "" );
-			$data_obj->{'contentRouters'}->{ $row->host_name }->{'profile'}  = $row->profile->name;
-		}
-		elsif ( $row->type->name =~ m/^EDGE/ || $row->type->name =~ m/^MID/ ) {
-
-			if ( $row->type->name =~ m/^EDGE/ ) {
-				$data_obj->{'edgeLocations'}->{ $row->cachegroup->name }->{'latitude'}  = $row->cachegroup->latitude + 0;
-				$data_obj->{'edgeLocations'}->{ $row->cachegroup->name }->{'longitude'} = $row->cachegroup->longitude + 0;
-			}
-
-			if ( !exists $cache_tracker{ $row->id } ) {
-				$cache_tracker{ $row->id } = $row->host_name;
-			}
-
-			my $pid = $row->profile->id;
-			my $weight =
-				defined( $param_cache{$pid}->{'weight'} )
-				? $param_cache{$pid}->{'weight'}
-				: 0.999;
-			my $weight_multiplier =
-				defined( $param_cache{$pid}->{'weightMultiplier'} )
-				? $param_cache{$pid}->{'weightMultiplier'}
-				: 1000;
-
-			$data_obj->{'contentServers'}->{ $row->host_name }->{'locationId'}    = $row->cachegroup->name;
-			$data_obj->{'contentServers'}->{ $row->host_name }->{'cacheGroup'}    = $row->cachegroup->name;
-			$data_obj->{'contentServers'}->{ $row->host_name }->{'fqdn'}          = $row->host_name . "." . $row->domain_name;
-			$data_obj->{'contentServers'}->{ $row->host_name }->{'port'}          = $row->tcp_port;
-			$data_obj->{'contentServers'}->{ $row->host_name }->{'interfaceName'} = $row->interface_name;
-			$data_obj->{'contentServers'}->{ $row->host_name }->{'status'}        = $row->status->name;
-			$data_obj->{'contentServers'}->{ $row->host_name }->{'ip'}            = $row->ip_address;
-			$data_obj->{'contentServers'}->{ $row->host_name }->{'ip6'}           = ( $row->ip6_address || "" );
-			$data_obj->{'contentServers'}->{ $row->host_name }->{'profile'}       = $row->profile->name;
-			$data_obj->{'contentServers'}->{ $row->host_name }->{'type'}          = $row->type->name;
-			$data_obj->{'contentServers'}->{ $row->host_name }->{'hashId'}        = $row->xmpp_id;
-			$data_obj->{'contentServers'}->{ $row->host_name }->{'hashCount'}     = int( $weight * $weight_multiplier );
-		}
-	}
-	my $regexps;
-	my $rs_ds = $self->db->resultset('Deliveryservice')->search(
-		{
-			'me.profile' => { -in => \@{ $profile_cache->{'CCR'} } },
-			'active'     => 1
-		},
-		{ prefetch => [ 'deliveryservice_servers', 'deliveryservice_regexes', 'type' ] }
-	);
-
-	while ( my $row = $rs_ds->next ) {
-		my $protocol;
-		if ( $row->type->name =~ m/DNS/ ) {
-			$protocol = 'DNS';
-		}
-		else {
-			$protocol = 'HTTP';
-		}
-
-		my @server_subrows = $row->deliveryservice_servers->all;
-		my @regex_subrows  = $row->deliveryservice_regexes->all;
-
-		my $regex_to_props;
-		my %ds_to_remap;
-		if ( scalar(@regex_subrows) ) {
-			foreach my $subrow (@regex_subrows) {
-				$data_obj->{'deliveryServices'}->{ $row->xml_id }->{'matchsets'}->[ $subrow->set_number ]->{'protocol'} = $protocol;
-				$regex_to_props->{ $subrow->{'_column_data'}->{'regex'} }->{'pattern'} =
-					$regex_tracker->{ $subrow->{'_column_data'}->{'regex'} }->{'pattern'};
-				$regex_to_props->{ $subrow->{'_column_data'}->{'regex'} }->{'set_number'} = $subrow->set_number;
-				$regex_to_props->{ $subrow->{'_column_data'}->{'regex'} }->{'type'} = $regex_tracker->{ $subrow->{'_column_data'}->{'regex'} }->{'type'};
-				if ( $regex_to_props->{ $subrow->{'_column_data'}->{'regex'} }->{'type'} eq 'HOST_REGEXP' ) {
-					$ds_to_remap{ $row->xml_id }->[ $subrow->set_number ] = $regex_to_props->{ $subrow->{'_column_data'}->{'regex'} }->{'pattern'};
-				}
-			}
-		}
-		my @domains;
-		foreach my $regex ( sort keys %{$regex_to_props} ) {
-			my $set_number = $regex_to_props->{$regex}->{'set_number'};
-			my $pattern    = $regex_to_props->{$regex}->{'pattern'};
-			my $type       = $regex_to_props->{$regex}->{'type'};
-			if ( $type eq 'HOST_REGEXP' ) {
-				push(
-					@{ $data_obj->{'deliveryServices'}->{ $row->xml_id }->{'matchsets'}->[$set_number]->{'matchlist'} },
-					{ 'match-type' => 'HOST', 'regex' => $pattern }
-				);
-				if ( $set_number == 0 ) {
-					my $host = $pattern;
-					$host =~ s/\\//g;
-					$host =~ s/\.\*//g;
-					$host =~ s/\.//g;
-					push @domains, "$host.$ccr_domain_name";
-				}
-			}
-			elsif ( $type eq 'PATH_REGEXP' ) {
-				push(
-					@{ $data_obj->{'deliveryServices'}->{ $row->xml_id }->{'matchsets'}->[$set_number]->{'matchlist'} },
-					{ 'match-type' => 'PATH', 'regex' => $pattern }
-				);
-			}
-			elsif ( $type eq 'HEADER_REGEXP' ) {
-				push(
-					@{ $data_obj->{'deliveryServices'}->{ $row->xml_id }->{'matchsets'}->[$set_number]->{'matchlist'} },
-					{ 'match-type' => 'HEADER', 'regex' => $pattern }
-				);
-			}
-		}
-		$data_obj->{'deliveryServices'}->{ $row->xml_id }->{'domains'} = \@domains;
-
-		if ( scalar(@server_subrows) ) {
-
-			#my $host_regex = qr/(^(\.)+\*\\\.)(.*)(\\\.(\.)+\*$)/;
-			my $host_regex1 = qr/\\|\.\*/;
-
-			#MAT: Have to do this dedup because @server_subrows contains duplicates (* the # of host regexes)
-			my %server_subrow_dedup;
-			foreach my $subrow (@server_subrows) {
-				$server_subrow_dedup{ $subrow->{'_column_data'}->{'server'} } = $subrow->{'_column_data'}->{'deliveryservice'};
-			}
-			foreach my $server ( keys %server_subrow_dedup ) {
-
-				next if ( !defined( $cache_tracker{$server} ) );
-
-				foreach my $host ( @{ $ds_to_remap{ $row->xml_id } } ) {
-					my $remap;
-					if ( $host =~ m/\.\*$/ ) {
-						my $host_copy = $host;
-						$host_copy =~ s/$host_regex1//g;
-						if ( $protocol eq 'DNS' ) {
-							$remap = 'edge' . $host_copy . $ccr_domain_name;
-						}
-						else {
-							$remap = $cache_tracker{$server} . $host_copy . $ccr_domain_name;
-						}
-					}
-					else {
-						$remap = $host;
-					}
-					push( @{ $data_obj->{'contentServers'}->{ $cache_tracker{$server} }->{'deliveryServices'}->{ $row->xml_id } }, $remap );
-				}
-			}
-		}
-
-		$data_obj->{'deliveryServices'}->{ $row->xml_id }->{'ttl'} = $row->ccr_dns_ttl;
-		if ( $protocol ne 'DNS' ) {
-			$data_obj->{'deliveryServices'}->{ $row->xml_id }->{'dispersion'} = {
-				limit    => int( $row->initial_dispersion ),
-				shuffled => 'true'
-			};
-		}
-
-		my $geo_limit = $row->geo_limit;
-		if ( $geo_limit == 0 ) {
-				$data_obj->{'deliveryServices'}->{ $row->xml_id }->{'coverageZoneOnly'} = 'false';
-		} elsif ( $geo_limit == 1 ) {
-				$data_obj->{'deliveryServices'}->{ $row->xml_id }->{'coverageZoneOnly'} = 'true';
-		} else {
-				$data_obj->{'deliveryServices'}->{ $row->xml_id }->{'coverageZoneOnly'} = 'false';
-				my $geoEnabled = [];
-				foreach my $code (split(",", $row->geo_limit_countries)) {
-						push(@$geoEnabled, { 'countryCode' => $code });
-				}
-				$data_obj->{'deliveryServices'}->{ $row->xml_id }->{'geoEnabled'} = $geoEnabled;
-		}
-
-		my $geo_provider = $row->geo_provider;
-		if ( $geo_provider == 1 ) {
-			$data_obj->{'deliveryServices'}->{ $row->xml_id }->{'geolocationProvider'} = 'neustarGeolocationService';
-		}
-		else {
-			$data_obj->{'deliveryServices'}->{ $row->xml_id }->{'geolocationProvider'} = 'maxmindGeolocationService';
-		}
-
-		if ( $protocol =~ m/DNS/ ) {
-
-			#$data_obj->{'deliveryServices'}->{$row->xml_id}->{'matchsets'}->[0]->{'protocol'} = 'DNS';
-			if ( defined( $row->dns_bypass_ip ) && $row->dns_bypass_ip ne "" ) {
-				$data_obj->{'deliveryServices'}->{ $row->xml_id }->{'bypassDestination'}->{'DNS'}->{'ip'} = $row->dns_bypass_ip;
-			}
-			if ( defined( $row->dns_bypass_ip6 )
-				&& $row->dns_bypass_ip6 ne "" )
-			{
-				$data_obj->{'deliveryServices'}->{ $row->xml_id }->{'bypassDestination'}->{'DNS'}->{'ip6'} = $row->dns_bypass_ip6;
-			}
-			if ( defined( $row->dns_bypass_cname )
-				&& $row->dns_bypass_cname ne "" )
-			{
-				$data_obj->{'deliveryServices'}->{ $row->xml_id }->{'bypassDestination'}->{'DNS'}->{'cname'} = $row->dns_bypass_cname;
-			}
-			if ( defined( $row->dns_bypass_ttl )
-				&& $row->dns_bypass_ttl ne "" )
-			{
-				$data_obj->{'deliveryServices'}->{ $row->xml_id }->{'bypassDestination'}->{'DNS'}->{'ttl'} = $row->dns_bypass_ttl;
-			}
-			if ( defined( $row->max_dns_answers )
-				&& $row->max_dns_answers ne "" )
-			{
-				$data_obj->{'deliveryServices'}->{ $row->xml_id }->{'maxDnsIpsForLocation'} = $row->max_dns_answers;
-			}
-		}
-		elsif ( $protocol =~ m/HTTP/ ) {
-
-			#$data_obj->{'deliveryServices'}->{$row->xml_id}->{'matchsets'}->[0]->{'protocol'} = 'HTTP';
-			if ( defined( $row->http_bypass_fqdn )
-				&& $row->http_bypass_fqdn ne "" )
-			{
-				my $full = $row->http_bypass_fqdn;
-				my $port;
-				my $fqdn;
-				if ( $full =~ m/\:/ ) {
-					( $fqdn, $port ) = split( /\:/, $full );
-				}
-				else {
-					$fqdn = $full;
-					$port = '80';
-				}
-				$data_obj->{'deliveryServices'}->{ $row->xml_id }->{'bypassDestination'}->{'HTTP'}->{'fqdn'} = $fqdn;
-				$data_obj->{'deliveryServices'}->{ $row->xml_id }->{'bypassDestination'}->{'HTTP'}->{'port'} = $port;
-			}
-
-			$data_obj->{'deliveryServices'}->{ $row->xml_id }->{'regionalGeoBlocking'} = $row->regional_geo_blocking ? 'true' : 'false';
-			
-			if ( defined($row->geo_limit) && $row->geo_limit ne 0 ) {
-				$data_obj->{'deliveryServices'}->{ $row->xml_id }->{'geoLimitRedirectURL'} = 
-					defined($row->geolimit_redirect_url) ? $row->geolimit_redirect_url : "";
-			}
-		}
-
-		if ( defined( $row->tr_response_headers )
-			&& $row->tr_response_headers ne "" )
-		{
-			foreach my $header ( split( /__RETURN__/, $row->tr_response_headers ) ) {
-				my ( $header_name, $header_value ) = split( /:\s/, $header );
-				$header_name                                                                           = &trim_spaces($header_name);
-				$header_value                                                                          = &trim_spaces($header_value);
-				$header_value                                                                          = &trim_quotes($header_value);
-				$data_obj->{'deliveryServices'}->{ $row->xml_id }->{'responseHeaders'}->{$header_name} = $header_value;
-			}
-		}
-
-		if ( defined( $row->tr_request_headers )
-			&& $row->tr_request_headers ne "" )
-		{
-			my $headers;
-			foreach my $header ( split( /__RETURN__/, $row->tr_request_headers ) ) {
-				$header = &trim_spaces($header);
-				push( @$headers, $header );
-			}
-			$data_obj->{'deliveryServices'}->{ $row->xml_id }->{'requestHeaders'} = $headers;
-		}
-
-		if ( defined( $row->miss_lat ) && $row->miss_lat ne "" ) {
-			$data_obj->{'deliveryServices'}->{ $row->xml_id }->{'missLocation'}->{'lat'} = $row->miss_lat;
-		}
-		if ( defined( $row->miss_long ) && $row->miss_long ne "" ) {
-			$data_obj->{'deliveryServices'}->{ $row->xml_id }->{'missLocation'}->{'long'} = $row->miss_long;
-		}
-
-		$data_obj->{'deliveryServices'}->{ $row->xml_id }->{'ttls'} = {
-			'A'    => $row->ccr_dns_ttl,
-			'AAAA' => $row->ccr_dns_ttl,
-			'NS'   => $tld_ttls_ns,
-			'SOA'  => $tld_ttls_soa
-		};
-		$data_obj->{'deliveryServices'}->{ $row->xml_id }->{'soa'}->{'minimum'} = $cdn_soa_minimum;
-		$data_obj->{'deliveryServices'}->{ $row->xml_id }->{'soa'}->{'expire'}  = $cdn_soa_expire;
-		$data_obj->{'deliveryServices'}->{ $row->xml_id }->{'soa'}->{'retry'}   = $cdn_soa_retry;
-		$data_obj->{'deliveryServices'}->{ $row->xml_id }->{'soa'}->{'refresh'} = $cdn_soa_refresh;
-		$data_obj->{'deliveryServices'}->{ $row->xml_id }->{'soa'}->{'admin'}   = $cdn_soa_admin;
-		$data_obj->{'deliveryServices'}->{ $row->xml_id }->{'ip6RoutingEnabled'} = $row->ipv6_routing_enabled ? 'true' : 'false';
-
-	}
-
-	my $rs_dns = $self->db->resultset('Staticdnsentry')->search(
-		{
-			'deliveryservice.active' => 1,
-			'deliveryservice.cdn_id' => $cdn_id
-		}, {
-			prefetch => [ 'deliveryservice', 'type' ],
-			columns  => [ 'host',            'type', 'ttl', 'address' ]
-		}
-	);
-
-	while ( my $dns_row = $rs_dns->next ) {
-
-		my $dns_obj;
-		$dns_obj->{'name'}  = $dns_row->host;
-		$dns_obj->{'ttl'}   = $dns_row->ttl;
-		$dns_obj->{'value'} = $dns_row->address;
-
-		my $type = $dns_row->type->name;
-		$type =~ s/\_RECORD//g;
-		$dns_obj->{'type'} = $type;
-
-		push( @{ $data_obj->{'deliveryServices'}->{ $dns_row->deliveryservice->xml_id }->{'staticDnsEntries'} }, $dns_obj );
-	}
-
-	return ($data_obj);
-=======
     my $self     = shift;
     my $cdn_name = shift;
 
@@ -934,6 +454,11 @@
             }
 
             $data_obj->{'deliveryServices'}->{ $row->xml_id }->{'regionalGeoBlocking'} = $row->regional_geo_blocking ? 'true' : 'false';
+            
+            if ( defined($row->geo_limit) && $row->geo_limit ne 0 ) {
+            	$data_obj->{'deliveryServices'}->{ $row->xml_id }->{'geoLimitRedirectURL'} = 
+       			defined($row->geolimit_redirect_url) ? $row->geolimit_redirect_url : "";
+            }
         }
 
         if ( defined( $row->tr_response_headers )
@@ -1006,7 +531,6 @@
     }
 
     return ($data_obj);
->>>>>>> f5e44a83
 }
 
 sub read_crconfig_json {
@@ -1160,73 +684,6 @@
 }
 
 sub stringify_ds {
-<<<<<<< HEAD
-	my $ds = shift;
-	my $string;
-	foreach my $matchset ( @{ $ds->{'matchsets'} } ) {
-		$string .= "|<br>&emsp;protocol:" . $matchset->{'protocol'};
-		foreach my $matchlist ( @{ $matchset->{'matchlist'} } ) {
-			$string .= "|regex:" . $matchlist->{'regex'};
-			$string .= "|match-type:" . $matchlist->{'match-type'};
-		}
-	}
-	$string .= "|<br>&emsp;CZF Only:" . $ds->{'coverageZoneOnly'};
-	if ( defined( $ds->{'geoEnabled'} ) ) {
-		$string .= "|Geo Limit: true; Countries: ";
-		foreach my $country ( @{ $ds->{'geoEnabled'} } ) {
-			$string .= $country->{'countryCode'} . " ";
-		}
-	}
-	if ( defined( $ds->{'missLocation'} ) ) {
-		$string .= "|GeoMiss: " . $ds->{'missLocation'}->{'lat'} . "," . $ds->{'missLocation'}->{'long'};
-	}
-	if ( defined( $ds->{'bypassDestination'} ) ) {
-		$string .= "<br>|BypassDest:";
-		if ( defined( $ds->{'bypassDestination'}->{'DNS'}->{'ip'} ) ) {
-			$string .= " -ip:" . $ds->{'bypassDestination'}->{'DNS'}->{'ip'};
-		}
-		if ( defined( $ds->{'bypassDestination'}->{'DNS'}->{'ip6'} ) ) {
-			$string .= " -ip6:" . $ds->{'bypassDestination'}->{'DNS'}->{'ip6'};
-		}
-		if ( defined( $ds->{'bypassDestination'}->{'DNS'}->{'cname'} ) ) {
-			$string .= " -cname:" . $ds->{'bypassDestination'}->{'DNS'}->{'cname'};
-		}
-		if ( defined( $ds->{'bypassDestination'}->{'DNS'}->{'ttl'} ) ) {
-			$string .= " -ttl:" . $ds->{'bypassDestination'}->{'DNS'}->{'ttl'};
-		}
-		if ( defined( $ds->{'bypassDestination'}->{'HTTP'}->{'fqdn'} ) ) {
-			$string .= " -fqdn:" . $ds->{'bypassDestination'}->{'HTTP'}->{'fqdn'};
-		}
-	}
-	if ( defined( $ds->{'ip6RoutingEnabled'} ) ) {
-		$string .= "|ip6RoutingEnabled: " . $ds->{'ip6RoutingEnabled'};
-	}
-	if ( defined( $ds->{'maxDnsIpsForLocation'} ) ) {
-		$string .= "|maxDnsIpsForLocation:" . $ds->{'maxDnsIpsForLocation'};
-	}
-	if ( defined( $ds->{'responseHeaders'} ) ) {
-		foreach my $header ( sort keys %{ $ds->{'responseHeaders'} } ) {
-			$string .= "|responseHeader:$header:" . $ds->{'responseHeaders'}->{$header};
-		}
-	}
-	if ( defined( $ds->{'dispersion'} ) ) {
-		$string .= "|dispersion: limit=" . $ds->{'dispersion'}->{'limit'} . ", shuffled=" . $ds->{'dispersion'}->{'shuffled'};
-	}
-	if ( defined( $ds->{'geoLocationProvider'} ) ) {
-		$string .= "|GeoLocation_Provider:" . $ds->{'geoLocationProvider'};
-	}
-	if ( defined( $ds->{'regionalGeoBlocking'} ) ) {
-		$string .= "|Regional_Geoblocking:" . $ds->{'regionalGeoBlocking'};
-	}
-	if ( defined( $ds->{'geoLimitRedirectURL'}) ) {
-		$string .= "|Geolimit_Redirect_URL:" . $ds->{'geoLimitRedirectURL'};
-	}
-	$string .= "|<br>&emsp;DNS TTLs: A:" . $ds->{'ttls'}->{'A'} . " AAAA:" . $ds->{'ttls'}->{'AAAA'} . "|";
-	foreach my $dns ( @{ $ds->{'staticDnsEntries'} } ) {
-		$string .= "|<br>&emsp;staticDns: |name:" . $dns->{'name'} . "|type:" . $dns->{'type'} . "|ttl:" . $dns->{'ttl'} . "|addr:" . $dns->{'value'} . "|";
-	}
-	return $string;
-=======
     my $ds = shift;
     my $string;
     foreach my $matchset ( @{ $ds->{'matchsets'} } ) {
@@ -1284,12 +741,14 @@
     if ( defined( $ds->{'regionalGeoBlocking'} ) ) {
         $string .= "|Regional_Geoblocking:" . $ds->{'regionalGeoBlocking'};
     }
+    if ( defined( $ds->{'geoLimitRedirectURL'}) ) {
+		$string .= "|Geolimit_Redirect_URL:" . $ds->{'geoLimitRedirectURL'};
+	}
     $string .= "|<br>&emsp;DNS TTLs: A:" . $ds->{'ttls'}->{'A'} . " AAAA:" . $ds->{'ttls'}->{'AAAA'} . "|";
     foreach my $dns ( @{ $ds->{'staticDnsEntries'} } ) {
         $string .= "|<br>&emsp;staticDns: |name:" . $dns->{'name'} . "|type:" . $dns->{'type'} . "|ttl:" . $dns->{'ttl'} . "|addr:" . $dns->{'value'} . "|";
     }
     return $string;
->>>>>>> f5e44a83
 }
 
 sub stringify_cachegroup {
