--- conflicted
+++ resolved
@@ -17,11 +17,7 @@
  * under the License.
  */
 
-<<<<<<< HEAD
 var FormDeliveryServiceController = function(deliveryService, dsCurrent, type, types, $scope, $location, $uibModal, formUtils, locationUtils, tenantUtils, cdnService, profileService, tenantService, propertiesModel) {
-=======
-var FormDeliveryServiceController = function(deliveryService, type, types, $scope, $location, $uibModal, $window, formUtils, locationUtils, tenantUtils, cdnService, profileService, tenantService, propertiesModel) {
->>>>>>> 5ec71879
 
     var getCDNs = function() {
         cdnService.getCDNs()
@@ -49,8 +45,9 @@
 
     $scope.deliveryService = deliveryService;
 
-<<<<<<< HEAD
-    $scope.dsCurrent = dsCurrent; // this ds is used primarily for showing the diff between a ds request and the current DS
+	$scope.showChartsButton = propertiesModel.properties.deliveryServices.charts.show;
+
+	$scope.dsCurrent = dsCurrent; // this ds is used primarily for showing the diff between a ds request and the current DS
 
     $scope.dsRequestsEnabled = propertiesModel.properties.dsRequests.enabled;
 
@@ -59,15 +56,6 @@
 		urlSigKeys: deliveryService.signingAlgorithm == 'url_sig',
 		uriSigningKeys: deliveryService.signingAlgorithm == 'uri_signing'
 	};
-=======
-    $scope.showChartsButton = propertiesModel.properties.deliveryServices.charts.show;
-
-    $scope.manageKeys = {
-        sslKeys: deliveryService.protocol > 0,
-        urlSigKeys: deliveryService.signingAlgorithm == 'url_sig',
-        uriSigningKeys: deliveryService.signingAlgorithm == 'uri_signing'
-    };
->>>>>>> 5ec71879
 
 	$scope.edgeFQDNs = function(ds) {
         var urlString = '';
@@ -304,9 +292,5 @@
 
 };
 
-<<<<<<< HEAD
 FormDeliveryServiceController.$inject = ['deliveryService', 'dsCurrent', 'type', 'types', '$scope', '$location', '$uibModal', 'formUtils', 'locationUtils', 'tenantUtils', 'cdnService', 'profileService', 'tenantService', 'propertiesModel'];
-=======
-FormDeliveryServiceController.$inject = ['deliveryService', 'type', 'types', '$scope', '$location', '$uibModal', '$window', 'formUtils', 'locationUtils', 'tenantUtils', 'cdnService', 'profileService', 'tenantService', 'propertiesModel'];
->>>>>>> 5ec71879
 module.exports = FormDeliveryServiceController;