--- conflicted
+++ resolved
@@ -80,12 +80,9 @@
   - /parameters/:id/unassigned_profiles
   - /parameters/profile/:name
   - /parameters/validate
-<<<<<<< HEAD
   - /phys_locations/trimmed
-=======
   - /phys_locations/:id (GET)
   - /profile/:id (GET)
->>>>>>> 67a90716
   - /profile/:id/unassigned_parameters
   - /profile/trimmed
   - /regions/:region_name/phys_locations
