package v3

/*

   Licensed under the Apache License, Version 2.0 (the "License");
   you may not use this file except in compliance with the License.
   You may obtain a copy of the License at

   http://www.apache.org/licenses/LICENSE-2.0

   Unless required by applicable law or agreed to in writing, software
   distributed under the License is distributed on an "AS IS" BASIS,
   WITHOUT WARRANTIES OR CONDITIONS OF ANY KIND, either express or implied.
   See the License for the specific language governing permissions and
   limitations under the License.
*/

import (
	"net/http"
	"sort"
	"testing"
	"time"

	"github.com/apache/trafficcontrol/lib/go-rfc"
	"github.com/apache/trafficcontrol/lib/go-tc"
)

func TestDeliveryServiceRequestComments(t *testing.T) {
	WithObjs(t, []TCObj{CDNs, Types, Parameters, Tenants, DeliveryServiceRequests, DeliveryServiceRequestComments}, func() {
		GetTestDeliveryServiceRequestCommentsIMS(t)
		currentTime := time.Now().UTC().Add(-5 * time.Second)
		time := currentTime.Format(time.RFC1123)
		var header http.Header
		header = make(map[string][]string)
<<<<<<< HEAD
		header.Set(rfc.IfUnmodifiedSince, time)
=======
		header.Set(rfc.IfModifiedSince, time)
		SortTestDeliveryServiceRequestComments(t)
>>>>>>> 358e75f3
		UpdateTestDeliveryServiceRequestComments(t)
		UpdateTestDeliveryServiceRequestCommentsWithHeaders(t, header)
		header = make(map[string][]string)
		etag := rfc.ETag(currentTime)
		header.Set(rfc.IfMatch, etag)
		UpdateTestDeliveryServiceRequestCommentsWithHeaders(t, header)
		GetTestDeliveryServiceRequestComments(t)
		GetTestDeliveryServiceRequestCommentsIMSAfterChange(t, header)
	})
}

func UpdateTestDeliveryServiceRequestCommentsWithHeaders(t *testing.T, header http.Header) {
	comments, _, _ := TOSession.GetDeliveryServiceRequestCommentsWithHdr(header)

	if len(comments) > 0 {
		firstComment := comments[0]
		newFirstCommentValue := "new comment value"
		firstComment.Value = newFirstCommentValue

		_, reqInf, err := TOSession.UpdateDeliveryServiceRequestCommentByIDWithHdr(firstComment.ID, firstComment, header)
		if err == nil {
			t.Errorf("expected precondition failed error, but got none")
		}
		if reqInf.StatusCode != http.StatusPreconditionFailed {
			t.Errorf("Expected status code 412, got %v", reqInf.StatusCode)
		}
	}
}

func GetTestDeliveryServiceRequestCommentsIMSAfterChange(t *testing.T, header http.Header) {
	_, reqInf, err := TOSession.GetDeliveryServiceRequestCommentsWithHdr(header)
	if err != nil {
		t.Fatalf("could not GET delivery service request comments: %v", err)
	}
	if reqInf.StatusCode != http.StatusOK {
		t.Fatalf("Expected 200 status code, got %v", reqInf.StatusCode)
	}
	header = make(map[string][]string)
	futureTime := time.Now().AddDate(0, 0, 1)
	time := futureTime.Format(time.RFC1123)
	header.Set(rfc.IfModifiedSince, time)
	_, reqInf, err = TOSession.GetDeliveryServiceRequestCommentsWithHdr(header)
	if err != nil {
		t.Fatalf("could not GET delivery service request comments: %v", err)
	}
	if reqInf.StatusCode != http.StatusNotModified {
		t.Fatalf("Expected 304 status code, got %v", reqInf.StatusCode)
	}
}

func CreateTestDeliveryServiceRequestComments(t *testing.T) {

	// Retrieve a delivery service request by xmlId so we can get the ID needed to create a dsr comment
	dsr := testData.DeliveryServiceRequests[0].DeliveryService

	resp, _, err := TOSession.GetDeliveryServiceRequestByXMLID(dsr.XMLID)
	if err != nil {
		t.Errorf("cannot GET delivery service request by xml id: %v - %v", dsr.XMLID, err)
	}
	if len(resp) != 1 {
		t.Errorf("found %d delivery service request by xml id, expected %d: %s", len(resp), 1, dsr.XMLID)
	} else {
		respDSR := resp[0]

		for _, comment := range testData.DeliveryServiceRequestComments {
			comment.DeliveryServiceRequestID = respDSR.ID
			resp, _, err := TOSession.CreateDeliveryServiceRequestComment(comment)
			if err != nil {
				t.Errorf("could not CREATE delivery service request comment: %v - %v", err, resp)
			}
		}
	}

}

func SortTestDeliveryServiceRequestComments(t *testing.T) {
	var header http.Header
	var sortedList []string
	resp, _, err := TOSession.GetDeliveryServiceRequestCommentsWithHdr(header)
	if err != nil {
		t.Fatalf("Expected no error, but got %v", err.Error())
	}
	for i, _ := range resp {
		sortedList = append(sortedList, resp[i].XMLID)
	}

	res := sort.SliceIsSorted(sortedList, func(p, q int) bool {
		return sortedList[p] < sortedList[q]
	})
	if res != true {
		t.Errorf("list is not sorted by their names: %v", sortedList)
	}
}

func UpdateTestDeliveryServiceRequestComments(t *testing.T) {

	comments, _, err := TOSession.GetDeliveryServiceRequestComments()

	firstComment := comments[0]
	newFirstCommentValue := "new comment value"
	firstComment.Value = newFirstCommentValue

	var alert tc.Alerts
	alert, _, err = TOSession.UpdateDeliveryServiceRequestCommentByID(firstComment.ID, firstComment)
	if err != nil {
		t.Errorf("cannot UPDATE delivery service request comment by id: %v - %v", err, alert)
	}

	// Retrieve the delivery service request comment to check that the value got updated
	resp, _, err := TOSession.GetDeliveryServiceRequestCommentByID(firstComment.ID)
	if err != nil {
		t.Errorf("cannot GET delivery service request comment by id: '$%d', %v", firstComment.ID, err)
	}
	respDSRC := resp[0]
	if respDSRC.Value != newFirstCommentValue {
		t.Errorf("results do not match actual: %s, expected: %s", respDSRC.Value, newFirstCommentValue)
	}

}

func GetTestDeliveryServiceRequestCommentsIMS(t *testing.T) {
	var header http.Header
	header = make(map[string][]string)
	futureTime := time.Now().AddDate(0, 0, 1)
	time := futureTime.Format(time.RFC1123)
	header.Set(rfc.IfModifiedSince, time)
	_, reqInf, err := TOSession.GetDeliveryServiceRequestCommentsWithHdr(header)
	if err != nil {
		t.Fatalf("could not GET delivery service request comments: %v", err)
	}
	if reqInf.StatusCode != http.StatusNotModified {
		t.Fatalf("Expected 304 status code, got %v", reqInf.StatusCode)
	}
}

func GetTestDeliveryServiceRequestComments(t *testing.T) {

	comments, _, _ := TOSession.GetDeliveryServiceRequestComments()

	for _, comment := range comments {
		resp, _, err := TOSession.GetDeliveryServiceRequestCommentByID(comment.ID)
		if err != nil {
			t.Errorf("cannot GET delivery service request comment by id: %v - %v", err, resp)
		}
	}
}

func DeleteTestDeliveryServiceRequestComments(t *testing.T) {

	comments, _, _ := TOSession.GetDeliveryServiceRequestComments()

	for _, comment := range comments {
		_, _, err := TOSession.DeleteDeliveryServiceRequestCommentByID(comment.ID)
		if err != nil {
			t.Errorf("cannot DELETE delivery service request comment by id: '%d' %v", comment.ID, err)
		}

		// Retrieve the delivery service request comment to see if it got deleted
		comments, _, err := TOSession.GetDeliveryServiceRequestCommentByID(comment.ID)
		if err != nil {
			t.Errorf("error deleting delivery service request comment: %s", err.Error())
		}
		if len(comments) > 0 {
			t.Errorf("expected delivery service request comment: %d to be deleted", comment.ID)
		}
	}
}<|MERGE_RESOLUTION|>--- conflicted
+++ resolved
@@ -32,12 +32,9 @@
 		time := currentTime.Format(time.RFC1123)
 		var header http.Header
 		header = make(map[string][]string)
-<<<<<<< HEAD
 		header.Set(rfc.IfUnmodifiedSince, time)
-=======
 		header.Set(rfc.IfModifiedSince, time)
 		SortTestDeliveryServiceRequestComments(t)
->>>>>>> 358e75f3
 		UpdateTestDeliveryServiceRequestComments(t)
 		UpdateTestDeliveryServiceRequestCommentsWithHeaders(t, header)
 		header = make(map[string][]string)
