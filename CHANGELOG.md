--- conflicted
+++ resolved
@@ -5,12 +5,10 @@
 
 ## [unreleased]
 ### Added
-<<<<<<< HEAD
-- Traffic Ops: Added validation to ensure that the cachegroups of a delivery services' assigned ORG servers are present in the topology
-=======
 - Traffic Router: log warnings when requests to Traffic Monitor return a 503 status code
 - #5344 - Add a page that addresses migrating from Traffic Ops API v1 for each endpoint
 - [#5296](https://github.com/apache/trafficcontrol/issues/5296) - Fixed a bug where users couldn't update any regex in Traffic Ops/ Traffic Portal
+- Traffic Ops: Added validation to ensure that the cachegroups of a delivery services' assigned ORG servers are present in the topology
 
 ### Fixed
 - [#5195](https://github.com/apache/trafficcontrol/issues/5195) - Correctly show CDN ID in Changelog during Snap
@@ -20,7 +18,6 @@
 - [#5295](https://github.com/apache/trafficcontrol/issues/5295) - TP types/servers table now clears all filters instead
     of just column filters
 - #2881 Some API endpoints have incorrect Content-Types
->>>>>>> 8b9a6af4
 
 ## [5.0.0] - 2020-10-20
 ### Added
