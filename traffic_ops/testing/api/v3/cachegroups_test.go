package v3

/*

 Licensed under the Apache License, Version 2.0 (the "License");
 you may not use this file except in compliance with the License.
 You may obtain a copy of the License at

 http://www.apache.org/licenses/LICENSE-2.0

 Unless required by applicable law or agreed to in writing, software
 distributed under the License is distributed on an "AS IS" BASIS,
 WITHOUT WARRANTIES OR CONDITIONS OF ANY KIND, either express or implied.
 See the License for the specific language governing permissions and
 limitations under the License.
*/

import (
	"fmt"
	"net/http"
	"net/url"
	"reflect"
	"testing"
	"time"

	"github.com/apache/trafficcontrol/lib/go-rfc"
	"github.com/apache/trafficcontrol/lib/go-tc"
)

func TestCacheGroups(t *testing.T) {
	WithObjs(t, []TCObj{Types, Parameters, CacheGroups, Topologies}, func() {
		GetTestCacheGroupsIMS(t)
		GetTestCacheGroupsByNameIMS(t)
		GetTestCacheGroupsByShortNameIMS(t)
		GetTestCacheGroups(t)
		GetTestCacheGroupsByName(t)
		GetTestCacheGroupsByShortName(t)
		GetTestCacheGroupsByTopology(t)
		CheckCacheGroupsAuthentication(t)
		currentTime := time.Now().UTC().Add(-5 * time.Second)
		time := currentTime.Format(time.RFC1123)
		var header http.Header
		header = make(map[string][]string)
		header.Set(rfc.IfModifiedSince, time)
		header.Set(rfc.IfUnmodifiedSince, time)
		UpdateTestCacheGroups(t)
		UpdateTestCacheGroupsWithHeaders(t, header)
		GetTestCacheGroupsAfterChangeIMS(t, header)
		header = make(map[string][]string)
		etag := rfc.ETag(currentTime)
		header.Set(rfc.IfMatch, etag)
		UpdateTestCacheGroupsWithHeaders(t, header)
	})
}

func UpdateTestCacheGroupsWithHeaders(t *testing.T, h http.Header) {
	firstCG := testData.CacheGroups[0]
	resp, _, err := TOSession.GetCacheGroupNullableByName(*firstCG.Name, h)
	if err != nil {
		t.Errorf("cannot GET CACHEGROUP by name: %v - %v", *firstCG.Name, err)
	}
<<<<<<< HEAD
	cg := resp[0]
	expectedShortName := "blah"
	cg.ShortName = &expectedShortName

	// fix the type id for test
	typeResp, _, err := TOSession.GetTypeByID(*cg.TypeID, h)
	if err != nil {
		t.Error("could not lookup a typeID for this cachegroup")
	}
	cg.TypeID = &typeResp[0].ID

	_, reqInf, err := TOSession.UpdateCacheGroupNullableByID(*cg.ID, cg, h)
	if err == nil {
		t.Errorf("Expected an error showing Precondition Failed, got none")
	}
	if reqInf.StatusCode != http.StatusPreconditionFailed {
		t.Errorf("Expected status code 412, got %v", reqInf.StatusCode)
=======
	if len(resp) > 0 {
		cg := resp[0]
		expectedShortName := "blah"
		cg.ShortName = &expectedShortName

		// fix the type id for test
		typeResp, _, err := TOSession.GetTypeByID(*cg.TypeID, h)
		if err != nil {
			t.Error("could not lookup a typeID for this cachegroup")
		}
		cg.TypeID = &typeResp[0].ID

		_, reqInf, err := TOSession.UpdateCacheGroupNullableByID(*cg.ID, cg, h)
		if err == nil {
			t.Errorf("Expected an error showing Precondition Failed, got none")
		}
		if reqInf.StatusCode != http.StatusPreconditionFailed {
			t.Errorf("Expected status code 412, got %v", reqInf.StatusCode)
		}
>>>>>>> 751bff66
	}
}

func GetTestCacheGroupsAfterChangeIMS(t *testing.T, header http.Header) {
	_, reqInf, err := TOSession.GetCacheGroupsByQueryParams(url.Values{}, header)
	if err != nil {
		t.Fatalf("Expected no error, but got %v", err.Error())
	}
	if reqInf.StatusCode != http.StatusOK {
		t.Fatalf("Expected 200 status code, got %v", reqInf.StatusCode)
	}
	currentTime := time.Now().UTC()
	currentTime = currentTime.Add(1 * time.Second)
	timeStr := currentTime.Format(time.RFC1123)
	header.Set(rfc.IfModifiedSince, timeStr)
	_, reqInf, err = TOSession.GetCacheGroupsByQueryParams(url.Values{}, header)
	if err != nil {
		t.Fatalf("Expected no error, but got %v", err.Error())
	}
	if reqInf.StatusCode != http.StatusNotModified {
		t.Fatalf("Expected 304 status code, got %v", reqInf.StatusCode)
	}
}

func GetTestCacheGroupsByShortNameIMS(t *testing.T) {
	var header http.Header
	header = make(map[string][]string)
	futureTime := time.Now().AddDate(0, 0, 1)
	time := futureTime.Format(time.RFC1123)
	header.Set(rfc.IfModifiedSince, time)
	for _, cg := range testData.CacheGroups {
		_, reqInf, err := TOSession.GetCacheGroupNullableByShortName(*cg.ShortName, header)
		if err != nil {
			t.Fatalf("Expected no error, but got %v", err.Error())
		}
		if reqInf.StatusCode != http.StatusNotModified {
			t.Fatalf("Expected 304 status code, got %v", reqInf.StatusCode)
		}
	}
}

func GetTestCacheGroupsByNameIMS(t *testing.T) {
	var header http.Header
	header = make(map[string][]string)
	futureTime := time.Now().AddDate(0, 0, 1)
	time := futureTime.Format(time.RFC1123)
	header.Set(rfc.IfModifiedSince, time)
	for _, cg := range testData.CacheGroups {
		_, reqInf, err := TOSession.GetCacheGroupNullableByName(*cg.Name, header)
		if err != nil {
			t.Fatalf("Expected no error, but got %v", err.Error())
		}
		if reqInf.StatusCode != http.StatusNotModified {
			t.Fatalf("Expected 304 status code, got %v", reqInf.StatusCode)
		}
	}
}

func GetTestCacheGroupsIMS(t *testing.T) {
	var header http.Header
	header = make(map[string][]string)
	futureTime := time.Now().AddDate(0, 0, 1)
	time := futureTime.Format(time.RFC1123)
	header.Set(rfc.IfModifiedSince, time)
	_, reqInf, err := TOSession.GetCacheGroupsByQueryParams(url.Values{}, header)
	if err != nil {
		t.Fatalf("Expected no error, but got %v", err.Error())
	}
	if reqInf.StatusCode != http.StatusNotModified {
		t.Fatalf("Expected 304 status code, got %v", reqInf.StatusCode)
	}
}

func CreateTestCacheGroups(t *testing.T) {

	var err error
	var resp *tc.CacheGroupDetailResponse

	for _, cg := range testData.CacheGroups {

		resp, _, err = TOSession.CreateCacheGroupNullable(cg)
		if err != nil {
			t.Errorf("could not CREATE cachegroups: %v, request: %v", err, cg)
			continue
		}

		// Testing 'join' fields during create
		if cg.ParentName != nil && resp.Response.ParentName == nil {
			t.Error("Parent cachegroup is null in response when it should have a value")
		}
		if cg.SecondaryParentName != nil && resp.Response.SecondaryParentName == nil {
			t.Error("Secondary parent cachegroup is null in response when it should have a value\n")
		}
		if cg.Type != nil && resp.Response.Type == nil {
			t.Error("Type is null in response when it should have a value\n")
		}
		if resp.Response.LocalizationMethods == nil {
			t.Error("Localization methods are null")
		}
		if resp.Response.Fallbacks == nil {
			t.Error("Fallbacks are null")
		}

	}
}

func GetTestCacheGroups(t *testing.T) {
	resp, _, err := TOSession.GetCacheGroupsByQueryParams(url.Values{}, nil)
	if err != nil {
		t.Errorf("cannot GET CacheGroups %v - %v", err, resp)
	}
	expectedCachegroups := make(map[string]struct{})
	for _, cg := range testData.CacheGroups {
		expectedCachegroups[*cg.Name] = struct{}{}
	}
	foundCachegroups := make(map[string]struct{})
	for _, cg := range resp {
		if _, expected := expectedCachegroups[*cg.Name]; !expected {
			t.Errorf("got unexpected cachegroup: %s", *cg.Name)
		}
		if _, found := foundCachegroups[*cg.Name]; !found {
			foundCachegroups[*cg.Name] = struct{}{}
		} else {
			t.Errorf("GET returned duplicate cachegroup: %s", *cg.Name)
		}
	}
}

func GetTestCacheGroupsByName(t *testing.T) {
	for _, cg := range testData.CacheGroups {
		resp, _, err := TOSession.GetCacheGroupNullableByName(*cg.Name, nil)
		if err != nil {
			t.Errorf("cannot GET CacheGroup by name: %v - %v", err, resp)
		}
		if *resp[0].Name != *cg.Name {
			t.Errorf("name expected: %s, actual: %s", *cg.Name, *resp[0].Name)
		}
	}
}

func GetTestCacheGroupsByShortName(t *testing.T) {
	for _, cg := range testData.CacheGroups {
		resp, _, err := TOSession.GetCacheGroupNullableByShortName(*cg.ShortName, nil)
		if err != nil {
			t.Errorf("cannot GET CacheGroup by shortName: %v - %v", err, resp)
		}
		if *resp[0].ShortName != *cg.ShortName {
			t.Errorf("short name expected: %s, actual: %s", *cg.ShortName, *resp[0].ShortName)
		}
	}
}

func GetTestCacheGroupsByTopology(t *testing.T) {
	for _, top := range testData.Topologies {
		qparams := url.Values{}
		qparams.Set("topology", top.Name)
		resp, _, err := TOSession.GetCacheGroupsByQueryParams(qparams, nil)
		if err != nil {
			t.Errorf("cannot GET CacheGroups by topology: %v - %v", err, resp)
		}
		expectedCGs := topologyCachegroups(top)
		for _, cg := range resp {
			if _, exists := expectedCGs[*cg.Name]; !exists {
				t.Errorf("GET cachegroups by topology - expected one of: %v, actual: %s", expectedCGs, *cg.Name)
			}
		}
	}
}

func topologyCachegroups(top tc.Topology) map[string]struct{} {
	res := make(map[string]struct{})
	for _, node := range top.Nodes {
		res[node.Cachegroup] = struct{}{}
	}
	return res
}

func UpdateTestCacheGroups(t *testing.T) {
	firstCG := testData.CacheGroups[0]
	resp, _, err := TOSession.GetCacheGroupNullableByName(*firstCG.Name, nil)
	if err != nil {
		t.Errorf("cannot GET CACHEGROUP by name: %v - %v", *firstCG.Name, err)
	}
	if len(resp) == 0 {
		t.Fatal("got an empty response for cachegroups")
	}
	cg := resp[0]
	expectedShortName := "blah"
	cg.ShortName = &expectedShortName

	// fix the type id for test
	typeResp, _, err := TOSession.GetTypeByID(*cg.TypeID, nil)
	if err != nil {
		t.Error("could not lookup a typeID for this cachegroup")
	}
	if len(typeResp) == 0 {
		t.Fatal("got an empty response for types")
	}
	cg.TypeID = &typeResp[0].ID
<<<<<<< HEAD

=======
>>>>>>> 751bff66
	updResp, _, err := TOSession.UpdateCacheGroupNullableByID(*cg.ID, cg, nil)
	if err != nil {
		t.Errorf("cannot UPDATE CacheGroup by id: %v - %v", err, updResp)
	}

	if updResp == nil {
		t.Fatal("could not update cachegroup by ID, got nil response")
	}
	// Check response to make sure fields aren't null
	if cg.ParentName != nil && updResp.Response.ParentName == nil {
		t.Error("Parent cachegroup is null in response when it should have a value")
	}
	if cg.SecondaryParentName != nil && updResp.Response.SecondaryParentName == nil {
		t.Error("Secondary parent cachegroup is null in response when it should have a value\n")
	}
	if cg.Type != nil && updResp.Response.Type == nil {
		t.Error("Type is null in response when it should have a value\n")
	}
	if updResp.Response.LocalizationMethods == nil {
		t.Error("Localization methods are null")
	}
	if updResp.Response.Fallbacks == nil {
		t.Error("Fallbacks are null")
	}

	// Retrieve the CacheGroup to check CacheGroup name got updated
	resp, _, err = TOSession.GetCacheGroupNullableByID(*cg.ID, nil)
	if err != nil {
		t.Errorf("cannot GET CacheGroup by name: '%s', %v", *firstCG.Name, err)
	}
	if len(resp) == 0 {
		t.Fatal("got an empty response for cachegroups")
	}
	cg = resp[0]
	if *cg.ShortName != expectedShortName {
		t.Errorf("results do not match actual: %s, expected: %s", *cg.ShortName, expectedShortName)
	}

	// test coordinate updates
	expectedLat := 7.0
	expectedLong := 8.0
	cg.Latitude = &expectedLat
	cg.Longitude = &expectedLong
	updResp, _, err = TOSession.UpdateCacheGroupNullableByID(*cg.ID, cg, nil)
	if err != nil {
		t.Errorf("cannot UPDATE CacheGroup by id: %v - %v", err, updResp)
	}
	if updResp == nil {
		t.Fatal("could not update cachegroup by ID, got nil response")
	}
	resp, _, err = TOSession.GetCacheGroupNullableByID(*cg.ID, nil)
	if err != nil {
		t.Errorf("cannot GET CacheGroup by id: '%d', %v", *cg.ID, err)
	}
	if len(resp) == 0 {
		t.Fatal("got an empty response for cachegroups")
	}
	cg = resp[0]
	if *cg.Latitude != expectedLat {
		t.Errorf("failed to update latitude (expected = %f, actual = %f)", expectedLat, *cg.Latitude)
	}
	if *cg.Longitude != expectedLong {
		t.Errorf("failed to update longitude (expected = %f, actual = %f)", expectedLong, *cg.Longitude)
	}

	// test localizationMethods
	expectedMethods := []tc.LocalizationMethod{tc.LocalizationMethodGeo}
	cg.LocalizationMethods = &expectedMethods
	updResp, _, err = TOSession.UpdateCacheGroupNullableByID(*cg.ID, cg, nil)
	if err != nil {
		t.Errorf("cannot UPDATE CacheGroup by id: %v - %v", err, updResp)
	}
	if updResp == nil {
		t.Fatal("could not update cachegroup by ID, got nil response")
	}
	resp, _, err = TOSession.GetCacheGroupNullableByID(*cg.ID, nil)
	if err != nil {
		t.Errorf("cannot GET CacheGroup by id: '%d', %v", *cg.ID, err)
	}
	if len(resp) == 0 {
		t.Fatal("got an empty response for cachegroups")
	}
	cg = resp[0]
	if !reflect.DeepEqual(expectedMethods, *cg.LocalizationMethods) {
		t.Errorf("failed to update localizationMethods (expected = %v, actual = %v)", expectedMethods, *cg.LocalizationMethods)
	}

	// test cachegroup fallbacks

	// Retrieve the CacheGroup to check CacheGroup name got updated
	firstEdgeCGName := "cachegroup1"
	resp, _, err = TOSession.GetCacheGroupNullableByName(firstEdgeCGName, nil)
	if err != nil {
		t.Errorf("cannot GET CacheGroup by name: '$%s', %v", firstEdgeCGName, err)
	}
	if len(resp) == 0 {
		t.Fatal("got an empty response for cachegroups")
	}
	cg = resp[0]
	if *cg.Name != firstEdgeCGName {
		t.Errorf("results do not match actual: %s, expected: %s", *cg.ShortName, firstEdgeCGName)
	}

	// Test adding fallbacks when previously nil
	expectedFallbacks := []string{"fallback1", "fallback2"}
	cg.Fallbacks = &expectedFallbacks
	updResp, _, err = TOSession.UpdateCacheGroupNullableByID(*cg.ID, cg, nil)
	if err != nil {
		t.Errorf("cannot UPDATE CacheGroup by id: %v - %v", err, updResp)
	}
	if updResp == nil {
		t.Fatal("could not update cachegroup by ID, got nil response")
	}
	resp, _, err = TOSession.GetCacheGroupNullableByID(*cg.ID, nil)
	if err != nil {
		t.Errorf("cannot GET CacheGroup by id: '%d', %v", *cg.ID, err)
	}
	if len(resp) == 0 {
		t.Fatal("got an empty response for cachegroups")
	}
	cg = resp[0]
	if !reflect.DeepEqual(expectedFallbacks, *cg.Fallbacks) {
		t.Errorf("failed to update fallbacks (expected = %v, actual = %v)", expectedFallbacks, *cg.Fallbacks)
	}

	// Test adding fallback to existing list
	expectedFallbacks = []string{"fallback1", "fallback2", "fallback3"}
	cg.Fallbacks = &expectedFallbacks
	updResp, _, err = TOSession.UpdateCacheGroupNullableByID(*cg.ID, cg, nil)
	if err != nil {
		t.Errorf("cannot UPDATE CacheGroup by id: %v - %v)", err, updResp)
	}
	if updResp == nil {
		t.Fatal("could not update cachegroup by ID, got nil response")
	}
	resp, _, err = TOSession.GetCacheGroupNullableByID(*cg.ID, nil)
	if err != nil {
		t.Errorf("cannot GET CacheGroup by id: '%d', %v", *cg.ID, err)
	}
	if len(resp) == 0 {
		t.Fatal("got an empty response for cachegroups")
	}
	cg = resp[0]
	if !reflect.DeepEqual(expectedFallbacks, *cg.Fallbacks) {
		t.Errorf("failed to update fallbacks (expected = %v, actual = %v)", expectedFallbacks, *cg.Fallbacks)
	}

	// Test removing fallbacks
	expectedFallbacks = []string{}
	cg.Fallbacks = &expectedFallbacks
	updResp, _, err = TOSession.UpdateCacheGroupNullableByID(*cg.ID, cg, nil)
	if err != nil {
		t.Errorf("cannot UPDATE CacheGroup by id: %v - %v", err, updResp)
	}
	if updResp == nil {
		t.Fatal("could not update cachegroup by ID, got nil response")
	}
	resp, _, err = TOSession.GetCacheGroupNullableByID(*cg.ID, nil)
	if err != nil {
		t.Errorf("cannot GET CacheGroup by id: '%d', %v", *cg.ID, err)
	}
	if len(resp) == 0 {
		t.Fatal("got an empty response for cachegroups")
	}
	cg = resp[0]
	if !reflect.DeepEqual(expectedFallbacks, *cg.Fallbacks) {
		t.Errorf("failed to update fallbacks (expected = %v, actual = %v)", expectedFallbacks, *cg.Fallbacks)
	}
}

func DeleteTestCacheGroups(t *testing.T) {
	var parentlessCacheGroups []tc.CacheGroupNullable

	// delete the edge caches.
	for _, cg := range testData.CacheGroups {
		// Retrieve the CacheGroup by name so we can get the id for the Update
		resp, _, err := TOSession.GetCacheGroupNullableByName(*cg.Name, nil)
		if err != nil {
			t.Errorf("cannot GET CacheGroup by name: %v - %v", *cg.Name, err)
		}
		cg = resp[0]

		// Cachegroups that are parents (usually mids but sometimes edges)
		// need to be deleted only after the children cachegroups are deleted.
		if cg.ParentCachegroupID == nil && cg.SecondaryParentCachegroupID == nil {
			parentlessCacheGroups = append(parentlessCacheGroups, cg)
			continue
		}
		if len(resp) > 0 {
			respCG := resp[0]
			_, _, err := TOSession.DeleteCacheGroupByID(*respCG.ID)
			if err != nil {
				t.Errorf("cannot DELETE CacheGroup by name: '%s' %v", *respCG.Name, err)
			}
			// Retrieve the CacheGroup to see if it got deleted
			cgs, _, err := TOSession.GetCacheGroupNullableByName(*cg.Name, nil)
			if err != nil {
				t.Errorf("error deleting CacheGroup by name: %s", err.Error())
			}
			if len(cgs) > 0 {
				t.Errorf("expected CacheGroup name: %s to be deleted", *cg.Name)
			}
		}
	}

	// now delete the parentless cachegroups
	for _, cg := range parentlessCacheGroups {
		// Retrieve the CacheGroup by name so we can get the id for the Update
		resp, _, err := TOSession.GetCacheGroupNullableByName(*cg.Name, nil)
		if err != nil {
			t.Errorf("cannot GET CacheGroup by name: %v - %v", *cg.Name, err)
		}
		if len(resp) > 0 {
			respCG := resp[0]
			_, _, err := TOSession.DeleteCacheGroupByID(*respCG.ID)
			if err != nil {
				t.Errorf("cannot DELETE CacheGroup by name: '%s' %v", *respCG.Name, err)
			}

			// Retrieve the CacheGroup to see if it got deleted
			cgs, _, err := TOSession.GetCacheGroupNullableByName(*cg.Name, nil)
			if err != nil {
				t.Errorf("error deleting CacheGroup name: %s", err.Error())
			}
			if len(cgs) > 0 {
				t.Errorf("expected CacheGroup name: %s to be deleted", *cg.Name)
			}
		}
	}
}

func CheckCacheGroupsAuthentication(t *testing.T) {
	errFormat := "expected error from %s when unauthenticated"

	cg := testData.CacheGroups[0]

	resp, _, err := TOSession.GetCacheGroupNullableByName(*cg.Name, nil)
	if err != nil {
		t.Errorf("cannot GET CacheGroup by name: %v - %v", *cg.Name, err)
	}
	cg = resp[0]

	if _, _, err = NoAuthTOSession.CreateCacheGroupNullable(cg); err == nil {
		t.Error(fmt.Errorf(errFormat, "CreateCacheGroup"))
	}
	if _, _, err = NoAuthTOSession.GetCacheGroupsNullable(nil); err == nil {
		t.Error(fmt.Errorf(errFormat, "GetCacheGroups"))
	}
	if _, _, err = NoAuthTOSession.GetCacheGroupNullableByName(*cg.Name, nil); err == nil {
		t.Error(fmt.Errorf(errFormat, "GetCacheGroupByName"))
	}
	if _, _, err = NoAuthTOSession.GetCacheGroupNullableByID(*cg.ID, nil); err == nil {
		t.Error(fmt.Errorf(errFormat, "GetCacheGroupByID"))
	}
	if _, _, err = NoAuthTOSession.UpdateCacheGroupNullableByID(*cg.ID, cg, nil); err == nil {
		t.Error(fmt.Errorf(errFormat, "UpdateCacheGroupByID"))
	}
	if _, _, err = NoAuthTOSession.DeleteCacheGroupByID(*cg.ID); err == nil {
		t.Error(fmt.Errorf(errFormat, "DeleteCacheGroupByID"))
	}
}<|MERGE_RESOLUTION|>--- conflicted
+++ resolved
@@ -59,25 +59,6 @@
 	if err != nil {
 		t.Errorf("cannot GET CACHEGROUP by name: %v - %v", *firstCG.Name, err)
 	}
-<<<<<<< HEAD
-	cg := resp[0]
-	expectedShortName := "blah"
-	cg.ShortName = &expectedShortName
-
-	// fix the type id for test
-	typeResp, _, err := TOSession.GetTypeByID(*cg.TypeID, h)
-	if err != nil {
-		t.Error("could not lookup a typeID for this cachegroup")
-	}
-	cg.TypeID = &typeResp[0].ID
-
-	_, reqInf, err := TOSession.UpdateCacheGroupNullableByID(*cg.ID, cg, h)
-	if err == nil {
-		t.Errorf("Expected an error showing Precondition Failed, got none")
-	}
-	if reqInf.StatusCode != http.StatusPreconditionFailed {
-		t.Errorf("Expected status code 412, got %v", reqInf.StatusCode)
-=======
 	if len(resp) > 0 {
 		cg := resp[0]
 		expectedShortName := "blah"
@@ -97,7 +78,6 @@
 		if reqInf.StatusCode != http.StatusPreconditionFailed {
 			t.Errorf("Expected status code 412, got %v", reqInf.StatusCode)
 		}
->>>>>>> 751bff66
 	}
 }
 
@@ -297,10 +277,6 @@
 		t.Fatal("got an empty response for types")
 	}
 	cg.TypeID = &typeResp[0].ID
-<<<<<<< HEAD
-
-=======
->>>>>>> 751bff66
 	updResp, _, err := TOSession.UpdateCacheGroupNullableByID(*cg.ID, cg, nil)
 	if err != nil {
 		t.Errorf("cannot UPDATE CacheGroup by id: %v - %v", err, updResp)
