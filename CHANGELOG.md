--- conflicted
+++ resolved
@@ -5,11 +5,8 @@
 
 ## [unreleased]
 ### Added
-<<<<<<< HEAD
 - Traffic Router: log warnings when requests to Traffic Monitor return a 503 status code
-=======
 - #5344 - Add a page that addresses migrating from Traffic Ops API v1 for each endpoint
->>>>>>> ce046c1d
 
 ## [5.0.0] - 2020-10-20
 ### Added
