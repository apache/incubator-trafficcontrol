--- conflicted
+++ resolved
@@ -5,13 +5,9 @@
 
 ## [unreleased]
 ### Fixed
-<<<<<<< HEAD
 - Fixed #5216 - Removed duplicate button to link delivery service to server [Related Github issue](https://github.com/apache/trafficcontrol/issues/5216) 
 - Fixed #5197 - Allows users to assign topology-based DS to ORG servers [Related Github issue](https://github.com/apache/trafficcontrol/issues/5197) 
 - Fixed #5161 - Fixes topology name character validation [Related Github issue](https://github.com/apache/trafficcontrol/issues/5161) 
-=======
-- Fixed #5216 - Removed duplicate button to link delivery service to server [Related Github issue](https://github.com/apache/trafficcontrol/issues/5216)
->>>>>>> 2da64084
 - Fixed an issue where the jobs and servers table in Traffic Portal would not clear a column's filter when it's hidden
 - Fixed an issue with Traffic Router failing to authenticate if secrets are changed
 - Fixed validation error message for Traffic Ops `POST /api/x/profileparameters` route
