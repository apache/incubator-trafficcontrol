package v3

/*

   Licensed under the Apache License, Version 2.0 (the "License");
   you may not use this file except in compliance with the License.
   You may obtain a copy of the License at

   http://www.apache.org/licenses/LICENSE-2.0

   Unless required by applicable law or agreed to in writing, software
   distributed under the License is distributed on an "AS IS" BASIS,
   WITHOUT WARRANTIES OR CONDITIONS OF ANY KIND, either express or implied.
   See the License for the specific language governing permissions and
   limitations under the License.
*/

import (
	"github.com/apache/trafficcontrol/lib/go-rfc"
	"net/http"
	"net/url"
	"strconv"
	"testing"
	"time"
)

func TestServers(t *testing.T) {
	WithObjs(t, []TCObj{CDNs, Types, Tenants, Users, Parameters, Profiles, Statuses, Divisions, Regions, PhysLocations, CacheGroups, Topologies, DeliveryServices, Servers}, func() {
		GetTestServersIMS(t)
		currentTime := time.Now().Add(-1 * time.Second)
		time := currentTime.Format(time.RFC1123)
		var header http.Header
		header = make(map[string][]string)
		header.Set(rfc.IfModifiedSince, time)
		UpdateTestServers(t)
		GetTestServersDetails(t)
		GetTestServers(t)
<<<<<<< HEAD
		GetTestServersIMSAfterChange(t, header)
=======
		GetTestServersQueryParameters(t)
>>>>>>> edf4ff94
	})
}

func GetTestServersIMSAfterChange(t *testing.T, header http.Header) {
	params := url.Values{}
	for _, server := range testData.Servers {
		if server.HostName == nil {
			t.Errorf("found server with nil hostname: %+v", server)
			continue
		}
		params.Set("hostName", *server.HostName)
		_, reqInf, err := TOSession.GetServers(&params, header)
		if err != nil {
			t.Fatalf("Expected no error, but got %v", err.Error())
		}
		if reqInf.StatusCode != http.StatusOK {
			t.Fatalf("Expected 200 status code, got %v", reqInf.StatusCode)
		}
	}
	currentTime := time.Now()
	currentTime = currentTime.Add(1 * time.Second)
	timeStr := currentTime.Format(time.RFC1123)
	header.Set(rfc.IfModifiedSince, timeStr)
	for _, server := range testData.Servers {
		if server.HostName == nil {
			t.Errorf("found server with nil hostname: %+v", server)
			continue
		}
		params.Set("hostName", *server.HostName)
		_, reqInf, err := TOSession.GetServers(&params, header)
		if err != nil {
			t.Fatalf("Expected no error, but got %v", err.Error())
		}
		if reqInf.StatusCode != http.StatusNotModified {
			t.Fatalf("Expected 304 status code, got %v", reqInf.StatusCode)
		}
	}
}

func GetTestServersIMS(t *testing.T) {
	var header http.Header
	header = make(map[string][]string)
	futureTime := time.Now().AddDate(0,0,1)
	time := futureTime.Format(time.RFC1123)
	header.Set(rfc.IfModifiedSince, time)
	params := url.Values{}
	for _, server := range testData.Servers {
		if server.HostName == nil {
			t.Errorf("found server with nil hostname: %+v", server)
			continue
		}
		params.Set("hostName", *server.HostName)
		_, reqInf, err := TOSession.GetServers(&params, header)
		if err != nil {
			t.Fatalf("Expected no error, but got %v", err.Error())
		}
		if reqInf.StatusCode != http.StatusNotModified {
			t.Fatalf("Expected 304 status code, got %v", reqInf.StatusCode)
		}
	}
}

func CreateTestServers(t *testing.T) {
	// loop through servers, assign FKs and create
	for _, server := range testData.Servers {
		if server.HostName == nil {
			t.Errorf("found server with nil hostname: %+v", server)
			continue
		}
		resp, _, err := TOSession.CreateServer(server)
		t.Log("Response: ", server.HostName, " ", resp)
		if err != nil {
			t.Errorf("could not CREATE servers: %v", err)
		}
	}
}

func GetTestServers(t *testing.T) {
	params := url.Values{}
	for _, server := range testData.Servers {
		if server.HostName == nil {
			t.Errorf("found server with nil hostname: %+v", server)
			continue
		}
		params.Set("hostName", *server.HostName)
		resp, _, err := TOSession.GetServers(&params, nil)
		if err != nil {
			t.Errorf("cannot GET Server by name '%s': %v - %v", *server.HostName, err, resp.Alerts)
		} else if resp.Summary.Count != 1 {
			t.Errorf("incorrect server count, expected: 1, actual: %d", resp.Summary.Count)
		}
	}
}

func GetTestServersDetails(t *testing.T) {

	for _, server := range testData.Servers {
		if server.HostName == nil {
			t.Errorf("found server with nil hostname: %+v", server)
			continue
		}
		resp, _, err := TOSession.GetServerDetailsByHostName(*server.HostName, nil)
		if err != nil {
			t.Errorf("cannot GET Server Details by name: %v - %v", err, resp)
		}
	}
}

func GetTestServersQueryParameters(t *testing.T) {
	dses, _, err := TOSession.GetDeliveryServicesNullable()
	if err != nil {
		t.Fatalf("Failed to get Delivery Services: %v", err)
	}
	if len(dses) < 1 {
		t.Fatal("Failed to get at least one Delivery Service")
	}

	ds := dses[0]
	if ds.ID == nil {
		t.Fatal("Got Delivery Service with nil ID")
	}

	params := url.Values{}
	params.Add("dsId", strconv.Itoa(*ds.ID))
	_, _, err = TOSession.GetServers(&params)
	if err != nil {
		t.Fatalf("Failed to get server by Delivery Service ID: %v", err)
	}
	params.Del("dsId")

	resp, _, err := TOSession.GetServers(nil)
	if err != nil {
		t.Fatalf("Failed to get servers: %v", err)
	}

	if len(resp.Response) < 1 {
		t.Fatalf("Failed to get at least one server")
	}

	s := resp.Response[0]

	params.Add("type", s.Type)
	if _, _, err := TOSession.GetServers(&params); err != nil {
		t.Errorf("Error getting servers by type: %v", err)
	}
	params.Del("type")

	if s.CachegroupID == nil {
		t.Error("Found server with no Cache Group ID")
	} else {
		params.Add("cachegroup", strconv.Itoa(*s.CachegroupID))
		if _, _, err := TOSession.GetServers(&params); err != nil {
			t.Errorf("Error getting servers by Cache Group ID: %v", err)
		}
		params.Del("cachegroup")
	}

	if s.Status == nil {
		t.Error("Found server with no status")
	} else {
		params.Add("status", *s.Status)
		if _, _, err := TOSession.GetServers(&params); err != nil {
			t.Errorf("Error getting servers by status: %v", err)
		}
		params.Del("status")
	}

	if s.ProfileID == nil {
		t.Error("Found server with no Profile ID")
	} else {
		params.Add("profileId", strconv.Itoa(*s.ProfileID))
		if _, _, err := TOSession.GetServers(&params); err != nil {
			t.Errorf("Error getting servers by Profile ID: %v", err)
		}
		params.Del("profileId")
	}

	cgs, _, err := TOSession.GetCacheGroupsNullable()
	if err != nil {
		t.Fatalf("Failed to get Cache Groups: %v", err)
	}
	if len(cgs) < 1 {
		t.Fatal("Failed to get at least one Cache Group")
	}
	if cgs[0].ID == nil {
		t.Fatal("Cache Group found with no ID")
	}

	params.Add("parentCacheGroup", strconv.Itoa(*cgs[0].ID))
	if _, _, err = TOSession.GetServers(&params); err != nil {
		t.Errorf("Error getting servers by parentCacheGroup: %v", err)
	}
	params.Del("parentCacheGroup")
}

func UpdateTestServers(t *testing.T) {
	if len(testData.Servers) < 1 {
		t.Fatal("Need at least one server to test updating")
	}

	firstServer := testData.Servers[0]
	if firstServer.HostName == nil {
		t.Fatalf("First test server had nil hostname: %+v", firstServer)
	}

	hostName := *firstServer.HostName
	params := url.Values{}
	params.Add("hostName", hostName)

	// Retrieve the server by hostname so we can get the id for the Update
	resp, _, err := TOSession.GetServers(&params, nil)
	if err != nil {
		t.Fatalf("cannot GET Server by hostname '%s': %v - %v", hostName, err, resp.Alerts)
	}
	if len(resp.Response) < 1 {
		t.Fatalf("Expected at least one server to exist by hostname '%s'", hostName)
	}
	if len(resp.Response) > 1 {
		t.Errorf("Expected exactly one server to exist by hostname '%s' - actual: %d", hostName, len(resp.Response))
		t.Logf("Testing will proceed with server: %+v", resp.Response[0])
	}

	remoteServer := resp.Response[0]
	if remoteServer.ID == nil {
		t.Fatalf("Got null ID for server '%s'", hostName)
	}

	infs := remoteServer.Interfaces
	if len(infs) < 1 {
		t.Fatalf("Expected server '%s' to have at least one network interface", hostName)
	}
	inf := infs[0]

	updatedServerInterface := "bond1"
	updatedServerRack := "RR 119.03"

	// update rack and interfaceName values on server
	inf.Name = updatedServerInterface
	infs[0] = inf
	remoteServer.Interfaces = infs
	remoteServer.Rack = &updatedServerRack

	alerts, _, err := TOSession.UpdateServerByID(*remoteServer.ID, remoteServer)
	if err != nil {
		t.Fatalf("cannot UPDATE Server by ID %d (hostname '%s'): %v - %v", *remoteServer.ID, hostName, err, alerts)
	}

	// Retrieve the server to check rack and interfaceName values were updated
	resp, _, err = TOSession.GetServers(&params, nil)
	if err != nil {
		t.Errorf("cannot GET Server by ID: %v - %v", remoteServer.HostName, err)
	}
	if len(resp.Response) < 1 {
		t.Fatalf("Expected at least one server to exist by hostname '%s'", hostName)
	}
	if len(resp.Response) > 1 {
		t.Errorf("Expected exactly one server to exist by hostname '%s' - actual: %d", hostName, len(resp.Response))
		t.Logf("Testing will proceed with server: %+v", resp.Response[0])
	}

	respServer := resp.Response[0]
	infs = respServer.Interfaces
	found := false
	for _, inf = range infs {
		if inf.Name == updatedServerInterface {
			found = true
			break
		}
	}
	if !found {
		t.Errorf("Expected server '%s' to have an interface named '%s' after update", hostName, updatedServerInterface)
		t.Logf("Actual interfaces: %+v", infs)
	}

	if respServer.Rack == nil {
		t.Errorf("results do not match actual: null, expected: '%s'", updatedServerRack)
	} else if *respServer.Rack != updatedServerRack {
		t.Errorf("results do not match actual: '%s', expected: '%s'", *respServer.Rack, updatedServerRack)
	}

	if remoteServer.TypeID == nil {
		t.Fatalf("Cannot test server type change update; server '%s' had nil type ID", hostName)
	}

	// Assign server to DS and then attempt to update to a different type
	dses, _, err := TOSession.GetDeliveryServicesNullable(nil)
	if err != nil {
		t.Fatalf("cannot GET DeliveryServices: %v", err)
	}
	if len(dses) < 1 {
		t.Fatal("GET DeliveryServices returned no dses, must have at least 1 to test invalid type server update")
	}

	serverTypes, _, err := TOSession.GetTypes(nil, "server")
	if err != nil {
		t.Fatalf("cannot GET Server Types: %v", err)
	}
	if len(serverTypes) < 2 {
		t.Fatal("GET Server Types returned less then 2 types, must have at least 2 to test invalid type server update")
	}
	for _, t := range serverTypes {
		if t.ID != *remoteServer.TypeID {
			remoteServer.TypeID = &t.ID
			break
		}
	}

	// Assign server to DS
	_, _, err = TOSession.CreateDeliveryServiceServers(*dses[0].ID, []int{*remoteServer.ID}, true)
	if err != nil {
		t.Fatalf("POST delivery service servers: %v", err)
	}

	// Attempt Update - should fail
	alerts, _, err = TOSession.UpdateServerByID(*remoteServer.ID, remoteServer)
	if err == nil {
		t.Errorf("expected error when updating Server Type of a server assigned to DSes")
	} else {
		t.Logf("type change update alerts: %+v", alerts)
	}
}

func DeleteTestServers(t *testing.T) {
	params := url.Values{}

	for _, server := range testData.Servers {
		if server.HostName == nil {
			t.Errorf("found server with nil hostname: %+v", server)
			continue
		}

		params.Set("hostName", *server.HostName)

		resp, _, err := TOSession.GetServers(&params, nil)
		if err != nil {
			t.Errorf("cannot GET Server by hostname '%s': %v - %v", *server.HostName, err, resp.Alerts)
			continue
		}
		if len(resp.Response) > 0 {
			if len(resp.Response) > 1 {
				t.Errorf("Expected exactly one server by hostname '%s' - actual: %d", *server.HostName, len(resp.Response))
				t.Logf("Testing will proceed with server: %+v", resp.Response[0])
			}
			respServer := resp.Response[0]

			if respServer.ID == nil {
				t.Errorf("Server '%s' had nil ID", *server.HostName)
				continue
			}

			delResp, _, err := TOSession.DeleteServerByID(*respServer.ID)
			if err != nil {
				t.Errorf("cannot DELETE Server by ID %d: %v - %v", *respServer.ID, err, delResp)
				continue
			}

			// Retrieve the Server to see if it got deleted
			resp, _, err := TOSession.GetServers(&params, nil)
			if err != nil {
				t.Errorf("error deleting Server hostname '%s': %v - %v", *server.HostName, err, resp.Alerts)
			}
			if len(resp.Response) > 0 {
				t.Errorf("expected Server hostname: %s to be deleted", *server.HostName)
			}
		}
	}
}<|MERGE_RESOLUTION|>--- conflicted
+++ resolved
@@ -35,11 +35,8 @@
 		UpdateTestServers(t)
 		GetTestServersDetails(t)
 		GetTestServers(t)
-<<<<<<< HEAD
 		GetTestServersIMSAfterChange(t, header)
-=======
 		GetTestServersQueryParameters(t)
->>>>>>> edf4ff94
 	})
 }
 
