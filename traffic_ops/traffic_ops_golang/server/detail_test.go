--- conflicted
+++ resolved
@@ -63,8 +63,6 @@
 		"ilo_ip_netmask",
 		"ilo_password",
 		"ilo_username",
-<<<<<<< HEAD
-=======
 		"interfaces",
 		"service_ip",
 		"service_ip6",
@@ -73,7 +71,6 @@
 		"service_netmask",
 		"interface_name",
 		"interface_mtu",
->>>>>>> bf2f05df
 		"mgmt_ip_address",
 		"mgmt_ip_gateway",
 		"mgmt_ip_netmask",
@@ -115,8 +112,6 @@
 			sd.ILOIPNetmask,
 			sd.ILOPassword,
 			sd.ILOUsername,
-<<<<<<< HEAD
-=======
 			[]byte(`{"{\"ipAddresses\" : [{\"address\" : \"127.0.0.0\", \"gateway\" : null, \"serviceAddress\" : true}], \"max_bandwidth\" : null, \"monitor\" : true, \"mtu\" : 1500, \"name\" : \"eth0\"}"}`),
 			serviceAddress,
 			service6Address,
@@ -125,7 +120,6 @@
 			serviceNetmask,
 			serviceInterface,
 			serviceMtu,
->>>>>>> bf2f05df
 			sd.MgmtIPAddress,
 			sd.MgmtIPGateway,
 			sd.MgmtIPNetmask,
