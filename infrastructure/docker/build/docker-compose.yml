--- conflicted
+++ resolved
@@ -92,11 +92,7 @@
       - ../../..:/trafficcontrol:z
 
   weasel:
-<<<<<<< HEAD
-    image: licenseweasel/weasel:0.3
-=======
     image: licenseweasel/weasel:v0.4
->>>>>>> 00294da9
     volumes:
       - ../../..:/trafficcontrol:z
     command: ['-f', '/trafficcontrol/dist/weasel.txt', '/trafficcontrol']
