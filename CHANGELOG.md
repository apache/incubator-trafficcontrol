--- conflicted
+++ resolved
@@ -10,11 +10,8 @@
 - Added an optimistic quorum feature to Traffic Monitor to prevent false negative states from propagating to downstream components in the event of network isolation.
 - Traffic Ops Golang Endpoints
   - /api/1.1/cachegroupparameters/{{cachegroupID}}/{{parameterID}} `(DELETE)`
-<<<<<<< HEAD
   - /to_extensions/:id `(DELETE)`
-=======
   - /api/1.5/to_extensions `(POST)`
->>>>>>> dd52bca2
 
 ### Changed
 
@@ -24,9 +21,7 @@
   - /cachegroups/:parameterID/parameter/available
   - /cachegroup/:parameterID/parameter
   - /api_capabilities/:id
-<<<<<<< HEAD
   - /to_extensions/:id/delete
-=======
   - /regions/:region_name/phys_locations
   - /parameters/validate
   - /divisions/:division_name/regions
@@ -36,7 +31,6 @@
   - /divisions/name/:name
   - /hwinfo/dtdata
   - /riak/stats
->>>>>>> dd52bca2
 
 ## [4.0.0] - 2019-12-16
 ### Added
