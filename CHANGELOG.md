--- conflicted
+++ resolved
@@ -7,9 +7,7 @@
 ### Added
 - Traffic Router: log warnings when requests to Traffic Monitor return a 503 status code
 - #5344 - Add a page that addresses migrating from Traffic Ops API v1 for each endpoint
-<<<<<<< HEAD
 - [#5296](https://github.com/apache/trafficcontrol/issues/5296) - Fixed a bug where users couldn't update any regex in Traffic Ops/ Traffic Portal
-=======
 - Fixed Astats csv issue where it could crash if caches dont return proc data
 
 ### Fixed
@@ -17,7 +15,6 @@
     on page refresh.
 - [#5295](https://github.com/apache/trafficcontrol/issues/5295) - TP types/servers table now clears all filters instead
     of just column filters
->>>>>>> 9597ead3
 
 ## [5.0.0] - 2020-10-20
 ### Added
