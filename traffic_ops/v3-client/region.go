--- conflicted
+++ resolved
@@ -82,19 +82,13 @@
 	return alerts, reqInf, nil
 }
 
-<<<<<<< HEAD
 // UpdateRegionByID updates a Region by ID.
 // Deprecated: UpdateRegionByID will be removed in 6.0. Use UpdateRegionByIDWithHdr.
 func (to *Session) UpdateRegionByID(id int, region tc.Region) (tc.Alerts, ReqInf, error) {
-
 	return to.UpdateRegionByIDWithHdr(id, region, nil)
 }
 
-// GetRegions returns a list of regions.
-func (to *Session) GetRegions(header http.Header) ([]tc.Region, ReqInf, error) {
-=======
 func (to *Session) GetRegionsWithHdr(header http.Header) ([]tc.Region, ReqInf, error) {
->>>>>>> 55b3b034
 	resp, remoteAddr, err := to.request(http.MethodGet, API_REGIONS, nil, header)
 	reqInf := ReqInf{CacheHitStatus: CacheHitStatusMiss, RemoteAddr: remoteAddr}
 	if resp != nil {
