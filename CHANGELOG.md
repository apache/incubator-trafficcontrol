# Changelog
All notable changes to this project will be documented in this file.

The format is based on [Keep a Changelog](http://keepachangelog.com/en/1.0.0/).

## [unreleased]
### Added
<<<<<<< HEAD
- Traffic Ops: added a feature so that the user can specify `maxRequestHeadersize` on a per delivery service basis
- Traffic Ops: added a feature to get delivery services filtered by the `active` flag
- Traffic Ops: added validation for assigning ORG servers to topology-based delivery services
- Traffic Ops: added validation for topology updates and server updates/deletions to ensure that topologies have at least one server per cachegroup in each CDN of any assigned delivery services
- Traffic Ops: added validation for delivery service updates to ensure that topologies have at least one server per cachegroup in each CDN of any assigned delivery services
- Added locationByDeepCoverageZone to the `crs/stats/ip/{ip}` endpoint in the Traffic Router API
- Traffic Portal: upgraded change log UI table to use more powerful/performant ag-grid component
- Traffic Portal: change log days are now configurable in traffic_portal_properties.json (default is 7 days) and can be overridden by the user in TP


### Fixed
- [#5274](https://github.com/apache/trafficcontrol/issues/5274) - CDN in a Box's Traffic Vault image failed to build due 
    to Basho's repo responding with 402 Payment Required. The repo has been removed from the image.
- [#5069](https://github.com/apache/trafficcontrol/issues/5069) - For LetsEncryptDnsChallengerWatcher in Traffic Router,
    the cr-config location is configurable instead of only looking at `/opt/traffic_router/db/cr-config.json`
- [#5191](https://github.com/apache/trafficcontrol/issues/5191) - Error from IMS requests to /federations/all

### Changed
- Updated CDN in a Box to CentOS 8 and added `CENTOS_VERSION` Docker build arg so CDN in a Box can be built for CentOS 7, if desired
- Traffic Ops: removed change log entry created during server update/revalidation unqueue

=======
- Traffic Router: log warnings when requests to Traffic Monitor return a 503 status code
- #5344 - Add a page that addresses migrating from Traffic Ops API v1 for each endpoint
>>>>>>> f14684c1

## [5.0.0] - 2020-10-20
### Added
- Traffic Ops Ort: Disabled ntpd verification (ntpd is deprecated in CentOS)
- Traffic Ops Ort: Adds a transliteration of the traffic_ops_ort.pl perl script to the go language. See traffic_ops_ort/t3c/README.md.
- Traffic Ops API v3
- Added an optional readiness check service to cdn-in-a-box that exits successfully when it is able to get a `200 OK` from all delivery services
- Added health checks to Traffic Ops and Traffic Monitor in cdn-in-a-box
- [Flexible Topologies](https://github.com/apache/trafficcontrol/blob/master/blueprints/flexible-topologies.md)
    - Traffic Ops: Added an API 3.0 endpoint, `GET /api/3.0/topologies`, to create, read, update and delete flexible topologies.
    - Traffic Ops: Added an API 3.0 endpoint, `POST /api/3.0/topologies/{name}/queue_update`, to queue or dequeue updates for all servers assigned to the Cachegroups in a given Topology.
    - Traffic Ops: Added new `topology` field to the /api/3.0/deliveryservices APIs
    - Traffic Ops: Added support for `topology` query parameter to `GET /api/3.0/cachegroups` to return all cachegroups used in the given topology.
    - Traffic Ops: Added support for `topology` query parameter to `GET /api/3.0/deliveryservices` to return all delivery services that employ a given topology.
    - Traffic Ops: Added support for `dsId` query parameter for `GET /api/3.0/servers` for topology-based delivery services.
    - Traffic Ops: Excluded ORG-type servers from `GET /api/3.0/servers?dsId=#` for Topology-based Delivery Services unless the ORG server is assigned to that Delivery Service.
    - Traffic Ops: Added support for `topology` query parameter for `GET /api/3.0/servers` to return all servers whose cachegroups are in a given topology.
    - Traffic Ops: Added new topology-based delivery service fields for header rewrites: `firstHeaderRewrite`, `innerHeaderRewrite`, `lastHeaderRewrite`
    - Traffic Ops: Added validation to prohibit assigning caches to topology-based delivery services
    - Traffic Ops: Added validation to prohibit removing a capability from a server if no other server in the same cachegroup can satisfy the required capabilities of the delivery services assigned to it via topologies.
    - Traffic Ops: Added validation to ensure that updated topologies are still valid with respect to the required capabilities of their assigned delivery services.
    - Traffic Ops: Added validation to ensure that at least one server per cachegroup in a delivery service's topology has the delivery service's required capabilities.
    - Traffic Ops: Added validation to ensure that at least one server exists in each cachegroup that is used in a Topology on the `/api/3.0/topologies` endpoint and the `/api/3.0/servers/{{ID}}` endpoint.
    - Traffic Ops: Consider Topologies parentage when queueing or checking server updates
    - ORT: Added Topologies to Config Generation.
    - Traffic Portal: Added the ability to create, read, update and delete flexible topologies.
    - Traffic Portal: Added the ability to assign topologies to delivery services.
    - Traffic Portal: Added the ability to view all delivery services, cache groups and servers associated with a topology.
    - Traffic Portal: Added the ability to define first, inner and last header rewrite values for DNS* and HTTP* delivery services that employ a topology.
    - Traffic Portal: Adds the ability to view all servers utilized by a topology-based delivery service.
    - Traffic Portal: Added topology section to cdn snapshot diff.
    - Added to TP the ability to assign ORG servers to topology-based delivery services
    - Traffic Router: Added support for topology-based delivery services
    - Traffic Monitor: Added the ability to mark topology-based delivery services as available
    - CDN-in-a-Box: Add a second mid to CDN-in-a-Box, add topology `demo1-top`, and make the `demo1` delivery service topology-based
- Updated /servers/details to use multiple interfaces in API v3
- Added [Edge Traffic Routing](https://traffic-control-cdn.readthedocs.io/en/latest/admin/traffic_router.html#edge-traffic-routing) feature which allows Traffic Router to localize more DNS record types than just the routing name for DNS delivery services
- Added the ability to speedily build development RPMs from any OS without needing Docker
- Added the ability to perform a quick search, override default pagination size and clear column filters on the Traffic Portal servers table.
- Astats csv support - astats will now respond to `Accept: text/csv` and return a csv formatted stats list
- Updated /deliveryservices/{{ID}}/servers to use multiple interfaces in API v3
- Updated /deliveryservices/{{ID}}/servers/eligible to use multiple interfaces in API v3
- Added the ability to view Hash ID field (aka xmppID) on Traffic Portals' server summary page
- Added the ability to delete invalidation requests in Traffic Portal
- Added the ability to set TLS config provided here: https://golang.org/pkg/crypto/tls/#Config in Traffic Ops
- Added support for the `cachegroupName` query parameter for `GET /api/3.0/servers` in Traffic Ops
- Added an indiciator to the Traffic Monitor UI when using a disk backup of Traffic Ops.
- Added debugging functionality to CDN-in-a-Box for Traffic Stats.
- Added If-Match and If-Unmodified-Since Support in Server and Clients.
- Added debugging functionality to the Traffic Router unit tests runner at [`/traffic_router/tests`](https://github.com/apache/trafficcontrol/tree/master/traffic_router/tests)
- Made the Traffic Router unit tests runner at [`/traffic_router/tests`](https://github.com/apache/trafficcontrol/tree/master/traffic_router/tests) run in Alpine Linux
- Added GitHub Actions workflow for building RPMs and running the CDN-in-a-Box readiness check
- Added the `Status Last Updated` field to servers, and the UI, so that we can see when the last status change took place for a server.
- Added functionality in TR, so that it uses the default miss location of the DS, in case the location(for the  client IP) returned was the default location of the country.
- Added ability to set DNS Listening IPs in dns.properties
- Added Traffic Monitor: Support astats CSV output. Includes http_polling_format configuration option to specify the Accept header sent to stats endpoints. Adds CSV parsing ability (~100% faster than JSON) to the astats plugin
- Added Traffic Monitor: Support stats over http CSV output. Officially supported in ATS 9.0 unless backported by users. Users must also include `system_stats.so` when using stats over http in order to keep all the same functionality (and included stats) that astats_over_http provides.
- Added ability for Traffic Monitor to determine health of cache based on interface data and aggregate data. Using the new `stats_over_http` `health.polling.format` value that allows monitoring of multiple interfaces will first require that *all* Traffic Monitors monitoring the affected cache server be upgraded.
- Added ORT option to try all primaries before falling back to secondary parents, via Delivery Service Profile Parameter "try_all_primaries_before_secondary".
- Traffic Ops, Traffic Ops ORT, Traffic Monitor, Traffic Stats, and Grove are now compiled using Go version 1.15.
- Added `--traffic_ops_insecure=<0|1>` optional option to traffic_ops_ort.pl
- Added User-Agent string to Traffic Router log output.
- Added default sort logic to GET API calls using Read()
- Traffic Ops: added validation for assigning ORG servers to topology-based delivery services
- Added locationByDeepCoverageZone to the `crs/stats/ip/{ip}` endpoint in the Traffic Router API
- Traffic Ops: added validation for topology updates and server updates/deletions to ensure that topologies have at least one server per cachegroup in each CDN of any assigned delivery services
- Traffic Ops: added validation for delivery service updates to ensure that topologies have at least one server per cachegroup in each CDN of any assigned delivery services
- Traffic Ops: added a feature to get delivery services filtered by the `active` flag
- Traffic Portal: upgraded change log UI table to use more powerful/performant ag-grid component
- Traffic Portal: change log days are now configurable in traffic_portal_properties.json (default is 7 days) and can be overridden by the user in TP
- [#5319](https://github.com/apache/trafficcontrol/issues/5319) - Added support for building RPMs that target CentOS 8
- Traffic Ops: Added validation to ensure assigned ORG server cachegroups are in the topology when updating a delivery service

### Fixed
- Fixed #5188 - DSR (delivery service request) incorrectly marked as complete and error message not displaying when DSR fulfilled and DS update fails in Traffic Portal. [Related Github issue](https://github.com/apache/trafficcontrol/issues/5188)
- Fixed #3455 - Alphabetically sorting CDN Read API call [Related Github issue](https://github.com/apache/trafficcontrol/issues/3455)
- Fixed #5010 - Fixed Reference urls for Cache Config on Delivery service pages (HTTP, DNS) in Traffic Portal. [Related Github issue](https://github.com/apache/trafficcontrol/issues/5010)
- Fixed #5147 - GET /servers?dsId={id} should only return mid servers (in addition to edge servers) for the cdn of the delivery service if the mid tier is employed. [Related github issue](https://github.com/apache/trafficcontrol/issues/5147)
- Fixed #4981 - Cannot create routing regular expression with a blank pattern param in Delivery Service [Related github issue](https://github.com/apache/trafficcontrol/issues/4981)
- Fixed #4979 - Returns a Bad Request error during server creation with missing profileId [Related github issue](https://github.com/apache/trafficcontrol/issues/4979)
- Fixed #4237 - Do not return an internal server error when delivery service's capacity is zero. [Related github issue](https://github.com/apache/trafficcontrol/issues/4237)
- Fixed #2712 - Invalid TM logrotate configuration permissions causing TM logs to be ignored by logrotate. [Related github issue](https://github.com/apache/trafficcontrol/issues/2712)
- Fixed #3400 - Allow "0" as a TTL value for Static DNS entries [Related github issue](https://github.com/apache/trafficcontrol/issues/3400)
- Fixed #5050 - Allows the TP administrator to name a TP instance (production, staging, etc) and flag whether it is production or not in traffic_portal_properties.json [Related github issue](https://github.com/apache/trafficcontrol/issues/5050)
- Fixed #4743 - Validate absolute DNS name requirement on Static DNS entry for CNAME type [Related github issue](https://github.com/apache/trafficcontrol/issues/4743)
- Fixed #4848 - `GET /api/x/cdns/capacity` gives back 500, with the message `capacity was zero`
- Fixed #2156 - Renaming a host in TC, does not impact xmpp_id and thereby hashid [Related github issue](https://github.com/apache/trafficcontrol/issues/2156)
- Fixed #5038 - Adds UI warning when server interface IP CIDR is too large [Related github issue](https://github.com/apache/trafficcontrol/issues/5038)
- Fixed #3661 - Anonymous Proxy ipv4 whitelist does not work
- Fixed #1847 - Delivery Service with SSL keys are no longer allowed to be updated when the fields changed are relevant to the SSL Keys validity.
- Fixed #5153 - Right click context menu on new ag-grid tables appearing at the wrong place after scrolling. [Related github issue](https://github.com/apache/trafficcontrol/issues/5153)
- Fixed the `GET /api/x/jobs` and `GET /api/x/jobs/:id` Traffic Ops API routes to allow falling back to Perl via the routing blacklist
- Fixed ORT config generation not using the coalesce_number_v6 Parameter.
- Fixed POST deliveryservices/request (designed to simple send an email) regression which erroneously required deep caching type and routing name. [Related github issue](https://github.com/apache/trafficcontrol/issues/4735)
- Removed audit logging from the `POST /api/x/serverchecks` Traffic Ops API endpoint in order to reduce audit log spam
- Fixed an issue that causes Traffic Router to mistakenly route to caches that had recently been set from ADMIN_DOWN to OFFLINE
- Fixed an issue that caused Traffic Monitor to poll caches that did not have the status ONLINE/REPORTED/ADMIN_DOWN
- Fixed /deliveryservice_stats regression restricting metric type to a predefined set of values. [Related github issue](https://github.com/apache/trafficcontrol/issues/4740)
- Fixed audit logging from the `/jobs` APIs to bring them back to the same level of information provided by TO-Perl
- Fixed `maxRevalDurationDays` validation for `POST /api/1.x/user/current/jobs` and added that validation to the `/api/x/jobs` endpoints
- Fixed slice plugin error in delivery service request view. [Related github issue](https://github.com/apache/trafficcontrol/issues/4770)
- Fixed update procedure of servers, so that if a server is linked to one or more delivery services, you cannot change its "cdn". [Related github issue](https://github.com/apache/trafficcontrol/issues/4116)
- Fixed `POST /api/x/steering` and `PUT /api/x/steering` so that a steering target with an invalid `type` is no longer accepted. [Related github issue](https://github.com/apache/trafficcontrol/issues/3531)
- Fixed `cachegroups` READ endpoint, so that if a request is made with the `type` specified as a non integer value, you get back a `400` with error details, instead of a `500`. [Related github issue](https://github.com/apache/trafficcontrol/issues/4703)
- Fixed ORT bug miscalculating Mid Max Origin Connections as all servers, usually resulting in 1.
- Fixed ORT atstccfg helper log to append and not overwrite old logs. Also changed to log to /var/log/ort and added a logrotate to the RPM. See the ORT README.md for details.
- Added Delivery Service Raw Remap `__RANGE_DIRECTIVE__` directive to allow inserting the Range Directive after the Raw Remap text. This allows Raw Remaps which manipulate the Range.
- Added an option for `coordinateRange` in the RGB configuration file, so that in case a client doesn't have a postal code, we can still determine if it should be allowed or not, based on whether or not the latitude/ longitude of the client falls within the supplied ranges. [Related github issue](https://github.com/apache/trafficcontrol/issues/4372)
- Fixed TR build configuration (pom.xml) to invoke preinstall.sh. [Related github issue](https://github.com/apache/trafficcontrol/issues/4882)
- Fixed #3548 - Prevents DS regexes with non-consecutive order from generating invalid CRconfig/snapshot.
- Fixes #4984 - Lets `create_tables.sql` be run concurrently without issue
- Fixed #5020, #5021 - Creating an ASN with the same number and same cache group should not be allowed.
- Fixed #5006 - Traffic Ops now generates the Monitoring on-the-fly if the snapshot doesn't exist, and logs an error. This fixes upgrading to 4.x to not break the CDN until a Snapshot is done.
- Fixed #4680 - Change Content-Type to application/json for TR auth calls
- Fixed #4292 - Traffic Ops not looking for influxdb.conf in the right place
- Fixed #5102 - Python client scripts fail silently on authentication failures
- Fixed #5103 - Python client scripts crash on connection errors
- Fixed matching of wildcards in subjectAlternateNames when loading TLS certificates
- Fixed #5180 - Global Max Mbps and Tps is not send to TM
- Fixed #3528 - Fix Traffic Ops monitoring.json missing DeliveryServices
- Fixed an issue where the jobs and servers table in Traffic Portal would not clear a column's filter when it's hidden
- Fixed an issue with Traffic Router failing to authenticate if secrets are changed
- Fixed validation error message for Traffic Ops `POST /api/x/profileparameters` route
- Fixed #5216 - Removed duplicate button to link delivery service to server [Related Github issue](https://github.com/apache/trafficcontrol/issues/5216)
- Fixed an issue where Traffic Router would erroneously return 503s or NXDOMAINs if the caches in a cachegroup were all unavailable for a client's requested IP version, rather than selecting caches from the next closest available cachegroup.
- Fixed an issue where downgrading the database would fail while having server interfaces with null gateways, MTU, and/or netmasks.
- Fixed an issue where partial upgrades of the database would occasionally fail to apply 2020081108261100_add_server_ip_profile_trigger.
- Fixed #5197 - Allows users to assign topology-based DS to ORG servers [Related Github issue](https://github.com/apache/trafficcontrol/issues/5197)
- Fixed #5161 - Fixes topology name character validation [Related Github issue](https://github.com/apache/trafficcontrol/issues/5161)
- Fixed #5237 - /isos API endpoint rejecting valid IPv6 addresses with CIDR-notation network prefixes.
- Fixed an issue with Traffic Monitor to fix peer polling to work as expected
- Fixed #5274 - CDN in a Box's Traffic Vault image failed to build due to Basho's repo responding with 402 Payment Required. The repo has been removed from the image.
- #5069 - For LetsEncryptDnsChallengerWatcher in Traffic Router, the cr-config location is configurable instead of only looking at `/opt/traffic_router/db/cr-config.json`
- #5191 - Error from IMS requests to /federations/all


### Changed
- Changed some Traffic Ops Go Client methods to use `DeliveryServiceNullable` inputs and outputs.
- When creating invalidation jobs through TO/TP, if an identical regex is detected that overlaps its time, then warnings
will be returned indicating that overlap exists.
- Changed Traffic Portal to disable browser caching on GETs until it utilizes the If-Modified-Since functionality that the TO API now provides.
- Changed Traffic Portal to use Traffic Ops API v3
- Changed Traffic Portal to use the more performant and powerful ag-grid for all server and invalidation request tables.
- Changed ORT Config Generation to be deterministic, which will prevent spurious diffs when nothing actually changed.
- Changed ORT to find the local ATS config directory and use it when location Parameters don't exist for many required configs, including all Delivery Service files (Header Rewrites, Regex Remap, URL Sig, URI Signing).
- Changed ORT to not update ip_allow.config but log an error if it needs updating in syncds mode, and only actually update in badass mode.
    - ATS has a known bug, where reloading when ip_allow.config has changed blocks arbitrary addresses. This will break things by not allowing any new necessary servers, but prevents breaking the Mid server. There is no solution that doesn't break something, until ATS fixes the bug, and breaking an Edge is better than breaking a Mid.
- Changed the access logs in Traffic Ops to now show the route ID with every API endpoint call. The Route ID is appended to the end of the access log line.
- Changed Traffic Monitor's `tmconfig.backup` to store the result of `GET /api/2.0/cdns/{{name}}/configs/monitoring` instead of a transformed map
- Changed OAuth workflow to use Basic Auth if client secret is provided per RFC6749 section 2.3.1.
- [Multiple Interface Servers](https://github.com/apache/trafficcontrol/blob/master/blueprints/multi-interface-servers.md)
    - Interface data is constructed from IP Address/Gateway/Netmask (and their IPv6 counterparts) and Interface Name and Interface MTU fields on services. These **MUST** have proper, valid data before attempting to upgrade or the upgrade **WILL** fail. In particular IP fields need to be valid IP addresses/netmasks, and MTU must only be positive integers of at least 1280.
    - The `/servers` and `/servers/{{ID}}}` TO API endpoints have been updated to use and reflect multi-interface servers.
    - Updated `/cdns/{{name}}/configs/monitoring` TO API endpoint to return multi-interface data.
    - CDN Snapshots now use a server's "service addresses" to provide its IP addresses.
    - Changed the `Cache States` tab of the Traffic Monitor UI to properly handle multiple interfaces.
    - Changed the `/publish/CacheStats` in Traffic Monitor to support multiple interfaces.
    - Changed the CDN-in-a-Box server enrollment template to support multiple interfaces.
- Changed Tomcat Java dependency to 8.5.57.
- Changed Spring Framework Java dependency to 4.2.5.
- Changed certificate loading code in Traffic Router to use Bouncy Castle instead of deprecated Sun libraries.
- Changed deprecated AsyncHttpClient Java dependency to use new active mirror and updated to version 2.12.1.
- Changed Traffic Portal to use the more performant and powerful ag-grid for the delivery service request (DSR) table.
- Traffic Ops: removed change log entry created during server update/revalidation unqueue
- Updated CDN in a Box to CentOS 8 and added `RHEL_VERSION` Docker build arg so CDN in a Box can be built for CentOS 7, if desired

### Deprecated
- Deprecated the non-nullable `DeliveryService` Go struct and other structs that use it. `DeliveryServiceNullable` structs should be used instead.
- Deprecated the `insecure` option in `traffic_ops_golang` in favor of `"tls_config": { "InsecureSkipVerify": <bool> }`
- Importing Traffic Ops Go clients via the un-versioned `github.com/apache/trafficcontrol/traffic_ops/client` is now deprecated in favor of versioned import paths e.g. `github.com/apache/trafficcontrol/traffic_ops/v3-client`.

### Removed
- Removed deprecated Traffic Ops Go Client methods.
- Configuration generation logic in the TO API (v1) for all files and the "meta" route - this means that versions of Traffic Ops ORT earlier than 4.0.0 **will not work any longer** with versions of Traffic Ops moving forward.
- Removed from Traffic Portal the ability to view cache server config files as the contents are no longer reliable through the TO API due to the introduction of atstccfg.


## [4.1.0] - 2020-04-23
### Added
- Added support for use of ATS Slice plugin as an additonal option to range request handling on HTTP/DNS DSes.
- Added a boolean to delivery service in Traffic Portal and Traffic Ops to enable EDNS0 client subnet at the delivery service level and include it in the cr-config.
- Updated Traffic Router to read new EDSN0 client subnet field and route accordingly only for enabled delivery services. When enabled and a subnet is present in the request, the subnet appears in the `chi` field and the resolver address is in the `rhi` field.
- Traffic Router DNSSEC zone diffing: if enabled via the new "dnssec.zone.diffing.enabled" TR profile parameter, TR will diff existing zones against newly generated zones in order to determine if a zone needs to be re-signed. Zones are typically generated on every snapshot and whenever new DNSSEC keys are found, and since signing a zone is a relatively CPU-intensive operation, this optimization can drastically reduce the CPU time taken to process new snapshots and new DNSSEC keys.
- Added an optimistic quorum feature to Traffic Monitor to prevent false negative states from propagating to downstream components in the event of network isolation.
- Added the ability to fetch users by role
- Added an API 1.5 endpoint to generate delivery service certificates using Let's Encrypt
- Added an API 1.5 endpoint to GET a single or all records for Let's Encrypt DNS challenge
- Added an API 1.5 endpoint to renew certificates
- Added ability to create multiple objects from generic API Create with a single POST.
- Added debugging functionality to CDN-in-a-Box.
- Added an SMTP server to CDN-in-a-Box.
- Cached builder Docker images on Docker Hub to speed up build time
- Added functionality in the GET endpoints to support the "If-Modified-Since" header in the incoming requests.
- Traffic Ops Golang Endpoints
  - /api/2.0 for all of the most recent route versions
  - /api/1.1/cachegroupparameters/{{cachegroupID}}/{{parameterID}} `(DELETE)`
  - /api/1.5/stats_summary `(POST)`
  - /api/1.1/cdns/routing
  - /api/1.1/cachegroupparameters/ `(GET, POST)`
  - /api/2.0/isos
  - /api/1.5/deliveryservice/:id/routing
  - /api/1.5/deliveryservices/sslkeys/generate/letsencrypt `POST`
  - /api/2.0/deliveryservices/xmlId/:XMLID/sslkeys `DELETE`
  - /deliveryserviceserver/:dsid/:serverid
  - /api/1.5/letsencrypt/autorenew `POST`
  - /api/1.5/letsencrypt/dnsrecords `GET`
  - /api/2.0/vault/ping `GET`
  - /api/2.0/vault/bucket/:bucket/key/:key/values `GET`
  - /api/2.0/servercheck `GET`
  - /api/2.0/servercheck/extensions/:id `(DELETE)`
  - /api/2.0/servercheck/extensions `(GET, POST)`
  - /api/2.0/servers/:name-or-id/update `POST`
  - /api/2.0/plugins `(GET)`
  - /api/2.0/snapshot `PUT`

### Changed
- Add null check in astats plugin before calling strtok to find ip mask values in the config file
- Fix to traffic_ops_ort.pl to strip specific comment lines before checking if a file has changed.  Also promoted a changed file message from DEBUG to ERROR for report mode.
- Fixed Traffic Portal regenerating CDN DNSSEC keys with the wrong effective date
- Fixed issue #4583: POST /users/register internal server error caused by failing DB query
- Type mutation through the api is now restricted to only those types that apply to the "server" table
- Updated The Traffic Ops Python, Go and Java clients to use API version 2.0 (when possible)
- Updated CDN-in-a-Box scripts and enroller to use TO API version 2.0
- Updated numerous, miscellaneous tools to use TO API version 2.0
- Updated TP to use TO API v2
- Updated TP application build dependencies
- Modified Traffic Monitor to poll over IPv6 as well as IPv4 and separate the availability statuses.
- Modified Traffic Router to separate availability statuses between IPv4 and IPv6.
- Modified Traffic Portal and Traffic Ops to accept IPv6 only servers.
- Updated Traffic Monitor to default to polling both IPv4 and IPv6.
- Traffic Ops, Traffic Monitor, Traffic Stats, and Grove are now compiled using Go version 1.14. This requires a Traffic Vault config update (see note below).
- Existing installations **must** enable TLSv1.1 for Traffic Vault in order for Traffic Ops to reach it. See [Enabling TLS 1.1](https://traffic-control-cdn.readthedocs.io/en/latest/admin/traffic_vault.html#tv-admin-enable-tlsv1-1) in the Traffic Vault administrator's guide for instructions.
- Changed the `totalBytes` property of responses to GET requests to `/deliveryservice_stats` to the more appropriate `totalKiloBytes` in API 2.x
- Fix to traffic_ops_ort to generate logging.yaml files correctly.
- Fixed issue #4650: add the "Vary: Accept-Encoding" header to all responses from Traffic Ops

### Deprecated/Removed
- The Traffic Ops `db/admin.pl` script has now been removed. Please use the `db/admin` binary instead.
- Traffic Ops Python client no longer supports Python 2.
- Traffic Ops API Endpoints
  - /api_capabilities/:id
  - /asns/:id
  - /cachegroups/:id (GET)
  - /cachegroup/:parameterID/parameter
  - /cachegroups/:parameterID/parameter/available
  - /cachegroups/:id/unassigned_parameters
  - /cachegroups/trimmed
  - /cdns/:name/configs/routing
  - /cdns/:name/federations/:id (GET)
  - /cdns/configs
  - /cdns/:id (GET)
  - /cdns/:id/snapshot
  - /cdns/name/:name (GET)
  - /cdns/usage/overview
  - /deliveryservice_matches
  - /deliveryservice_server/:dsid/:serverid
  - /deliveryservice_user
  - /deliveryservice_user/:dsId/:userId
  - /deliveryservices/hostname/:name/sslkeys
  - /deliveryservices/{dsid}/regexes/{regexid} (GET)
  - /deliveryservices/:id (GET)
  - /deliveryservices/:id/state
  - /deliveryservices/xmlId/:XMLID/sslkeys/delete
  - /divisions/:division_name/regions
  - /divisions/:id
  - /divisions/name/:name
  - /hwinfo/dtdata
  - /jobs/:id
  - /keys/ping
  - /logs/:days/days
  - /parameters/:id (GET)
  - /parameters/:id/profiles
  - /parameters/:id/unassigned_profiles
  - /parameters/profile/:name
  - /parameters/validate
  - /phys_locations/trimmed
  - /phys_locations/:id (GET)
  - /profile/:id (GET)
  - /profile/:id/unassigned_parameters
  - /profile/trimmed
  - /regions/:id (GET, DELETE)
  - /regions/:region_name/phys_locations
  - /regions/name/:region_name
  - /riak/bucket/:bucket/key/:key/vault
  - /riak/ping
  - /riak/stats
  - /servercheck/aadata
  - /servers/hostname/:hostName/details
  - /servers/status
  - /servers/:id (GET)
  - /servers/totals
  - /snapshot/:cdn
  - /stats_summary/create
  - /steering/:deliveryservice/targets/:target (GET)
  - /tenants/:id (GET)
  - /statuses/:id (GET)
  - /to_extensions/:id/delete
  - /to_extensions
  - /traffic_monitor/stats
  - /types/trimmed
  - /types/{{ID}} (GET)
  - /user/current/jobs
  - /users/:id/deliveryservices
  - /servers/checks
  - /user/{{user ID}}/deliveryservices/available

## [4.0.0] - 2019-12-16
### Added
- Traffic Router: TR now generates a self-signed certificate at startup and uses it as the default TLS cert.
  The default certificate is used whenever a client attempts an SSL handshake for an SNI host which does not match
  any of the other certificates.
- Client Steering Forced Diversity: force Traffic Router to return more unique edge caches in CLIENT_STEERING results instead of the default behavior which can sometimes return a result of multiple targets using the same edge cache. In the case of edge cache failures, this feature will give clients a chance to retry a different edge cache. This can be enabled with the new "client.steering.forced.diversity" Traffic Router profile parameter.
- Traffic Ops Golang Endpoints
  - /api/1.4/deliveryservices `(GET,POST,PUT)`
  - /api/1.4/users `(GET,POST,PUT)`
  - /api/1.1/deliveryservices/xmlId/:xmlid/sslkeys `GET`
  - /api/1.1/deliveryservices/hostname/:hostname/sslkeys `GET`
  - /api/1.1/deliveryservices/sslkeys/add `POST`
  - /api/1.1/deliveryservices/xmlId/:xmlid/sslkeys/delete `GET`
  - /api/1.4/deliveryservices_required_capabilities `(GET,POST,DELETE)`
  - /api/1.1/servers/status `GET`
  - /api/1.4/cdns/dnsseckeys/refresh `GET`
  - /api/1.1/cdns/name/:name/dnsseckeys `GET`
  - /api/1.1/roles `GET`
  - /api/1.4/cdns/name/:name/dnsseckeys `GET`
  - /api/1.4/user/login/oauth `POST`
  - /api/1.1/servers/:name/configfiles/ats `GET`
  - /api/1.1/servers/:id/queue_update `POST`
  - /api/1.1/profiles/:name/configfiles/ats/* `GET`
  - /api/1.4/profiles/name/:name/copy/:copy
  - /api/1.1/servers/:name/configfiles/ats/* `GET`
  - /api/1.1/cdns/:name/configfiles/ats/* `GET`
  - /api/1.1/servers/:id/status `PUT`
  - /api/1.1/dbdump `GET`
  - /api/1.1/servers/:name/configfiles/ats/parent.config
  - /api/1.1/servers/:name/configfiles/ats/remap.config
  - /api/1.1/user/login/token `POST`
  - /api/1.4/deliveryservice_stats `GET`
  - /api/1.1/deliveryservices/request
  - /api/1.1/federations/:id/users
  - /api/1.1/federations/:id/users/:userID
  - /api/1.2/current_stats
  - /api/1.1/osversions
  - /api/1.1/stats_summary `GET`
  - /api/1.1/api_capabilities `GET`
  - /api/1.1/user/current `PUT`
  - /api/1.1/federations/:id/federation_resolvers `(GET, POST)`

- Traffic Router: Added a tunable bounded queue to support DNS request processing.
- Traffic Ops API Routing Blacklist: via the `routing_blacklist` field in `cdn.conf`, enable certain whitelisted Go routes to be handled by Perl instead (via the `perl_routes` list) in case a regression is found in the Go handler, and explicitly disable any routes via the `disabled_routes` list. Requests to disabled routes are immediately given a 503 response. Both fields are lists of Route IDs, and route information (ID, version, method, path, and whether or not it can bypass to Perl) can be found by running `./traffic_ops_golang --api-routes`. To disable a route or have it bypassed to Perl, find its Route ID using the previous command and put it in the `disabled_routes` or `perl_routes` list, respectively.
- To support reusing a single riak cluster connection, an optional parameter is added to riak.conf: "HealthCheckInterval". This options takes a 'Duration' value (ie: 10s, 5m) which affects how often the riak cluster is health checked.  Default is currently set to: "HealthCheckInterval": "5s".
- Added a new Go db/admin binary to replace the Perl db/admin.pl script which is now deprecated and will be removed in a future release. The new db/admin binary is essentially a drop-in replacement for db/admin.pl since it supports all of the same commands and options; therefore, it should be used in place of db/admin.pl for all the same tasks.
- Added an API 1.4 endpoint, /api/1.4/cdns/dnsseckeys/refresh, to perform necessary behavior previously served outside the API under `/internal`.
- Added the DS Record text to the cdn dnsseckeys endpoint in 1.4.
- Added monitoring.json snapshotting. This stores the monitoring json in the same table as the crconfig snapshot. Snapshotting is now required in order to push out monitoring changes.
- To traffic_ops_ort.pl added the ability to handle ##OVERRIDE## delivery service ANY_MAP raw remap text to replace and comment out a base delivery service remap rules. THIS IS A TEMPORARY HACK until versioned delivery services are implemented.
- Snapshotting the CRConfig now deletes HTTPS certificates in Riak for delivery services which have been deleted in Traffic Ops.
- Added a context menu in place of the "Actions" column from the following tables in Traffic Portal: cache group tables, CDN tables, delivery service tables, parameter tables, profile tables, server tables.
- Traffic Portal standalone Dockerfile
- In Traffic Portal, removes the need to specify line breaks using `__RETURN__` in delivery service edge/mid header rewrite rules, regex remap expressions, raw remap text and traffic router additional request/response headers.
- In Traffic Portal, provides the ability to clone delivery service assignments from one cache to another cache of the same type. Issue #2963.
- Added an API 1.4 endpoint, /api/1.4/server_capabilities, to create, read, and delete server capabilities.
- Traffic Ops now allows each delivery service to have a set of query parameter keys to be retained for consistent hash generation by Traffic Router.
- In Traffic Portal, delivery service table columns can now be rearranged and their visibility toggled on/off as desired by the user. Hidden table columns are excluded from the table search. These settings are persisted in the browser.
- Added an API 1.4 endpoint, /api/1.4/user/login/oauth to handle SSO login using OAuth.
- Added /#!/sso page to Traffic Portal to catch redirects back from OAuth provider and POST token into the API.
- In Traffic Portal, server table columns can now be rearranged and their visibility toggled on/off as desired by the user. Hidden table columns are excluded from the table search. These settings are persisted in the browser.
- Added pagination support to some Traffic Ops endpoints via three new query parameters, limit and offset/page
- Traffic Ops now supports a "sortOrder" query parameter on some endpoints to return API responses in descending order
- Traffic Ops now uses a consistent format for audit logs across all Go endpoints
- Added cache-side config generator, atstccfg, installed with ORT. Includes all configs. Includes a plugin system.
- Fixed ATS config generation to omit regex remap, header rewrite, URL Sig, and URI Signing files for delivery services not assigned to that server.
- In Traffic Portal, all tables now include a 'CSV' link to enable the export of table data in CSV format.
- Pylint configuration now enforced (present in [a file in the Python client directory](./traffic_control/clients/python/pylint.rc))
- Added an optional SMTP server configuration to the TO configuration file, api now has unused abilitiy to send emails
- Traffic Monitor now has "gbps" calculated stat, allowing operators to monitor bandwidth in Gbps.
- Added an API 1.4 endpoint, /api/1.4/deliveryservices_required_capabilities, to create, read, and delete associations between a delivery service and a required capability.
- Added ATS config generation omitting parents without Delivery Service Required Capabilities.
- In Traffic Portal, added the ability to create, view and delete server capabilities and associate those server capabilities with servers and delivery services. See [blueprint](./blueprints/server-capabilitites.md)
- Added validation to prevent assigning servers to delivery services without required capabilities.
- Added deep coverage zone routing percentage to the Traffic Portal dashboard.
- Added a `traffic_ops/app/bin/osversions-convert.pl` script to convert the `osversions.cfg` file from Perl to JSON as part of the `/osversions` endpoint rewrite.
- Added [Experimental] - Emulated Vault suppling a HTTP server mimicking RIAK behavior for usage as traffic-control vault.
- Added Traffic Ops Client function that returns a Delivery Service Nullable Response when requesting for a Delivery Service by XMLID

### Changed
- Traffic Router:  TR will now allow steering DSs and steering target DSs to have RGB enabled. (fixes #3910)
- Traffic Portal:  Traffic Portal now allows Regional Geo Blocking to be enabled for a Steering Delivery Service.
- Traffic Ops: fixed a regression where the `Expires` cookie header was not being set properly in responses. Also, added the `Max-Age` cookie header in responses.
- Traffic Router, added TLS certificate validation on certificates imported from Traffic Ops
  - validates modulus of private and public keys
  - validates current timestamp falls within the certificate date bracket
  - validates certificate subjects against the DS URL
- Traffic Ops Golang Endpoints
  - Updated /api/1.1/cachegroups: Cache Group Fallbacks are included
  - Updated /api/1.1/cachegroups: fixed so fallbackToClosest can be set through API
    - Warning:  a PUT of an old Cache Group JSON without the fallbackToClosest field will result in a `null` value for that field
- Traffic Router: fixed a bug which would cause `REFUSED` DNS answers if the zone priming execution did not complete within the configured `zonemanager.init.timeout` period.
- Issue 2821: Fixed "Traffic Router may choose wrong certificate when SNI names overlap"
- traffic_ops/app/bin/checks/ToDnssecRefresh.pl now requires "user" and "pass" parameters of an operations-level user! Update your scripts accordingly! This was necessary to move to an API endpoint with proper authentication, which may be safely exposed.
- Traffic Monitor UI updated to support HTTP or HTTPS traffic.
- Traffic Monitor health/stat time now includes full body download (like prior TM <=2.1 version)
- Modified Traffic Router logging format to include an additional field for DNS log entries, namely `rhi`. This defaults to '-' and is only used when EDNS0 client subnet extensions are enabled and a client subnet is present in the request. When enabled and a subnet is present, the subnet appears in the `chi` field and the resolver address is in the `rhi` field.
- Changed traffic_ops_ort.pl so that hdr_rw-&lt;ds&gt;.config files are compared with strict ordering and line duplication when detecting configuration changes.
- Traffic Ops (golang), Traffic Monitor, Traffic Stats are now compiled using Go version 1.11. Grove was already being compiled with this version which improves performance for TLS when RSA certificates are used.
- Fixed issue #3497: TO API clients that don't specify the latest minor version will overwrite/default any fields introduced in later versions
- Fixed permissions on DELETE /api/$version/deliveryservice_server/{dsid}/{serverid} endpoint
- Issue 3476: Traffic Router returns partial result for CLIENT_STEERING Delivery Services when Regional Geoblocking or Anonymous Blocking is enabled.
- Upgraded Traffic Portal to AngularJS 1.7.8
- Issue 3275: Improved the snapshot diff performance and experience.
- Issue 3550: Fixed TC golang client setting for cache control max age
- Issue #3605: Fixed Traffic Monitor custom ports in health polling URL.
- Issue 3587: Fixed Traffic Ops Golang reverse proxy and Riak logs to be consistent with the format of other error logs.
- Database migrations have been collapsed. Rollbacks to migrations that previously existed are no longer possible.
- Issue #3750: Fixed Grove access log fractional seconds.
- Issue #3646: Fixed Traffic Monitor Thresholds.
- Modified Traffic Router API to be available via HTTPS.
- Added fields to traffic_portal_properties.json to configure SSO through OAuth.
- Added field to cdn.conf to configure whitelisted URLs for Json Key Set URL returned from OAuth provider.
- Improved [profile comparison view in Traffic Portal](https://github.com/apache/trafficcontrol/blob/master/blueprints/profile-param-compare-manage.md).
- Issue #3871 - provides users with a specified role the ability to mark any delivery service request as complete.
- Fixed Traffic Ops Golang POST servers/id/deliveryservice continuing erroneously after a database error.
- Fixed Traffic Ops Golang POST servers/id/deliveryservice double-logging errors.
- Issue #4131 - The "Clone Delivery Service Assignments" menu item is hidden on a cache when the cache has zero delivery service assignments to clone.
- Traffic Portal - Turn off TLSv1
- Removed Traffic Portal dependency on Restangular
- Issue #1486 - Dashboard graph for bandwidth now displays units in the tooltip when hovering over a data point

### Deprecated/Removed
- Traffic Ops API Endpoints
  - /api/1.1/cachegroup_fallbacks
  - /api_capabilities `POST`

## [3.0.0] - 2018-10-30
### Added
- Removed MySQL-to-Postgres migration tools.  This tool is supported for 1.x to 2.x upgrades only and should not be used with 3.x.
- Backup Edge Cache group: If the matched group in the CZF is not available, this list of backup edge cache group configured via Traffic Ops API can be used as backup. In the event of all backup edge cache groups not available, GEO location can be optionally used as further backup. APIs detailed [here](http://traffic-control-cdn.readthedocs.io/en/latest/development/traffic_ops_api/v12/cachegroup_fallbacks.html)
- Traffic Ops Golang Proxy Endpoints
  - /api/1.4/users `(GET,POST,PUT)`
  - /api/1.3/origins `(GET,POST,PUT,DELETE)`
  - /api/1.3/coordinates `(GET,POST,PUT,DELETE)`
  - /api/1.3/staticdnsentries `(GET,POST,PUT,DELETE)`
  - /api/1.1/deliveryservices/xmlId/:xmlid/sslkeys `GET`
  - /api/1.1/deliveryservices/hostname/:hostname/sslkeys `GET`
  - /api/1.1/deliveryservices/sslkeys/add `POST`
  - /api/1.1/deliveryservices/xmlId/:xmlid/sslkeys/delete `GET`
- Delivery Service Origins Refactor: The Delivery Service API now creates/updates an Origin entity on Delivery Service creates/updates, and the `org_server_fqdn` column in the `deliveryservice` table has been removed. The `org_server_fqdn` data is now computed from the Delivery Service's primary origin (note: the name of the primary origin is the `xml_id` of its delivery service).
- Cachegroup-Coordinate Refactor: The Cachegroup API now creates/updates a Coordinate entity on Cachegroup creates/updates, and the `latitude` and `longitude` columns in the `cachegroup` table have been replaced with `coordinate` (a foreign key to Coordinate). Coordinates created from Cachegroups are given the name `from_cachegroup_\<cachegroup name\>`.
- Geolocation-based Client Steering: two new steering target types are available to use for `CLIENT_STEERING` delivery services: `STEERING_GEO_ORDER` and `STEERING_GEO_WEIGHT`. When targets of these types have an Origin with a Coordinate, Traffic Router will order and prioritize them based upon the shortest total distance from client -> edge -> origin. Co-located targets are grouped together and can be weighted or ordered within the same location using `STEERING_GEO_WEIGHT` or `STEERING_GEO_ORDER`, respectively.
- Tenancy is now the default behavior in Traffic Ops.  All database entries that reference a tenant now have a default of the root tenant.  This eliminates the need for the `use_tenancy` global parameter and will allow for code to be simplified as a result. If all user and delivery services reference the root tenant, then there will be no difference from having `use_tenancy` set to 0.
- Cachegroup Localization Methods: The Cachegroup API now supports an optional `localizationMethods` field which specifies the localization methods allowed for that cachegroup (currently 'DEEP_CZ', 'CZ', and 'GEO'). By default if this field is null/empty, all localization methods are enabled. After Traffic Router has localized a client, it will only route that client to cachegroups that have enabled the localization method used. For example, this can be used to prevent GEO-localized traffic (i.e. most likely from off-net/internet clients) to cachegroups that aren't optimal for internet traffic.
- Traffic Monitor Client Update: Traffic Monitor is updated to use the Traffic Ops v13 client.
- Removed previously deprecated `traffic_monitor_java`
- Added `infrastructure/cdn-in-a-box` for Apachecon 2018 demonstration
- The CacheURL Delivery service field is deprecated.  If you still need this functionality, you can create the configuration explicitly via the raw remap field.

## [2.2.0] - 2018-06-07
### Added
- Per-DeliveryService Routing Names: you can now choose a Delivery Service's Routing Name (rather than a hardcoded "tr" or "edge" name). This might require a few pre-upgrade steps detailed [here](http://traffic-control-cdn.readthedocs.io/en/latest/admin/traffic_ops/migration_from_20_to_22.html#per-deliveryservice-routing-names)
- [Delivery Service Requests](http://traffic-control-cdn.readthedocs.io/en/latest/admin/quick_howto/ds_requests.html#ds-requests): When enabled, delivery service requests are created when ALL users attempt to create, update or delete a delivery service. This allows users with higher level permissions to review delivery service changes for completeness and accuracy before deploying the changes.
- Traffic Ops Golang Proxy Endpoints
  - /api/1.3/about `(GET)`
  - /api/1.3/asns `(GET,POST,PUT,DELETE)`
  - /api/1.3/cachegroups `(GET,POST,PUT,DELETE)`
  - /api/1.3/cdns `(GET,POST,PUT,DELETE)`
  - /api/1.3/cdns/capacity `(GET)`
  - /api/1.3/cdns/configs `(GET)`
  - /api/1.3/cdns/dnsseckeys `(GET)`
  - /api/1.3/cdns/domain `(GET)`
  - /api/1.3/cdns/monitoring `(GET)`
  - /api/1.3/cdns/health `(GET)`
  - /api/1.3/cdns/routing `(GET)`
  - /api/1.3/deliveryservice_requests `(GET,POST,PUT,DELETE)`
  - /api/1.3/divisions `(GET,POST,PUT,DELETE)`
  - /api/1.3/hwinfos `(GET)`
  - /api/1.3/login `(POST)`
  - /api/1.3/parameters `(GET,POST,PUT,DELETE)`
  - /api/1.3/profileparameters `(GET,POST,PUT,DELETE)`
  - /api/1.3/phys_locations `(GET,POST,PUT,DELETE)`
  - /api/1.3/ping `(GET)`
  - /api/1.3/profiles `(GET,POST,PUT,DELETE)`
  - /api/1.3/regions `(GET,POST,PUT,DELETE)`
  - /api/1.3/servers `(GET,POST,PUT,DELETE)`
  - /api/1.3/servers/checks `(GET)`
  - /api/1.3/servers/details `(GET)`
  - /api/1.3/servers/status `(GET)`
  - /api/1.3/servers/totals `(GET)`
  - /api/1.3/statuses `(GET,POST,PUT,DELETE)`
  - /api/1.3/system/info `(GET)`
  - /api/1.3/types `(GET,POST,PUT,DELETE)`
- Fair Queuing Pacing: Using the FQ Pacing Rate parameter in Delivery Services allows operators to limit the rate of individual sessions to the edge cache. This feature requires a Trafficserver RPM containing the fq_pacing experimental plugin AND setting 'fq' as the default Linux qdisc in sysctl.
- Traffic Ops rpm changed to remove world-read permission from configuration files.

### Changed
- Reformatted this CHANGELOG file to the keep-a-changelog format

[unreleased]: https://github.com/apache/trafficcontrol/compare/RELEASE-5.0.0...HEAD
[5.0.0]: https://github.com/apache/trafficcontrol/compare/RELEASE-4.1.0...RELEASE-5.0.0
[4.1.0]: https://github.com/apache/trafficcontrol/compare/RELEASE-4.0.0...RELEASE-4.1.0
[4.0.0]: https://github.com/apache/trafficcontrol/compare/RELEASE-3.0.0...RELEASE-4.0.0
[3.0.0]: https://github.com/apache/trafficcontrol/compare/RELEASE-2.2.0...RELEASE-3.0.0
[2.2.0]: https://github.com/apache/trafficcontrol/compare/RELEASE-2.1.0...RELEASE-2.2.0<|MERGE_RESOLUTION|>--- conflicted
+++ resolved
@@ -5,7 +5,6 @@
 
 ## [unreleased]
 ### Added
-<<<<<<< HEAD
 - Traffic Ops: added a feature so that the user can specify `maxRequestHeadersize` on a per delivery service basis
 - Traffic Ops: added a feature to get delivery services filtered by the `active` flag
 - Traffic Ops: added validation for assigning ORG servers to topology-based delivery services
@@ -26,11 +25,8 @@
 ### Changed
 - Updated CDN in a Box to CentOS 8 and added `CENTOS_VERSION` Docker build arg so CDN in a Box can be built for CentOS 7, if desired
 - Traffic Ops: removed change log entry created during server update/revalidation unqueue
-
-=======
 - Traffic Router: log warnings when requests to Traffic Monitor return a 503 status code
 - #5344 - Add a page that addresses migrating from Traffic Ops API v1 for each endpoint
->>>>>>> f14684c1
 
 ## [5.0.0] - 2020-10-20
 ### Added
