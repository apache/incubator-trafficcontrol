--- conflicted
+++ resolved
@@ -33,11 +33,8 @@
 		var header http.Header
 		header = make(map[string][]string)
 		header.Set(rfc.IfModifiedSince, time)
-<<<<<<< HEAD
 		header.Set(rfc.IfUnmodifiedSince, time)
-=======
 		SortTestCDNs(t)
->>>>>>> 35ed1ba7
 		UpdateTestCDNs(t)
 		UpdateTestCDNsWithHeaders(t, header)
 		header = make(map[string][]string)
