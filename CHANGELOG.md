# Changelog
All notable changes to this project will be documented in this file.

The format is based on [Keep a Changelog](http://keepachangelog.com/en/1.0.0/).

## [unreleased]
### Added
- Traffic Ops Ort: Adds a transliteration of the traffic_ops_ort.pl perl script to the go language. See traffic_ops_ort/t3c/README.md.
- Traffic Ops API v3
- Added an optional readiness check service to cdn-in-a-box that exits successfully when it is able to get a `200 OK` from all delivery services
- [Flexible Topologies (in progress)](https://github.com/apache/trafficcontrol/blob/master/blueprints/flexible-topologies.md)
    - Traffic Ops: Added an API 3.0 endpoint, /api/3.0/topologies, to create, read, update and delete flexible topologies.
    - Traffic Ops: Added new `topology` field to the /api/3.0/deliveryservices APIs
    - Traffic Ops: Added support for `topology` query parameter to `GET /api/3.0/cachegroups` to return all cachegroups used in the given topology.
    - Traffic Ops: Added support for `topology` query parameter to `GET /api/3.0/deliveryservices` to return all delivery services that employ a given topology.
    - Traffic Ops: Added support for `dsId` query parameter for `GET /api/3.0/servers` for topology-based delivery services.
    - Traffic Ops: Added new topology-based delivery service fields for header rewrites: `firstHeaderRewrite`, `innerHeaderRewrite`, `lastHeaderRewrite`
    - Traffic Ops: Added validation to prohibit assigning caches to topology-based delivery services
    - Traffic Ops: Consider Topologies parentage when queueing or checking server updates
    - ORT: Added Topologies to Config Generation.
    - Traffic Portal: Added the ability to create, read, update and delete flexible topologies.
    - Traffic Portal: Added the ability to assign topologies to delivery services.
    - Traffic Portal: Added the ability to view all delivery services and cache groups associated with a topology.
    - Traffic Portal: Added the ability to define first, inner and last header rewrite values for DNS* and HTTP* delivery services that employ a topology.
    - Traffic Portal: Adds the ability to view all servers utilized by a topology-based delivery service.
    - Traffic Portal: Added topology section to cdn snapshot diff.
    - Traffic Router: Added support for topology-based delivery services
    - Traffic Monitor: Added the ability to mark topology-based delivery services as available
- Updated /servers/details to use multiple interfaces in API v3
- Added [Edge Traffic Routing](https://traffic-control-cdn.readthedocs.io/en/latest/admin/traffic_router.html#edge-traffic-routing) feature which allows Traffic Router to localize more DNS record types than just the routing name for DNS delivery services
- Added the ability to speedily build development RPMs from any OS without needing Docker
- Added the ability to perform a quick search, override default pagination size and clear column filters on the Traffic Portal servers table.
- Astats csv support - astats will now respond to `Accept: text/csv` and return a csv formatted stats list
- Updated /deliveryservices/{{ID}}/servers to use multiple interfaces in API v3
- Updated /deliveryservices/{{ID}}/servers/eligible to use multiple interfaces in API v3
- Added the ability to view Hash ID field (aka xmppID) on Traffic Portals' server summary page
- Added the ability to set TLS config provided here: https://golang.org/pkg/crypto/tls/#Config in Traffic Ops
- Added an indiciator to the Traffic Monitor UI when using a disk backup of Traffic ops.
- Added debugging functionality to CDN-in-a-Box for Traffic Stats.
- Added GitHub Actions workflow for building RPMs and running the CDN-in-a-Box readiness check
- Added the `Status Last Updated` field to servers, and the UI, so that we can see when the last status change took place for a server.
- Added functionality in TR, so that it uses the default miss location of the DS, in case the location(for the  client IP) returned was the default location of the country.
- Added ability to set DNS Listening IPs in dns.properties
- Added Traffic Monitor: Support astats CSV output. Includes http_polling_format configuration option to specify the Accept header sent to stats endpoints. Adds CSV parsing ability (~100% faster than JSON) to the astats plugin
- Added ability for Traffic Monitor to determine health of cache based on interface data and aggregate data. Using the new `stats_over_http` `health.polling.format` value that allows monitoring of multiple interfaces will first require that *all* Traffic Monitors monitoring the affected cache server be upgraded.

### Fixed
- Fixed Reference urls for Cache Config on Delivery service pages (HTTP, DNS) in Traffic Portal.
- Fixed #4979 - Returns a Bad Request error during server creation with missing profileId [Related github issue](https://github.com/apache/trafficcontrol/issues/4979)
- Fixed #3400 - Allow "0" as a TTL value for Static DNS entries
- Fixed #4743 - Validate absolute DNS name requirement on Static DNS entry for CNAME type [Related github issue](https://github.com/apache/trafficcontrol/issues/4743)
- Fixed #4848 - `GET /api/x/cdns/capacity` gives back 500, with the message `capacity was zero`
- Fixed #2156 - Renaming a host in TC, does not impact xmpp_id and thereby hashid [Related github issue](https://github.com/apache/trafficcontrol/issues/2156)
- Fixed #3661 - Anonymous Proxy ipv4 whitelist does not work
- Fixed the `GET /api/x/jobs` and `GET /api/x/jobs/:id` Traffic Ops API routes to allow falling back to Perl via the routing blacklist
- Fixed ORT config generation not using the coalesce_number_v6 Parameter.
- Fixed POST deliveryservices/request (designed to simple send an email) regression which erroneously required deep caching type and routing name. [Related github issue](https://github.com/apache/trafficcontrol/issues/4735)
- Removed audit logging from the `POST /api/x/serverchecks` Traffic Ops API endpoint in order to reduce audit log spam
- Fixed /deliveryservice_stats regression restricting metric type to a predefined set of values. [Related github issue](https://github.com/apache/trafficcontrol/issues/4740)
- Fixed audit logging from the `/jobs` APIs to bring them back to the same level of information provided by TO-Perl
- Fixed `maxRevalDurationDays` validation for `POST /api/1.x/user/current/jobs` and added that validation to the `/api/x/jobs` endpoints
- Fixed slice plugin error in delivery service request view. [Related github issue](https://github.com/apache/trafficcontrol/issues/4770)
- Fixed update procedure of servers, so that if a server is linked to one or more delivery services, you cannot change its "cdn". [Related github issue](https://github.com/apache/trafficcontrol/issues/4116)
- Fixed `POST /api/x/steering` and `PUT /api/x/steering` so that a steering target with an invalid `type` is no longer accepted. [Related github issue](https://github.com/apache/trafficcontrol/issues/3531)
- Fixed `cachegroups` READ endpoint, so that if a request is made with the `type` specified as a non integer value, you get back a `400` with error details, instead of a `500`. [Related github issue](https://github.com/apache/trafficcontrol/issues/4703)
- Fixed ORT bug miscalculating Mid Max Origin Connections as all servers, usually resulting in 1.
- Fixed ORT atstccfg helper log to append and not overwrite old logs. Also changed to log to /var/log/ort and added a logrotate to the RPM. See the ORT README.md for details.
- Added Delivery Service Raw Remap `__RANGE_DIRECTIVE__` directive to allow inserting the Range Directive after the Raw Remap text. This allows Raw Remaps which manipulate the Range.
- Added an option for `coordinateRange` in the RGB configuration file, so that in case a client doesn't have a postal code, we can still determine if it should be allowed or not, based on whether or not the latitude/ longitude of the client falls within the supplied ranges. [Related github issue](https://github.com/apache/trafficcontrol/issues/4372)
- Fixed #3548 - Prevents DS regexes with non-consecutive order from generating invalid CRconfig/snapshot.
<<<<<<< HEAD
- Fixed #5020, #5021 - Creating an ASN with the same number and same cache group should not be allowed.
=======
- Fixed #4680 - Change Content-Type to application/json for TR auth calls
>>>>>>> 45dd3c84

### Changed
- Changed some Traffic Ops Go Client methods to use `DeliveryServiceNullable` inputs and outputs.
- Changed Traffic Portal to use Traffic Ops API v3
- Changed Traffic Portal to use the more performant and powerful ag-grid for all server tables.
- Changed ORT Config Generation to be deterministic, which will prevent spurious diffs when nothing actually changed.
- Changed ORT to find the local ATS config directory and use it when location Parameters don't exist for many required configs, including all Delivery Service files (Header Rewrites, Regex Remap, URL Sig, URI Signing).
- Changed the access logs in Traffic Ops to now show the route ID with every API endpoint call. The Route ID is appended to the end of the access log line.
- Changed Traffic Monitor's `tmconfig.backup` to store the result of `GET /api/2.0/cdns/{{name}}/configs/monitoring` instead of a transformed map
- [Multiple Interface Servers](https://github.com/apache/trafficcontrol/blob/master/blueprints/multi-interface-servers.md)
    - Interface data is constructed from IP Address/Gateway/Netmask (and their IPv6 counterparts) and Interface Name and Interface MTU fields on services. These **MUST** have proper, valid data before attempting to upgrade or the upgrade **WILL** fail. In particular IP fields need to be valid IP addresses/netmasks, and MTU must only be positive integers of at least 1280.
    - The `/servers` and `/servers/{{ID}}}` TO API endpoints have been updated to use and reflect multi-interface servers.
    - Updated `/cdns/{{name}}/configs/monitoring` TO API endpoint to return multi-interface data.
    - CDN Snapshots now use a server's "service addresses" to provide its IP addresses.
    - Changed the `Cache States` tab of the Traffic Monitor UI to properly handle multiple interfaces.
    - Changed the `/publish/CacheStats` in Traffic Monitor to support multiple interfaces.
    - Changed the CDN-in-a-Box server enrollment template to support multiple interfaces.

### Deprecated
- Deprecated the non-nullable `DeliveryService` Go struct and other structs that use it. `DeliveryServiceNullable` structs should be used instead.
- Deprecated the `insecure` option in `traffic_ops_golang` in favor of `"tls_config": { "InsecureSkipVerify": <bool> }`
- Importing Traffic Ops Go clients via the un-versioned `github.com/apache/trafficcontrol/traffic_ops/client` is now deprecated in favor of versioned import paths e.g. `github.com/apache/trafficcontrol/traffic_ops/v3-client`.

### Removed
- Removed deprecated Traffic Ops Go Client methods.
- Configuration generation logic in the TO API (v1) for all files and the "meta" route - this means that versions of Traffic Ops ORT earlier than 4.0.0 **will not work any longer** with versions of Traffic Ops moving forward.
- Removed from Traffic Portal the ability to view cache server config files as the contents are no longer reliable through the TO API due to the introduction of atstccfg.


## [4.1.0] - 2020-04-23
### Added
- Added support for use of ATS Slice plugin as an additonal option to range request handling on HTTP/DNS DSes.
- Added a boolean to delivery service in Traffic Portal and Traffic Ops to enable EDNS0 client subnet at the delivery service level and include it in the cr-config.
- Updated Traffic Router to read new EDSN0 client subnet field and route accordingly only for enabled delivery services. When enabled and a subnet is present in the request, the subnet appears in the `chi` field and the resolver address is in the `rhi` field.
- Traffic Router DNSSEC zone diffing: if enabled via the new "dnssec.zone.diffing.enabled" TR profile parameter, TR will diff existing zones against newly generated zones in order to determine if a zone needs to be re-signed. Zones are typically generated on every snapshot and whenever new DNSSEC keys are found, and since signing a zone is a relatively CPU-intensive operation, this optimization can drastically reduce the CPU time taken to process new snapshots and new DNSSEC keys.
- Added an optimistic quorum feature to Traffic Monitor to prevent false negative states from propagating to downstream components in the event of network isolation.
- Added the ability to fetch users by role
- Added an API 1.5 endpoint to generate delivery service certificates using Let's Encrypt
- Added an API 1.5 endpoint to GET a single or all records for Let's Encrypt DNS challenge
- Added an API 1.5 endpoint to renew certificates
- Added ability to create multiple objects from generic API Create with a single POST.
- Added debugging functionality to CDN-in-a-Box.
- Added an SMTP server to CDN-in-a-Box.
- Cached builder Docker images on Docker Hub to speed up build time
- Added functionality in the GET endpoints to support the "If-Modified-Since" header in the incoming requests.
- Traffic Ops Golang Endpoints
  - /api/2.0 for all of the most recent route versions
  - /api/1.1/cachegroupparameters/{{cachegroupID}}/{{parameterID}} `(DELETE)`
  - /api/1.5/stats_summary `(POST)`
  - /api/1.1/cdns/routing
  - /api/1.1/cachegroupparameters/ `(GET, POST)`
  - /api/2.0/isos
  - /api/1.5/deliveryservice/:id/routing
  - /api/1.5/deliveryservices/sslkeys/generate/letsencrypt `POST`
  - /api/2.0/deliveryservices/xmlId/:XMLID/sslkeys `DELETE`
  - /deliveryserviceserver/:dsid/:serverid
  - /api/1.5/letsencrypt/autorenew `POST`
  - /api/1.5/letsencrypt/dnsrecords `GET`
  - /api/2.0/vault/ping `GET`
  - /api/2.0/vault/bucket/:bucket/key/:key/values `GET`
  - /api/2.0/servercheck `GET`
  - /api/2.0/servercheck/extensions/:id `(DELETE)`
  - /api/2.0/servercheck/extensions `(GET, POST)`
  - /api/2.0/servers/:name-or-id/update `POST`
  - /api/2.0/plugins `(GET)`
  - /api/2.0/snapshot `PUT`

### Changed
- Add null check in astats plugin before calling strtok to find ip mask values in the config file
- Fix to traffic_ops_ort.pl to strip specific comment lines before checking if a file has changed.  Also promoted a changed file message from DEBUG to ERROR for report mode.
- Fixed Traffic Portal regenerating CDN DNSSEC keys with the wrong effective date
- Fixed issue #4583: POST /users/register internal server error caused by failing DB query
- Type mutation through the api is now restricted to only those types that apply to the "server" table
- Updated The Traffic Ops Python, Go and Java clients to use API version 2.0 (when possible)
- Updated CDN-in-a-Box scripts and enroller to use TO API version 2.0
- Updated numerous, miscellaneous tools to use TO API version 2.0
- Updated TP to use TO API v2
- Updated TP application build dependencies
- Modified Traffic Monitor to poll over IPv6 as well as IPv4 and separate the availability statuses.
- Modified Traffic Router to separate availability statuses between IPv4 and IPv6.
- Modified Traffic Portal and Traffic Ops to accept IPv6 only servers.
- Updated Traffic Monitor to default to polling both IPv4 and IPv6.
- Traffic Ops, Traffic Monitor, Traffic Stats, and Grove are now compiled using Go version 1.14. This requires a Traffic Vault config update (see note below).
- Existing installations **must** enable TLSv1.1 for Traffic Vault in order for Traffic Ops to reach it. See [Enabling TLS 1.1](https://traffic-control-cdn.readthedocs.io/en/latest/admin/traffic_vault.html#tv-admin-enable-tlsv1-1) in the Traffic Vault administrator's guide for instructions.
- Changed the `totalBytes` property of responses to GET requests to `/deliveryservice_stats` to the more appropriate `totalKiloBytes` in API 2.x
- Fix to traffic_ops_ort to generate logging.yaml files correctly.
- Fixed issue #4650: add the "Vary: Accept-Encoding" header to all responses from Traffic Ops

### Deprecated/Removed
- The Traffic Ops `db/admin.pl` script has now been removed. Please use the `db/admin` binary instead.
- Traffic Ops Python client no longer supports Python 2.
- Traffic Ops API Endpoints
  - /api_capabilities/:id
  - /asns/:id
  - /cachegroups/:id (GET)
  - /cachegroup/:parameterID/parameter
  - /cachegroups/:parameterID/parameter/available
  - /cachegroups/:id/unassigned_parameters
  - /cachegroups/trimmed
  - /cdns/:name/configs/routing
  - /cdns/:name/federations/:id (GET)
  - /cdns/configs
  - /cdns/:id (GET)
  - /cdns/:id/snapshot
  - /cdns/name/:name (GET)
  - /cdns/usage/overview
  - /deliveryservice_matches
  - /deliveryservice_server/:dsid/:serverid
  - /deliveryservice_user
  - /deliveryservice_user/:dsId/:userId
  - /deliveryservices/hostname/:name/sslkeys
  - /deliveryservices/{dsid}/regexes/{regexid} (GET)
  - /deliveryservices/:id (GET)
  - /deliveryservices/:id/state
  - /deliveryservices/xmlId/:XMLID/sslkeys/delete
  - /divisions/:division_name/regions
  - /divisions/:id
  - /divisions/name/:name
  - /hwinfo/dtdata
  - /jobs/:id
  - /keys/ping
  - /logs/:days/days
  - /parameters/:id (GET)
  - /parameters/:id/profiles
  - /parameters/:id/unassigned_profiles
  - /parameters/profile/:name
  - /parameters/validate
  - /phys_locations/trimmed
  - /phys_locations/:id (GET)
  - /profile/:id (GET)
  - /profile/:id/unassigned_parameters
  - /profile/trimmed
  - /regions/:id (GET, DELETE)
  - /regions/:region_name/phys_locations
  - /regions/name/:region_name
  - /riak/bucket/:bucket/key/:key/vault
  - /riak/ping
  - /riak/stats
  - /servercheck/aadata
  - /servers/hostname/:hostName/details
  - /servers/status
  - /servers/:id (GET)
  - /servers/totals
  - /snapshot/:cdn
  - /stats_summary/create
  - /steering/:deliveryservice/targets/:target (GET)
  - /tenants/:id (GET)
  - /statuses/:id (GET)
  - /to_extensions/:id/delete
  - /to_extensions
  - /traffic_monitor/stats
  - /types/trimmed
  - /types/{{ID}} (GET)
  - /user/current/jobs
  - /users/:id/deliveryservices
  - /servers/checks
  - /user/{{user ID}}/deliveryservices/available

## [4.0.0] - 2019-12-16
### Added
- Traffic Router: TR now generates a self-signed certificate at startup and uses it as the default TLS cert.
  The default certificate is used whenever a client attempts an SSL handshake for an SNI host which does not match
  any of the other certificates.
- Client Steering Forced Diversity: force Traffic Router to return more unique edge caches in CLIENT_STEERING results instead of the default behavior which can sometimes return a result of multiple targets using the same edge cache. In the case of edge cache failures, this feature will give clients a chance to retry a different edge cache. This can be enabled with the new "client.steering.forced.diversity" Traffic Router profile parameter.
- Traffic Ops Golang Endpoints
  - /api/1.4/deliveryservices `(GET,POST,PUT)`
  - /api/1.4/users `(GET,POST,PUT)`
  - /api/1.1/deliveryservices/xmlId/:xmlid/sslkeys `GET`
  - /api/1.1/deliveryservices/hostname/:hostname/sslkeys `GET`
  - /api/1.1/deliveryservices/sslkeys/add `POST`
  - /api/1.1/deliveryservices/xmlId/:xmlid/sslkeys/delete `GET`
  - /api/1.4/deliveryservices_required_capabilities `(GET,POST,DELETE)`
  - /api/1.1/servers/status `GET`
  - /api/1.4/cdns/dnsseckeys/refresh `GET`
  - /api/1.1/cdns/name/:name/dnsseckeys `GET`
  - /api/1.1/roles `GET`
  - /api/1.4/cdns/name/:name/dnsseckeys `GET`
  - /api/1.4/user/login/oauth `POST`
  - /api/1.1/servers/:name/configfiles/ats `GET`
  - /api/1.1/servers/:id/queue_update `POST`
  - /api/1.1/profiles/:name/configfiles/ats/* `GET`
  - /api/1.4/profiles/name/:name/copy/:copy
  - /api/1.1/servers/:name/configfiles/ats/* `GET`
  - /api/1.1/cdns/:name/configfiles/ats/* `GET`
  - /api/1.1/servers/:id/status `PUT`
  - /api/1.1/dbdump `GET`
  - /api/1.1/servers/:name/configfiles/ats/parent.config
  - /api/1.1/servers/:name/configfiles/ats/remap.config
  - /api/1.1/user/login/token `POST`
  - /api/1.4/deliveryservice_stats `GET`
  - /api/1.1/deliveryservices/request
  - /api/1.1/federations/:id/users
  - /api/1.1/federations/:id/users/:userID
  - /api/1.2/current_stats
  - /api/1.1/osversions
  - /api/1.1/stats_summary `GET`
  - /api/1.1/api_capabilities `GET`
  - /api/1.1/user/current `PUT`
  - /api/1.1/federations/:id/federation_resolvers `(GET, POST)`

- Traffic Router: Added a tunable bounded queue to support DNS request processing.
- Traffic Ops API Routing Blacklist: via the `routing_blacklist` field in `cdn.conf`, enable certain whitelisted Go routes to be handled by Perl instead (via the `perl_routes` list) in case a regression is found in the Go handler, and explicitly disable any routes via the `disabled_routes` list. Requests to disabled routes are immediately given a 503 response. Both fields are lists of Route IDs, and route information (ID, version, method, path, and whether or not it can bypass to Perl) can be found by running `./traffic_ops_golang --api-routes`. To disable a route or have it bypassed to Perl, find its Route ID using the previous command and put it in the `disabled_routes` or `perl_routes` list, respectively.
- To support reusing a single riak cluster connection, an optional parameter is added to riak.conf: "HealthCheckInterval". This options takes a 'Duration' value (ie: 10s, 5m) which affects how often the riak cluster is health checked.  Default is currently set to: "HealthCheckInterval": "5s".
- Added a new Go db/admin binary to replace the Perl db/admin.pl script which is now deprecated and will be removed in a future release. The new db/admin binary is essentially a drop-in replacement for db/admin.pl since it supports all of the same commands and options; therefore, it should be used in place of db/admin.pl for all the same tasks.
- Added an API 1.4 endpoint, /api/1.4/cdns/dnsseckeys/refresh, to perform necessary behavior previously served outside the API under `/internal`.
- Added the DS Record text to the cdn dnsseckeys endpoint in 1.4.
- Added monitoring.json snapshotting. This stores the monitoring json in the same table as the crconfig snapshot. Snapshotting is now required in order to push out monitoring changes.
- To traffic_ops_ort.pl added the ability to handle ##OVERRIDE## delivery service ANY_MAP raw remap text to replace and comment out a base delivery service remap rules. THIS IS A TEMPORARY HACK until versioned delivery services are implemented.
- Snapshotting the CRConfig now deletes HTTPS certificates in Riak for delivery services which have been deleted in Traffic Ops.
- Added a context menu in place of the "Actions" column from the following tables in Traffic Portal: cache group tables, CDN tables, delivery service tables, parameter tables, profile tables, server tables.
- Traffic Portal standalone Dockerfile
- In Traffic Portal, removes the need to specify line breaks using `__RETURN__` in delivery service edge/mid header rewrite rules, regex remap expressions, raw remap text and traffic router additional request/response headers.
- In Traffic Portal, provides the ability to clone delivery service assignments from one cache to another cache of the same type. Issue #2963.
- Added an API 1.4 endpoint, /api/1.4/server_capabilities, to create, read, and delete server capabilities.
- Traffic Ops now allows each delivery service to have a set of query parameter keys to be retained for consistent hash generation by Traffic Router.
- In Traffic Portal, delivery service table columns can now be rearranged and their visibility toggled on/off as desired by the user. Hidden table columns are excluded from the table search. These settings are persisted in the browser.
- Added an API 1.4 endpoint, /api/1.4/user/login/oauth to handle SSO login using OAuth.
- Added /#!/sso page to Traffic Portal to catch redirects back from OAuth provider and POST token into the API.
- In Traffic Portal, server table columns can now be rearranged and their visibility toggled on/off as desired by the user. Hidden table columns are excluded from the table search. These settings are persisted in the browser.
- Added pagination support to some Traffic Ops endpoints via three new query parameters, limit and offset/page
- Traffic Ops now supports a "sortOrder" query parameter on some endpoints to return API responses in descending order
- Traffic Ops now uses a consistent format for audit logs across all Go endpoints
- Added cache-side config generator, atstccfg, installed with ORT. Includes all configs. Includes a plugin system.
- Fixed ATS config generation to omit regex remap, header rewrite, URL Sig, and URI Signing files for delivery services not assigned to that server.
- In Traffic Portal, all tables now include a 'CSV' link to enable the export of table data in CSV format.
- Pylint configuration now enforced (present in [a file in the Python client directory](./traffic_control/clients/python/pylint.rc))
- Added an optional SMTP server configuration to the TO configuration file, api now has unused abilitiy to send emails
- Traffic Monitor now has "gbps" calculated stat, allowing operators to monitor bandwidth in Gbps.
- Added an API 1.4 endpoint, /api/1.4/deliveryservices_required_capabilities, to create, read, and delete associations between a delivery service and a required capability.
- Added ATS config generation omitting parents without Delivery Service Required Capabilities.
- In Traffic Portal, added the ability to create, view and delete server capabilities and associate those server capabilities with servers and delivery services. See [blueprint](./blueprints/server-capabilitites.md)
- Added validation to prevent assigning servers to delivery services without required capabilities.
- Added deep coverage zone routing percentage to the Traffic Portal dashboard.
- Added a `traffic_ops/app/bin/osversions-convert.pl` script to convert the `osversions.cfg` file from Perl to JSON as part of the `/osversions` endpoint rewrite.
- Added [Experimental] - Emulated Vault suppling a HTTP server mimicking RIAK behavior for usage as traffic-control vault.
- Added Traffic Ops Client function that returns a Delivery Service Nullable Response when requesting for a Delivery Service by XMLID

### Changed
- Traffic Router:  TR will now allow steering DSs and steering target DSs to have RGB enabled. (fixes #3910)
- Traffic Portal:  Traffic Portal now allows Regional Geo Blocking to be enabled for a Steering Delivery Service.
- Traffic Ops: fixed a regression where the `Expires` cookie header was not being set properly in responses. Also, added the `Max-Age` cookie header in responses.
- Traffic Router, added TLS certificate validation on certificates imported from Traffic Ops
  - validates modulus of private and public keys
  - validates current timestamp falls within the certificate date bracket
  - validates certificate subjects against the DS URL
- Traffic Ops Golang Endpoints
  - Updated /api/1.1/cachegroups: Cache Group Fallbacks are included
  - Updated /api/1.1/cachegroups: fixed so fallbackToClosest can be set through API
    - Warning:  a PUT of an old Cache Group JSON without the fallbackToClosest field will result in a `null` value for that field
- Traffic Router: fixed a bug which would cause `REFUSED` DNS answers if the zone priming execution did not complete within the configured `zonemanager.init.timeout` period.
- Issue 2821: Fixed "Traffic Router may choose wrong certificate when SNI names overlap"
- traffic_ops/app/bin/checks/ToDnssecRefresh.pl now requires "user" and "pass" parameters of an operations-level user! Update your scripts accordingly! This was necessary to move to an API endpoint with proper authentication, which may be safely exposed.
- Traffic Monitor UI updated to support HTTP or HTTPS traffic.
- Traffic Monitor health/stat time now includes full body download (like prior TM <=2.1 version)
- Modified Traffic Router logging format to include an additional field for DNS log entries, namely `rhi`. This defaults to '-' and is only used when EDNS0 client subnet extensions are enabled and a client subnet is present in the request. When enabled and a subnet is present, the subnet appears in the `chi` field and the resolver address is in the `rhi` field.
- Changed traffic_ops_ort.pl so that hdr_rw-&lt;ds&gt;.config files are compared with strict ordering and line duplication when detecting configuration changes.
- Traffic Ops (golang), Traffic Monitor, Traffic Stats are now compiled using Go version 1.11. Grove was already being compiled with this version which improves performance for TLS when RSA certificates are used.
- Fixed issue #3497: TO API clients that don't specify the latest minor version will overwrite/default any fields introduced in later versions
- Fixed permissions on DELETE /api/$version/deliveryservice_server/{dsid}/{serverid} endpoint
- Issue 3476: Traffic Router returns partial result for CLIENT_STEERING Delivery Services when Regional Geoblocking or Anonymous Blocking is enabled.
- Upgraded Traffic Portal to AngularJS 1.7.8
- Issue 3275: Improved the snapshot diff performance and experience.
- Issue 3550: Fixed TC golang client setting for cache control max age
- Issue #3605: Fixed Traffic Monitor custom ports in health polling URL.
- Issue 3587: Fixed Traffic Ops Golang reverse proxy and Riak logs to be consistent with the format of other error logs.
- Database migrations have been collapsed. Rollbacks to migrations that previously existed are no longer possible.
- Issue #3750: Fixed Grove access log fractional seconds.
- Issue #3646: Fixed Traffic Monitor Thresholds.
- Modified Traffic Router API to be available via HTTPS.
- Added fields to traffic_portal_properties.json to configure SSO through OAuth.
- Added field to cdn.conf to configure whitelisted URLs for Json Key Set URL returned from OAuth provider.
- Improved [profile comparison view in Traffic Portal](https://github.com/apache/trafficcontrol/blob/master/blueprints/profile-param-compare-manage.md).
- Issue #3871 - provides users with a specified role the ability to mark any delivery service request as complete.
- Fixed Traffic Ops Golang POST servers/id/deliveryservice continuing erroneously after a database error.
- Fixed Traffic Ops Golang POST servers/id/deliveryservice double-logging errors.
- Issue #4131 - The "Clone Delivery Service Assignments" menu item is hidden on a cache when the cache has zero delivery service assignments to clone.
- Traffic Portal - Turn off TLSv1
- Removed Traffic Portal dependency on Restangular
- Issue #1486 - Dashboard graph for bandwidth now displays units in the tooltip when hovering over a data point

### Deprecated/Removed
- Traffic Ops API Endpoints
  - /api/1.1/cachegroup_fallbacks
  - /api_capabilities `POST`

## [3.0.0] - 2018-10-30
### Added
- Removed MySQL-to-Postgres migration tools.  This tool is supported for 1.x to 2.x upgrades only and should not be used with 3.x.
- Backup Edge Cache group: If the matched group in the CZF is not available, this list of backup edge cache group configured via Traffic Ops API can be used as backup. In the event of all backup edge cache groups not available, GEO location can be optionally used as further backup. APIs detailed [here](http://traffic-control-cdn.readthedocs.io/en/latest/development/traffic_ops_api/v12/cachegroup_fallbacks.html)
- Traffic Ops Golang Proxy Endpoints
  - /api/1.4/users `(GET,POST,PUT)`
  - /api/1.3/origins `(GET,POST,PUT,DELETE)`
  - /api/1.3/coordinates `(GET,POST,PUT,DELETE)`
  - /api/1.3/staticdnsentries `(GET,POST,PUT,DELETE)`
  - /api/1.1/deliveryservices/xmlId/:xmlid/sslkeys `GET`
  - /api/1.1/deliveryservices/hostname/:hostname/sslkeys `GET`
  - /api/1.1/deliveryservices/sslkeys/add `POST`
  - /api/1.1/deliveryservices/xmlId/:xmlid/sslkeys/delete `GET`
- Delivery Service Origins Refactor: The Delivery Service API now creates/updates an Origin entity on Delivery Service creates/updates, and the `org_server_fqdn` column in the `deliveryservice` table has been removed. The `org_server_fqdn` data is now computed from the Delivery Service's primary origin (note: the name of the primary origin is the `xml_id` of its delivery service).
- Cachegroup-Coordinate Refactor: The Cachegroup API now creates/updates a Coordinate entity on Cachegroup creates/updates, and the `latitude` and `longitude` columns in the `cachegroup` table have been replaced with `coordinate` (a foreign key to Coordinate). Coordinates created from Cachegroups are given the name `from_cachegroup_\<cachegroup name\>`.
- Geolocation-based Client Steering: two new steering target types are available to use for `CLIENT_STEERING` delivery services: `STEERING_GEO_ORDER` and `STEERING_GEO_WEIGHT`. When targets of these types have an Origin with a Coordinate, Traffic Router will order and prioritize them based upon the shortest total distance from client -> edge -> origin. Co-located targets are grouped together and can be weighted or ordered within the same location using `STEERING_GEO_WEIGHT` or `STEERING_GEO_ORDER`, respectively.
- Tenancy is now the default behavior in Traffic Ops.  All database entries that reference a tenant now have a default of the root tenant.  This eliminates the need for the `use_tenancy` global parameter and will allow for code to be simplified as a result. If all user and delivery services reference the root tenant, then there will be no difference from having `use_tenancy` set to 0.
- Cachegroup Localization Methods: The Cachegroup API now supports an optional `localizationMethods` field which specifies the localization methods allowed for that cachegroup (currently 'DEEP_CZ', 'CZ', and 'GEO'). By default if this field is null/empty, all localization methods are enabled. After Traffic Router has localized a client, it will only route that client to cachegroups that have enabled the localization method used. For example, this can be used to prevent GEO-localized traffic (i.e. most likely from off-net/internet clients) to cachegroups that aren't optimal for internet traffic.
- Traffic Monitor Client Update: Traffic Monitor is updated to use the Traffic Ops v13 client.
- Removed previously deprecated `traffic_monitor_java`
- Added `infrastructure/cdn-in-a-box` for Apachecon 2018 demonstration
- The CacheURL Delivery service field is deprecated.  If you still need this functionality, you can create the configuration explicitly via the raw remap field.

## [2.2.0] - 2018-06-07
### Added
- Per-DeliveryService Routing Names: you can now choose a Delivery Service's Routing Name (rather than a hardcoded "tr" or "edge" name). This might require a few pre-upgrade steps detailed [here](http://traffic-control-cdn.readthedocs.io/en/latest/admin/traffic_ops/migration_from_20_to_22.html#per-deliveryservice-routing-names)
- [Delivery Service Requests](http://traffic-control-cdn.readthedocs.io/en/latest/admin/quick_howto/ds_requests.html#ds-requests): When enabled, delivery service requests are created when ALL users attempt to create, update or delete a delivery service. This allows users with higher level permissions to review delivery service changes for completeness and accuracy before deploying the changes.
- Traffic Ops Golang Proxy Endpoints
  - /api/1.3/about `(GET)`
  - /api/1.3/asns `(GET,POST,PUT,DELETE)`
  - /api/1.3/cachegroups `(GET,POST,PUT,DELETE)`
  - /api/1.3/cdns `(GET,POST,PUT,DELETE)`
  - /api/1.3/cdns/capacity `(GET)`
  - /api/1.3/cdns/configs `(GET)`
  - /api/1.3/cdns/dnsseckeys `(GET)`
  - /api/1.3/cdns/domain `(GET)`
  - /api/1.3/cdns/monitoring `(GET)`
  - /api/1.3/cdns/health `(GET)`
  - /api/1.3/cdns/routing `(GET)`
  - /api/1.3/deliveryservice_requests `(GET,POST,PUT,DELETE)`
  - /api/1.3/divisions `(GET,POST,PUT,DELETE)`
  - /api/1.3/hwinfos `(GET)`
  - /api/1.3/login `(POST)`
  - /api/1.3/parameters `(GET,POST,PUT,DELETE)`
  - /api/1.3/profileparameters `(GET,POST,PUT,DELETE)`
  - /api/1.3/phys_locations `(GET,POST,PUT,DELETE)`
  - /api/1.3/ping `(GET)`
  - /api/1.3/profiles `(GET,POST,PUT,DELETE)`
  - /api/1.3/regions `(GET,POST,PUT,DELETE)`
  - /api/1.3/servers `(GET,POST,PUT,DELETE)`
  - /api/1.3/servers/checks `(GET)`
  - /api/1.3/servers/details `(GET)`
  - /api/1.3/servers/status `(GET)`
  - /api/1.3/servers/totals `(GET)`
  - /api/1.3/statuses `(GET,POST,PUT,DELETE)`
  - /api/1.3/system/info `(GET)`
  - /api/1.3/types `(GET,POST,PUT,DELETE)`
- Fair Queuing Pacing: Using the FQ Pacing Rate parameter in Delivery Services allows operators to limit the rate of individual sessions to the edge cache. This feature requires a Trafficserver RPM containing the fq_pacing experimental plugin AND setting 'fq' as the default Linux qdisc in sysctl.
- Traffic Ops rpm changed to remove world-read permission from configuration files.

### Changed
- Reformatted this CHANGELOG file to the keep-a-changelog format

[unreleased]: https://github.com/apache/trafficcontrol/compare/RELEASE-4.1.0...HEAD
[4.1.0]: https://github.com/apache/trafficcontrol/compare/RELEASE-4.0.0...RELEASE-4.1.0
[4.0.0]: https://github.com/apache/trafficcontrol/compare/RELEASE-3.0.0...RELEASE-4.0.0
[3.0.0]: https://github.com/apache/trafficcontrol/compare/RELEASE-2.2.0...RELEASE-3.0.0
[2.2.0]: https://github.com/apache/trafficcontrol/compare/RELEASE-2.1.0...RELEASE-2.2.0<|MERGE_RESOLUTION|>--- conflicted
+++ resolved
@@ -68,11 +68,8 @@
 - Added Delivery Service Raw Remap `__RANGE_DIRECTIVE__` directive to allow inserting the Range Directive after the Raw Remap text. This allows Raw Remaps which manipulate the Range.
 - Added an option for `coordinateRange` in the RGB configuration file, so that in case a client doesn't have a postal code, we can still determine if it should be allowed or not, based on whether or not the latitude/ longitude of the client falls within the supplied ranges. [Related github issue](https://github.com/apache/trafficcontrol/issues/4372)
 - Fixed #3548 - Prevents DS regexes with non-consecutive order from generating invalid CRconfig/snapshot.
-<<<<<<< HEAD
 - Fixed #5020, #5021 - Creating an ASN with the same number and same cache group should not be allowed.
-=======
 - Fixed #4680 - Change Content-Type to application/json for TR auth calls
->>>>>>> 45dd3c84
 
 ### Changed
 - Changed some Traffic Ops Go Client methods to use `DeliveryServiceNullable` inputs and outputs.
