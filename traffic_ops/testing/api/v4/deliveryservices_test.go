package v4

/*

   Licensed under the Apache License, Version 2.0 (the "License");
   you may not use this file except in compliance with the License.
   You may obtain a copy of the License at

   http://www.apache.org/licenses/LICENSE-2.0

   Unless required by applicable law or agreed to in writing, software
   distributed under the License is distributed on an "AS IS" BASIS,
   WITHOUT WARRANTIES OR CONDITIONS OF ANY KIND, either express or implied.
   See the License for the specific language governing permissions and
   limitations under the License.
*/

import (
	"encoding/json"
	"fmt"
	"net/http"
	"net/url"
	"reflect"
	"sort"
	"strconv"
	"strings"
	"testing"
	"time"

	"github.com/apache/trafficcontrol/lib/go-rfc"
	"github.com/apache/trafficcontrol/lib/go-tc"
	"github.com/apache/trafficcontrol/lib/go-util"
	"github.com/apache/trafficcontrol/traffic_ops/traffic_ops_golang/deliveryservice"
	client "github.com/apache/trafficcontrol/traffic_ops/v4-client"
)

func TestDeliveryServices(t *testing.T) {
	WithObjs(t, []TCObj{CDNs, Types, Tenants, Users, Parameters, Profiles, Statuses, Divisions, Regions, PhysLocations, CacheGroups, Servers, Topologies, ServerCapabilities, DeliveryServices}, func() {
		currentTime := time.Now().UTC().Add(-5 * time.Second)
		ti := currentTime.Format(time.RFC1123)
		var header http.Header
		header = make(map[string][]string)
		header.Set(rfc.IfModifiedSince, ti)
		header.Set(rfc.IfUnmodifiedSince, ti)
		if includeSystemTests {
			SSLDeliveryServiceCDNUpdateTest(t)
			CreateTestDeliveryServicesURLSignatureKeys(t)
			GetTestDeliveryServicesURLSignatureKeys(t)
			DeleteTestDeliveryServicesURLSignatureKeys(t)
			CreateTestDeliveryServicesURISigningKeys(t)
			GetTestDeliveryServicesURISigningKeys(t)
			DeleteTestDeliveryServicesURISigningKeys(t)
			DeleteCDNOldSSLKeys(t)
			DeliveryServiceSSLKeys(t)
		}

		GetTestDeliveryServicesIMS(t)
		GetAccessibleToTest(t)
		UpdateTestDeliveryServices(t)
		UpdateValidateORGServerCacheGroup(t)
		UpdateTestDeliveryServicesWithHeaders(t, header)
		UpdateNullableTestDeliveryServices(t)
		UpdateDeliveryServiceWithInvalidRemapText(t)
		UpdateDeliveryServiceWithInvalidSliceRangeRequest(t)
		UpdateDeliveryServiceWithInvalidTopology(t)
		GetTestDeliveryServicesIMSAfterChange(t, header)
		UpdateDeliveryServiceTopologyHeaderRewriteFields(t)
		GetTestDeliveryServices(t)
		GetInactiveTestDeliveryServices(t)
		GetTestDeliveryServicesCapacity(t)
		DeliveryServiceMinorVersionsTest(t)
		DeliveryServiceTenancyTest(t)
		PostDeliveryServiceTest(t)
		header = make(map[string][]string)
		etag := rfc.ETag(currentTime)
		header.Set(rfc.IfMatch, etag)
		UpdateTestDeliveryServicesWithHeaders(t, header)
		VerifyPaginationSupportDS(t)
		GetDeliveryServiceByCdn(t)
		GetDeliveryServiceByInvalidCdn(t)
		GetDeliveryServiceByInvalidProfile(t)
		GetDeliveryServiceByInvalidTenant(t)
		GetDeliveryServiceByInvalidType(t)
		GetDeliveryServiceByInvalidAccessibleTo(t)
		GetDeliveryServiceByInvalidXmlId(t)
		GetDeliveryServiceByLogsEnabled(t)
		GetDeliveryServiceByValidProfile(t)
		GetDeliveryServiceByValidTenant(t)
		GetDeliveryServiceByValidType(t)
		GetDeliveryServiceByValidXmlId(t)
		SortTestDeliveryServicesDesc(t)
		SortTestDeliveryServices(t)
	})
}

func UpdateTestDeliveryServicesWithHeaders(t *testing.T, header http.Header) {
	if len(testData.DeliveryServices) < 1 {
		t.Fatal("Need at least one Delivery Service to test updating Delivery Services with HTTP Headers")
	}
	firstDS := testData.DeliveryServices[0]
	if firstDS.XMLID == nil {
		t.Fatalf("couldn't get the xml ID of test DS")
	}

	opts := client.RequestOptions{Header: header}
	dses, _, err := TOSession.GetDeliveryServices(opts)
	if err != nil {
		t.Errorf("cannot get Delivery Services: %v - alerts: %+v", err, dses.Alerts)
	}

	var remoteDS tc.DeliveryServiceV4
	found := false
	for _, ds := range dses.Response {
		if ds.XMLID != nil && *ds.XMLID == *firstDS.XMLID {
			found = true
			remoteDS = ds
			break
		}
	}
	if !found {
		t.Fatalf("GET Delivery Services missing: %v", *firstDS.XMLID)
	}
	if remoteDS.ID == nil {
		t.Fatalf("Traffic Ops returned a representation for Delivery Service '%s' that had a null or undefined ID", *firstDS.XMLID)
	}

	updatedLongDesc := "something different"
	updatedMaxDNSAnswers := 164598
	updatedMaxOriginConnections := 100
	remoteDS.LongDesc = &updatedLongDesc
	remoteDS.MaxDNSAnswers = &updatedMaxDNSAnswers
	remoteDS.MaxOriginConnections = &updatedMaxOriginConnections
	remoteDS.MatchList = nil // verify that this field is optional in a PUT request, doesn't cause nil dereference panic

	_, reqInf, err := TOSession.UpdateDeliveryService(*remoteDS.ID, remoteDS, opts)
	if err == nil {
		t.Errorf("expected precondition failed error, got none")
	}
	if reqInf.StatusCode != http.StatusPreconditionFailed {
		t.Errorf("expected status code to be 412 Precondition Failed, but got: %d", reqInf.StatusCode)
	}
}

func createBlankCDN(cdnName string, t *testing.T) tc.CDN {
	_, _, err := TOSession.CreateCDN(tc.CDN{
		DNSSECEnabled: false,
		DomainName:    cdnName + ".ai",
		Name:          cdnName,
	}, client.RequestOptions{})
	if err != nil {
		t.Fatal("unable to create cdn: " + err.Error())
	}

	originalKeys, _, err := TOSession.GetCDNSSLKeys(cdnName, client.RequestOptions{})
	if err != nil {
		t.Fatalf("unable to get keys on cdn %v: %v - alerts: %+v", cdnName, err, originalKeys.Alerts)
	}

	opts := client.NewRequestOptions()
	opts.QueryParameters.Set("name", cdnName)
	cdns, _, err := TOSession.GetCDNs(opts)
	if err != nil {
		t.Fatalf("unable to get cdn %v: %v - alerts: %+v", cdnName, err, cdns.Alerts)
	}
	if len(cdns.Response) < 1 {
		t.Fatal("expected more than 0 cdns")
	}
	keys, _, err := TOSession.GetCDNSSLKeys(cdnName, client.RequestOptions{})
	if err != nil {
		t.Fatalf("unable to get keys on cdn %v: %v", cdnName, err)
	}
	if len(keys.Response) != len(originalKeys.Response) {
		t.Fatalf("expected %v ssl keys on cdn %v, got %v", len(originalKeys.Response), cdnName, len(keys.Response))
	}
	return cdns.Response[0]
}

func cleanUp(t *testing.T, ds tc.DeliveryServiceV4, oldCDNID int, newCDNID int, sslKeyVersions []string) {
	if ds.XMLID == nil {
		t.Error("Cannot clean up Delivery Service with nil XMLID")
		return
	}
	xmlid := *ds.XMLID
	if ds.ID == nil {
		t.Error("Cannot clean up Delivery Service with nil ID")
		return
	}
	id := *ds.ID

	opts := client.NewRequestOptions()
	for _, version := range sslKeyVersions {
		opts.QueryParameters.Set("version", version)
		resp, _, err := TOSession.DeleteDeliveryServiceSSLKeys(xmlid, opts)
		if err != nil {
			t.Errorf("Unexpected error deleting Delivery Service SSL Keys: %v - alerts: %+v", err, resp.Alerts)
		}
	}
	resp, _, err := TOSession.DeleteDeliveryService(id, client.RequestOptions{})
	if err != nil {
		t.Errorf("Unexpected error deleting Delivery Service '%s' (#%d) during cleanup: %v - alerts: %+v", xmlid, id, err, resp.Alerts)
	}
	if oldCDNID != -1 {
		resp2, _, err := TOSession.DeleteCDN(oldCDNID, client.RequestOptions{})
		if err != nil {
			t.Errorf("Unexpected error deleting CDN (#%d) during cleanup: %v - alerts: %+v", oldCDNID, err, resp2.Alerts)
		}
	}
	if newCDNID != -1 {
		resp2, _, err := TOSession.DeleteCDN(newCDNID, client.RequestOptions{})
		if err != nil {
			t.Errorf("Unexpected error deleting CDN (#%d) during cleanup: %v - alerts: %+v", newCDNID, err, resp2.Alerts)
		}
	}
}

// getCustomDS returns a DS that is guaranteed to have non-nil:
//
//    Active
//    CDNID
//    DSCP
//    DisplayName
//    RoutingName
//    GeoLimit
//    GeoProvider
//    IPV6RoutingEnabled
//    InitialDispersion
//    LogsEnabled
//    MissLat
//    MissLong
//    MultiSiteOrigin
//    OrgServerFQDN
//    Protocol
//    QStringIgnore
//    RangeRequestHandling
//    RegionalGeoBlocking
//    TenantID
//    TypeID
//    XMLID
//
// BUT, will ALWAYS have nil MaxRequestHeaderBytes.
func getCustomDS(cdnID, typeID int, displayName, routingName, orgFQDN, dsID string) tc.DeliveryServiceV4 {
	customDS := tc.DeliveryServiceV4{}
	customDS.Active = util.BoolPtr(true)
	customDS.CDNID = util.IntPtr(cdnID)
	customDS.DSCP = util.IntPtr(0)
	customDS.DisplayName = util.StrPtr(displayName)
	customDS.RoutingName = util.StrPtr(routingName)
	customDS.GeoLimit = util.IntPtr(0)
	customDS.GeoProvider = util.IntPtr(0)
	customDS.IPV6RoutingEnabled = util.BoolPtr(false)
	customDS.InitialDispersion = util.IntPtr(1)
	customDS.LogsEnabled = util.BoolPtr(true)
	customDS.MissLat = util.FloatPtr(0)
	customDS.MissLong = util.FloatPtr(0)
	customDS.MultiSiteOrigin = util.BoolPtr(false)
	customDS.OrgServerFQDN = util.StrPtr(orgFQDN)
	customDS.Protocol = util.IntPtr(2)
	customDS.QStringIgnore = util.IntPtr(0)
	customDS.RangeRequestHandling = util.IntPtr(0)
	customDS.RegionalGeoBlocking = util.BoolPtr(false)
	customDS.TenantID = util.IntPtr(1)
	customDS.TypeID = util.IntPtr(typeID)
	customDS.XMLID = util.StrPtr(dsID)
	customDS.MaxRequestHeaderBytes = nil
	return customDS
}

func DeleteCDNOldSSLKeys(t *testing.T) {
	cdn := createBlankCDN("sslkeytransfer", t)

	opts := client.NewRequestOptions()
	opts.QueryParameters.Set("name", "HTTP")
	types, _, err := TOSession.GetTypes(opts)
	if err != nil {
		t.Fatalf("unable to get Types: %v - alerts: %+v", err, types.Alerts)
	}
	if len(types.Response) < 1 {
		t.Fatal("expected at least one type")
	}

	// First DS creation
	customDS := getCustomDS(cdn.ID, types.Response[0].ID, "displayName", "routingName", "https://test.com", "dsID")

	resp, _, err := TOSession.CreateDeliveryService(customDS, client.RequestOptions{})
	if err != nil {
		t.Errorf("Unexpected error creating a Delivery Service: %v - alerts: %+v", err, resp.Alerts)
	}
	if len(resp.Response) != 1 {
		t.Fatalf("Expected Delivery Service creation to return exactly one Delivery Service, got: %d", len(resp.Response))
	}
	ds := resp.Response[0]
	if ds.XMLID == nil {
		t.Fatal("Traffic Ops returned a representation for a Delivery Service with null or undefined XMLID")
	}

	ds.CDNName = &cdn.Name
	sslKeyRequestFields := tc.SSLKeyRequestFields{
		BusinessUnit: util.StrPtr("BU"),
		City:         util.StrPtr("CI"),
		Organization: util.StrPtr("OR"),
		HostName:     util.StrPtr("*.test.com"),
		Country:      util.StrPtr("CO"),
		State:        util.StrPtr("ST"),
	}
	genResp, _, err := TOSession.GenerateSSLKeysForDS(*ds.XMLID, *ds.CDNName, sslKeyRequestFields, client.RequestOptions{})
	if err != nil {
		t.Fatalf("Unexpected error generaing SSL Keys for Delivery Service '%s': %v - alerts: %+v", *ds.XMLID, err, genResp.Alerts)
	}
	defer cleanUp(t, ds, cdn.ID, -1, []string{"1"})

	// Second DS creation
	customDS2 := getCustomDS(cdn.ID, types.Response[0].ID, "displayName2", "routingName2", "https://test2.com", "dsID2")

	resp, _, err = TOSession.CreateDeliveryService(customDS2, client.RequestOptions{})
	if err != nil {
		t.Errorf("Unexpected error creating a Delivery Service: %v - alerts: %+v", err, resp.Alerts)
	}
	if len(resp.Response) != 1 {
		t.Fatalf("Expected Delivery Service creation to return exactly one Delivery Service, got: %d", len(resp.Response))
	}
	ds2 := resp.Response[0]
	if ds2.XMLID == nil || ds2.ID == nil {
		t.Fatal("Traffic Ops returned a representation for a Delivery Service with null or undefined XMLID and/or ID")
	}

	ds2.CDNName = &cdn.Name
	sslKeyRequestFields.HostName = util.StrPtr("*.test2.com")
	genResp, _, err = TOSession.GenerateSSLKeysForDS(*ds2.XMLID, *ds2.CDNName, sslKeyRequestFields, client.RequestOptions{})
	if err != nil {
		t.Fatalf("Unexpected error generaing SSL Keys for Delivery Service '%s': %v - alerts: %+v", *ds2.XMLID, err, genResp.Alerts)
	}

	var cdnKeys []tc.CDNSSLKeys
	for tries := 0; tries < 5; tries++ {
		time.Sleep(time.Second)
		var sslKeysResp tc.CDNSSLKeysResponse
		sslKeysResp, _, err = TOSession.GetCDNSSLKeys(cdn.Name, client.RequestOptions{})
		if err != nil {
			continue
		}
		cdnKeys = sslKeysResp.Response
		if len(cdnKeys) != 0 {
			break
		}
	}

	if err != nil {
		t.Fatalf("unable to get CDN %v SSL keys: %v", cdn.Name, err)
	}
	if len(cdnKeys) != 2 {
		t.Errorf("expected two ssl keys for CDN %v, got %d instead", cdn.Name, len(cdnKeys))
	}

	delResp, _, err := TOSession.DeleteDeliveryService(*ds2.ID, client.RequestOptions{})
	if err != nil {
		t.Errorf("Unexpected error deleting Delivery Service #%d: %v - alerts: %+v", *ds2.ID, err, delResp.Alerts)
	}

	opts = client.NewRequestOptions()
	opts.QueryParameters.Set("cdnID", strconv.Itoa(cdn.ID))
	snapResp, _, err := TOSession.SnapshotCRConfig(opts)
	if err != nil {
		t.Fatalf("Failed to take Snapshot of CDN #%d: %v - alerts: %+v", cdn.ID, err, snapResp.Alerts)
	}
	var newCdnKeys []tc.CDNSSLKeys
	for tries := 0; tries < 5; tries++ {
		time.Sleep(time.Second)
		var sslKeysResp tc.CDNSSLKeysResponse
		sslKeysResp, _, err = TOSession.GetCDNSSLKeys(cdn.Name, client.RequestOptions{})
		newCdnKeys = sslKeysResp.Response
		if err == nil && len(newCdnKeys) == 1 {
			break
		}
	}

	if err != nil {
		t.Fatalf("unable to get CDN %v SSL keys: %v", cdn.Name, err)
	}
	if len(newCdnKeys) != 1 {
		t.Errorf("expected 1 ssl keys for CDN %v, got %d instead", cdn.Name, len(newCdnKeys))
	}
}

func DeliveryServiceSSLKeys(t *testing.T) {
	cdn := createBlankCDN("sslkeytransfer", t)

	opts := client.NewRequestOptions()
	opts.QueryParameters.Set("name", "HTTP")
	types, _, err := TOSession.GetTypes(opts)
	if err != nil {
		t.Fatalf("unable to get Types: %v - alerts: %+v", err, types.Alerts)
	}
	if len(types.Response) < 1 {
		t.Fatal("expected at least one type")
	}

	customDS := getCustomDS(cdn.ID, types.Response[0].ID, "displayName", "routingName", "https://test.com", "dsID")

	resp, _, err := TOSession.CreateDeliveryService(customDS, client.RequestOptions{})
	if err != nil {
		t.Errorf("Unexpected error creating a Delivery Service: %v - alerts: %+v", err, resp.Alerts)
	}
	if len(resp.Response) != 1 {
		t.Fatalf("Expected Delivery Service creation to return exactly one Delivery Service, got: %d", len(resp.Response))
	}
	ds := resp.Response[0]
	if ds.XMLID == nil {
		t.Fatal("Traffic Ops returned a representation for a Delivery Service with null or undefined XMLID")
	}

	ds.CDNName = &cdn.Name
	genResp, _, err := TOSession.GenerateSSLKeysForDS(*ds.XMLID, *ds.CDNName, tc.SSLKeyRequestFields{
		BusinessUnit: util.StrPtr("BU"),
		City:         util.StrPtr("CI"),
		Organization: util.StrPtr("OR"),
		HostName:     util.StrPtr("*.test2.com"),
		Country:      util.StrPtr("CO"),
		State:        util.StrPtr("ST"),
	}, client.RequestOptions{})
	if err != nil {
		t.Fatalf("Unexpected error generating SSL Keys for Delivery Service '%s': %v - alerts: %+v", *ds.XMLID, err, genResp.Alerts)
	}
	defer cleanUp(t, ds, cdn.ID, -1, []string{"1"})

	dsSSLKey := new(tc.DeliveryServiceSSLKeys)
	for tries := 0; tries < 5; tries++ {
		time.Sleep(time.Second)
		var sslKeysResp tc.DeliveryServiceSSLKeysResponse
		sslKeysResp, _, err = TOSession.GetDeliveryServiceSSLKeys(*ds.XMLID, client.RequestOptions{})
		*dsSSLKey = sslKeysResp.Response
		if err == nil && dsSSLKey != nil {
			break
		}
	}

	if err != nil || dsSSLKey == nil {
		t.Fatalf("unable to get DS %v SSL key: %v", *ds.XMLID, err)
	}
	if dsSSLKey.Certificate.Key == "" {
		t.Errorf("expected a valid key but got nothing")
	}
	if dsSSLKey.Certificate.Crt == "" {
		t.Errorf("expected a valid certificate, but got nothing")
	}
	if dsSSLKey.Certificate.CSR == "" {
		t.Errorf("expected a valid CSR, but got nothing")
	}

	err = deliveryservice.Base64DecodeCertificate(&dsSSLKey.Certificate)
	if err != nil {
		t.Fatalf("couldn't decode certificate: %v", err)
	}

	dsSSLKeyReq := tc.DeliveryServiceSSLKeysReq{
		AuthType:        &dsSSLKey.AuthType,
		CDN:             &dsSSLKey.CDN,
		DeliveryService: &dsSSLKey.DeliveryService,
		BusinessUnit:    &dsSSLKey.BusinessUnit,
		City:            &dsSSLKey.City,
		Organization:    &dsSSLKey.Organization,
		HostName:        &dsSSLKey.Hostname,
		Country:         &dsSSLKey.Country,
		State:           &dsSSLKey.State,
		Key:             &dsSSLKey.Key,
		Version:         &dsSSLKey.Version,
		Certificate:     &dsSSLKey.Certificate,
	}
	addSSLKeysResp, _, err := TOSession.AddSSLKeysForDS(tc.DeliveryServiceAddSSLKeysReq{DeliveryServiceSSLKeysReq: dsSSLKeyReq}, client.RequestOptions{})
	if err != nil {
		t.Errorf("Unexpected error adding SSL keys for Delivery Service '%s': %v - alerts: %+v", dsSSLKey.DeliveryService, err, addSSLKeysResp.Alerts)
	}

	dsSSLKey = new(tc.DeliveryServiceSSLKeys)
	for tries := 0; tries < 5; tries++ {
		time.Sleep(time.Second)
		var sslKeysResp tc.DeliveryServiceSSLKeysResponse
		sslKeysResp, _, err = TOSession.GetDeliveryServiceSSLKeys(*ds.XMLID, client.RequestOptions{})
		*dsSSLKey = sslKeysResp.Response
		if err == nil && dsSSLKey != nil {
			break
		}
	}

	if err != nil || dsSSLKey == nil {
		t.Fatalf("unable to get DS %v SSL key: %v", *ds.XMLID, err)
	}
	if dsSSLKey.Certificate.Key == "" {
		t.Errorf("expected a valid key but got nothing")
	}
	if dsSSLKey.Certificate.Crt == "" {
		t.Errorf("expected a valid certificate, but got nothing")
	}
	if dsSSLKey.Certificate.CSR == "" {
		t.Errorf("expected a valid CSR, but got nothing")
	}
}

func SSLDeliveryServiceCDNUpdateTest(t *testing.T) {
	cdnNameOld := "sslkeytransfer"
	oldCdn := createBlankCDN(cdnNameOld, t)
	cdnNameNew := "sslkeytransfer1"
	newCdn := createBlankCDN(cdnNameNew, t)

	opts := client.NewRequestOptions()
	opts.QueryParameters.Set("name", "HTTP")
	types, _, err := TOSession.GetTypes(opts)
	if err != nil {
		t.Fatalf("unable to get Types: %v - alerts: %+v", err, types.Alerts)
	}
	if len(types.Response) < 1 {
		t.Fatal("expected at least one type")
	}

	customDS := getCustomDS(oldCdn.ID, types.Response[0].ID, "displayName", "routingName", "https://test.com", "dsID")

	resp, _, err := TOSession.CreateDeliveryService(customDS, client.RequestOptions{})
	if err != nil {
		t.Errorf("Unexpected error creating a custom Delivery Service: %v - alerts: %+v", err, resp.Alerts)
	}
	if len(resp.Response) != 1 {
		t.Fatalf("Expected Delivery Service creation to create exactly one Delivery Service, Traffic Ops indicates %d were created", len(resp.Response))
	}
	ds := resp.Response[0]
	if ds.XMLID == nil {
		t.Fatal("Traffic Ops created a Delivery Service with no XMLID")
	}
	if ds.ID == nil {
		t.Fatal("Traffic Ops created a Delivery Service with no ID")
	}
	ds.CDNName = &oldCdn.Name

	defer cleanUp(t, ds, oldCdn.ID, newCdn.ID, []string{"1"})

	_, _, err = TOSession.GenerateSSLKeysForDS(*ds.XMLID, *ds.CDNName, tc.SSLKeyRequestFields{
		BusinessUnit: util.StrPtr("BU"),
		City:         util.StrPtr("CI"),
		Organization: util.StrPtr("OR"),
		HostName:     util.StrPtr("*.test.com"),
		Country:      util.StrPtr("CO"),
		State:        util.StrPtr("ST"),
	}, client.RequestOptions{})
	if err != nil {
		t.Fatalf("unable to generate sslkeys for cdn %v: %v", oldCdn.Name, err)
	}

	var oldCDNKeys []tc.CDNSSLKeys
	for tries := 0; tries < 5; tries++ {
		time.Sleep(time.Second)
		resp, _, err := TOSession.GetCDNSSLKeys(oldCdn.Name, client.RequestOptions{})
		oldCDNKeys = resp.Response
		if err == nil && len(oldCDNKeys) > 0 {
			break
		}
	}
	if err != nil {
		t.Fatalf("unable to get cdn %v keys: %v", oldCdn.Name, err)
	}
	if len(oldCDNKeys) < 1 {
		t.Fatal("expected at least 1 key")
	}

	newCDNKeys, _, err := TOSession.GetCDNSSLKeys(newCdn.Name, client.RequestOptions{})
	if err != nil {
		t.Fatalf("unable to get cdn %v keys: %v", newCdn.Name, err)
	}

	ds.RoutingName = util.StrPtr("anothername")
	_, _, err = TOSession.UpdateDeliveryService(*ds.ID, ds, client.RequestOptions{})
	if err == nil {
		t.Fatal("should not be able to update delivery service (routing name) as it has ssl keys")
	}
	ds.RoutingName = util.StrPtr("routingName")

	ds.CDNID = &newCdn.ID
	ds.CDNName = &newCdn.Name
	_, _, err = TOSession.UpdateDeliveryService(*ds.ID, ds, client.RequestOptions{})
	if err == nil {
		t.Fatal("should not be able to update delivery service (cdn) as it has ssl keys")
	}

	// Check new CDN still has an ssl key
	keys, _, err := TOSession.GetCDNSSLKeys(newCdn.Name, client.RequestOptions{})
	if err != nil {
		t.Fatalf("unable to get cdn %v keys: %v - alerts: %+v", newCdn.Name, err, keys.Alerts)
	}
	if len(keys.Response) != len(newCDNKeys.Response) {
		t.Fatalf("expected %v keys, got %v", len(newCDNKeys.Response), len(keys.Response))
	}

	// Check old CDN does not have ssl key
	keys, _, err = TOSession.GetCDNSSLKeys(oldCdn.Name, client.RequestOptions{})
	if err != nil {
		t.Fatalf("unable to get cdn %v keys: %v - %+v", oldCdn.Name, err, keys.Alerts)
	}
	if len(keys.Response) != len(oldCDNKeys) {
		t.Fatalf("expected %v key, got %v", len(oldCDNKeys), len(keys.Response))
	}
}

func GetTestDeliveryServicesIMSAfterChange(t *testing.T, header http.Header) {
	opts := client.RequestOptions{Header: header}
	resp, reqInf, err := TOSession.GetDeliveryServices(opts)
	if err != nil {
		t.Fatalf("could not get Delivery Services: %v - alerts: %+v", err, resp.Alerts)
	}
	if reqInf.StatusCode != http.StatusOK {
		t.Fatalf("Expected 200 status code, got %v", reqInf.StatusCode)
	}

	currentTime := time.Now().UTC()
	currentTime = currentTime.Add(1 * time.Second)
	timeStr := currentTime.Format(time.RFC1123)

	opts.Header.Set(rfc.IfModifiedSince, timeStr)
	resp, reqInf, err = TOSession.GetDeliveryServices(opts)
	if err != nil {
		t.Fatalf("could not get Delivery Services: %v - alerts: %+v", err, resp.Alerts)
	}
	if reqInf.StatusCode != http.StatusNotModified {
		t.Fatalf("Expected 304 status code, got %v", reqInf.StatusCode)
	}
}

func PostDeliveryServiceTest(t *testing.T) {
	if len(testData.DeliveryServices) < 1 {
		t.Fatal("Need at least one testing Delivery Service to test creating Delivery Services")
	}
	ds := testData.DeliveryServices[0]
	if ds.XMLID == nil {
		t.Fatal("Testing Delivery Service had no XMLID")
	}
	xmlid := *ds.XMLID + "-topology-test"

	ds.XMLID = new(string)
	_, _, err := TOSession.CreateDeliveryService(ds, client.RequestOptions{})
	if err == nil {
		t.Error("Expected error with empty xmlid")
	}
	ds.XMLID = nil
	_, _, err = TOSession.CreateDeliveryService(ds, client.RequestOptions{})
	if err == nil {
		t.Error("Expected error with nil xmlid")
	}

	ds.Topology = new(string)
	ds.XMLID = &xmlid

	_, reqInf, err := TOSession.CreateDeliveryService(ds, client.RequestOptions{})
	if err == nil {
		t.Error("Expected error with non-existent Topology")
	}
	if reqInf.StatusCode < 400 || reqInf.StatusCode >= 500 {
		t.Errorf("Expected client-level error creating DS with non-existent Topology, got: %d", reqInf.StatusCode)
	}
}

func CreateTestDeliveryServices(t *testing.T) {
	pl := tc.Parameter{
		ConfigFile: "remap.config",
		Name:       "location",
		Value:      "/remap/config/location/parameter/",
	}
	alerts, _, err := TOSession.CreateParameter(pl, client.RequestOptions{})
	if err != nil {
		t.Errorf("cannot create parameter: %v - alerts: %+v", err, alerts.Alerts)
	}
	for _, ds := range testData.DeliveryServices {
		resp, _, err := TOSession.CreateDeliveryService(ds, client.RequestOptions{})
		if err != nil {
			t.Errorf("could not create Delivery Service '%s': %v - alerts: %+v", *ds.XMLID, err, resp.Alerts)
		}
	}
}

func GetTestDeliveryServicesIMS(t *testing.T) {
	futureTime := time.Now().AddDate(0, 0, 1)
	time := futureTime.Format(time.RFC1123)

	opts := client.NewRequestOptions()
	opts.Header.Set(rfc.IfModifiedSince, time)
	resp, reqInf, err := TOSession.GetDeliveryServices(opts)
	if err != nil {
		t.Fatalf("could not get Delivery Services: %v - alerts: %+v", err, resp.Alerts)
	}
	if reqInf.StatusCode != http.StatusNotModified {
		t.Fatalf("Expected 304 status code, got %v", reqInf.StatusCode)
	}
}

// Note that this test will break if anyone ever adds or modifies the test data
// Delivery Services such that any of them has more than 0 but not 3 Consistent
// Hashing Query Parameters - OR such that more than (but not less than) 2
// Delivery Services has more than 0 (but not necessarily exactly 3) Consistent
// Hashing Query Parameters.
func GetTestDeliveryServices(t *testing.T) {
	actualDSes, _, err := TOSession.GetDeliveryServices(client.RequestOptions{})
	if err != nil {
		t.Errorf("cannot get Delivery Services: %v - alerts: %+v", err, actualDSes.Alerts)
	}
	actualDSMap := make(map[string]tc.DeliveryServiceV4, len(actualDSes.Response))
	for _, ds := range actualDSes.Response {
		if ds.XMLID == nil {
			t.Error("Traffic Ops returned representation of a Delivery Service with null or undefined XMLID")
			continue
		}
		actualDSMap[*ds.XMLID] = ds
	}
	cnt := 0
	for _, ds := range testData.DeliveryServices {
		if ds.XMLID == nil {
			t.Error("Delivery Service found in test data with null or undefined XMLID")
			continue
		}
		if _, ok := actualDSMap[*ds.XMLID]; !ok {
			t.Errorf("GET DeliveryService missing: %s", *ds.XMLID)
		}
		// exactly one ds should have exactly 3 query params. the rest should have none
		if c := len(ds.ConsistentHashQueryParams); c > 0 {
			if c != 3 {
				t.Errorf("deliveryservice %s has %d query params; expected 3 or 0", *ds.XMLID, c)
			}
			cnt++
		}
	}
	if cnt > 2 {
		t.Errorf("exactly 2 deliveryservices should have more than one query param; found %d", cnt)
	}
}

func GetInactiveTestDeliveryServices(t *testing.T) {
	opts := client.NewRequestOptions()
	opts.QueryParameters.Set("active", strconv.FormatBool(false))
	inactiveDSes, _, err := TOSession.GetDeliveryServices(opts)
	if err != nil {
		t.Errorf("cannot get inactive Delivery Services: %v - alerts: %+v", err, inactiveDSes.Alerts)
	}
	for _, ds := range inactiveDSes.Response {
		if ds.Active == nil {
			t.Error("Traffic Ops returned a representation for a Delivery Service with null or undefined 'active'")
			continue
		}
		if *ds.Active != false {
			t.Errorf("expected all delivery services to be inactive, but got atleast one active DS")
		}
	}

	opts.QueryParameters.Set("active", strconv.FormatBool(true))
	activeDSes, _, err := TOSession.GetDeliveryServices(opts)
	if err != nil {
		t.Errorf("cannot get active Delivery Services: %v - alerts: %+v", err, activeDSes.Alerts)
	}
	for _, ds := range activeDSes.Response {
		if ds.Active == nil {
			t.Error("Traffic Ops returned a representation for a Delivery Service with null or undefined 'active'")
			continue
		}
		if *ds.Active != true {
			t.Errorf("expected all delivery services to be active, but got atleast one inactive DS")
		}
	}
}

func GetTestDeliveryServicesCapacity(t *testing.T) {
	actualDSes, _, err := TOSession.GetDeliveryServices(client.RequestOptions{})
	if err != nil {
		t.Errorf("cannot get Delivery Services: %v - alerts: %+v", err, actualDSes.Alerts)
	}
	actualDSMap := map[string]tc.DeliveryServiceV4{}
	for _, ds := range actualDSes.Response {
		if ds.XMLID == nil {
			t.Error("Traffic Ops returned a representation for a Delivery Service with null or undefined XMLID")
			continue
		}
		if ds.ID == nil {
			t.Error("Traffic Ops returned a representation for a Delivery Service with null or undefined ID")
			continue
		}
		actualDSMap[*ds.XMLID] = ds
		capDS, _, err := TOSession.GetDeliveryServiceCapacity(*ds.ID, client.RequestOptions{})
		if err != nil {
			t.Errorf(`cannot get Delivery Service "%s"'s (#%d) Capacity: %v - alerts: %+v`, *ds.XMLID, *ds.ID, err, capDS.Alerts)
		}
	}

}

func UpdateTestDeliveryServices(t *testing.T) {
	if len(testData.DeliveryServices) < 1 {
		t.Fatal("Need at least one Delivery Service to test updating a Delivery Service")
	}
	firstDS := testData.DeliveryServices[0]
	if firstDS.XMLID == nil {
		t.Fatal("Found a Delivery Service in the test data with a null or undefined XMLID")
	}

	dses, _, err := TOSession.GetDeliveryServices(client.RequestOptions{})
	if err != nil {
		t.Errorf("cannot get Delivery Services: %v - alerts: %+v", err, dses.Alerts)
	}

	var remoteDS tc.DeliveryServiceV4
	found := false
	for _, ds := range dses.Response {
		if ds.XMLID == nil {
			t.Error("Traffic Ops returned a representation for a Delivery Service with null or undefined XMLID")
			continue
		}
		if *ds.XMLID == *firstDS.XMLID {
			found = true
			remoteDS = ds
			break
		}
	}
	if !found {
		t.Errorf("GET Delivery Services missing: %v", firstDS.XMLID)
	}
	if remoteDS.ID == nil {
		t.Fatal("Traffic Ops returned a representation for a Delivery Service with null or undefined ID") //... or it returned no DSes at all
	}

	updatedMaxRequestHeaderSize := 131080
	updatedLongDesc := "something different"
	updatedMaxDNSAnswers := 164598
	updatedMaxOriginConnections := 100
	remoteDS.LongDesc = &updatedLongDesc
	remoteDS.MaxDNSAnswers = &updatedMaxDNSAnswers
	remoteDS.MaxOriginConnections = &updatedMaxOriginConnections
	remoteDS.MatchList = nil // verify that this field is optional in a PUT request, doesn't cause nil dereference panic
	remoteDS.MaxRequestHeaderBytes = &updatedMaxRequestHeaderSize

	if updateResp, _, err := TOSession.UpdateDeliveryService(*remoteDS.ID, remoteDS, client.RequestOptions{}); err != nil {
		t.Errorf("cannot update Delivery Service: %v - %v", err, updateResp)
	}

	// Retrieve the server to check rack and interfaceName values were updated
	opts := client.NewRequestOptions()
	opts.QueryParameters.Set("id", strconv.Itoa(*remoteDS.ID))
	apiResp, _, err := TOSession.GetDeliveryServices(opts)
	if err != nil {
		t.Fatalf("cannot get Delivery Service #%d: %v - alerts: %+v", *remoteDS.ID, err, apiResp.Alerts)
	}
	if len(apiResp.Response) != 1 {
		t.Fatalf("expected exactly one Delivery Service to exist with ID %d, found: %d", *remoteDS.ID, len(apiResp.Response))
	}
	resp := apiResp.Response[0]
	if resp.LongDesc == nil {
		t.Error("Traffic Ops returned a representation for a Delivery Service with null or undefined long description")
	} else if *resp.LongDesc != updatedLongDesc {
		t.Errorf("long description do not match actual: %s, expected: %s", *resp.LongDesc, updatedLongDesc)
	}

	if resp.MaxDNSAnswers == nil {
		t.Error("Traffic Ops returned a representation for a Delivery Service with null or undefined max DNS answers")
	} else if *resp.MaxDNSAnswers != updatedMaxDNSAnswers {
		t.Errorf("max DNS answers do not match actual: %d, expected: %d", *resp.MaxDNSAnswers, updatedMaxDNSAnswers)
	}

	if resp.MaxOriginConnections == nil {
		t.Error("Traffic Ops returned a representation for a Delivery Service with null or undefined max origin connections")
	} else if *resp.MaxOriginConnections != updatedMaxOriginConnections {
		t.Errorf("max origin connections do not match actual: %d, expected: %d", resp.MaxOriginConnections, updatedMaxOriginConnections)
	}

	if resp.MaxRequestHeaderBytes == nil {
		t.Error("Traffic Ops returned a representation for a Delivery Service with null or undefined max request header bytes")
	} else if *resp.MaxRequestHeaderBytes != updatedMaxRequestHeaderSize {
		t.Errorf("max request header sizes do not match actual: %d, expected: %d", resp.MaxRequestHeaderBytes, updatedMaxRequestHeaderSize)
	}
}

func UpdateNullableTestDeliveryServices(t *testing.T) {
	if len(testData.DeliveryServices) < 1 {
		t.Fatal("Need at least one Delivery Service to test updating nullable fields of a Delivery Service")
	}
	firstDS := testData.DeliveryServices[0]
	if firstDS.XMLID == nil {
		t.Fatal("Found a Delivery Service in the test data with a null or undefined XMLID")
	}

	dses, _, err := TOSession.GetDeliveryServices(client.RequestOptions{})
	if err != nil {
		t.Fatalf("cannot get Delivery Services: %v - alerts: %+v", err, dses.Alerts)
	}

	var remoteDS tc.DeliveryServiceV4
	found := false
	for _, ds := range dses.Response {
		if ds.XMLID == nil || ds.ID == nil {
			t.Error("Traffic Ops returned a representation for a Delivery Service with null or undefined XMLID and/or ID")
			continue
		}
		if *ds.XMLID == *firstDS.XMLID {
			found = true
			remoteDS = ds
			break
		}
	}
	if !found {
		t.Fatalf("GET Delivery Services missing: %v", firstDS.XMLID)
	}

	updatedLongDesc := "something else different"
	updatedMaxDNSAnswers := 164599
	remoteDS.LongDesc = &updatedLongDesc
	remoteDS.MaxDNSAnswers = &updatedMaxDNSAnswers

	if updateResp, _, err := TOSession.UpdateDeliveryService(*remoteDS.ID, remoteDS, client.RequestOptions{}); err != nil {
		t.Fatalf("cannot update Delivery Service #%d: %v - alerts: %+v", *remoteDS.ID, err, updateResp)
	}

	opts := client.NewRequestOptions()
	opts.QueryParameters.Set("id", strconv.Itoa(*remoteDS.ID))
	apiResp, _, err := TOSession.GetDeliveryServices(opts)
	if err != nil {
		t.Fatalf("cannot get Delivery Service #%d: %v - alerts: %+v", *remoteDS.ID, err, apiResp.Alerts)
	}
	if len(apiResp.Response) != 1 {
		t.Fatalf("Expected exactly one Delivery Service to exist with ID %d, found: %d", *remoteDS.ID, len(apiResp.Response))
	}
	resp := apiResp.Response[0]

	if resp.LongDesc == nil {
		t.Errorf("results do not match actual: <nil>, expected: %s", updatedLongDesc)
	} else if *resp.LongDesc != updatedLongDesc {
		t.Errorf("results do not match actual: %s, expected: %s", *resp.LongDesc, updatedLongDesc)
	}
	if resp.MaxDNSAnswers == nil {
		t.Fatalf("results do not match actual: <nil>, expected: %d", updatedMaxDNSAnswers)
	} else if *resp.MaxDNSAnswers != updatedMaxDNSAnswers {
		t.Fatalf("results do not match actual: %d, expected: %d", *resp.MaxDNSAnswers, updatedMaxDNSAnswers)
	}

}

// UpdateDeliveryServiceWithInvalidTopology ensures that a topology cannot be:
// - assigned to (CLIENT_)STEERING delivery services
// - assigned to any delivery services which have required capabilities that the topology can't satisfy
func UpdateDeliveryServiceWithInvalidTopology(t *testing.T) {
	dses, _, err := TOSession.GetDeliveryServices(client.RequestOptions{})
	if err != nil {
		t.Fatalf("cannot get Delivery Services: %v - alerts: %+v", err, dses.Alerts)
	}

	found := false
	var nonCSDS *tc.DeliveryServiceV4
	for _, ds := range dses.Response {
		if ds.Type == nil || ds.ID == nil {
			t.Error("Traffic Ops returned a representation for a Delivery Service that had null or undefined Type and/or ID")
			continue
		}
		if *ds.Type == tc.DSTypeClientSteering {
			found = true
			ds.Topology = util.StrPtr("my-topology")
			if _, _, err := TOSession.UpdateDeliveryService(*ds.ID, ds, client.RequestOptions{}); err == nil {
				t.Errorf("assigning topology to CLIENT_STEERING delivery service - expected: error, actual: no error")
			}
		} else if nonCSDS == nil {
			nonCSDS = new(tc.DeliveryServiceV4)
			*nonCSDS = ds
		}
	}
	if !found || nonCSDS == nil {
		t.Fatal("Expected at least one non-CLIENT_STEERING Delivery Service to exist")
	}

	nonCSDS.Topology = new(string)
	_, inf, err := TOSession.UpdateDeliveryService(*nonCSDS.ID, *nonCSDS, client.RequestOptions{})
	if err == nil {
		t.Error("Expected an error assigning a non-existent topology")
	}
	if inf.StatusCode < 400 || inf.StatusCode >= 500 {
		t.Errorf("Expected client-level error assigning a non-existent topology, got: %d", inf.StatusCode)
	}

	opts := client.NewRequestOptions()
	opts.QueryParameters.Add("xmlId", "ds-top-req-cap")
	dses, _, err = TOSession.GetDeliveryServices(opts)
	if err != nil {
		t.Fatalf("cannot get Delivery Service: %v - alerts: %+v", err, dses.Alerts)
	}
	if len(dses.Response) != 1 {
		t.Fatalf("expected: 1 DS, actual: %d", len(dses.Response))
	}
	ds := dses.Response[0]
	if ds.Topology == nil || ds.ID == nil || ds.XMLID == nil {
		t.Fatal("Traffic Ops returned a representation for a Delivery Service that had null or undefined Topology and/or XMLID and/or ID")
	}
	// unassign its topology, add a required capability that its topology
	// can't satisfy, then attempt to reassign its topology
	top := *ds.Topology
	ds.Topology = nil
	resp, _, err := TOSession.UpdateDeliveryService(*ds.ID, ds, client.RequestOptions{})
	if err != nil {
		t.Fatalf("updating DS to remove topology, expected: no error, actual: %v - alerts: %+v", err, resp.Alerts)
	}
	reqCap := tc.DeliveryServicesRequiredCapability{
		DeliveryServiceID:  ds.ID,
		RequiredCapability: util.StrPtr("asdf"),
	}
	dsrcResp, _, err := TOSession.CreateDeliveryServicesRequiredCapability(reqCap, client.RequestOptions{})
	if err != nil {
		t.Fatalf("adding 'asdf' required capability to '%s', expected: no error, actual: %v - alerts: %+v", *ds.XMLID, err, dsrcResp.Alerts)
	}
	ds.Topology = &top
	_, reqInf, err := TOSession.UpdateDeliveryService(*ds.ID, ds, client.RequestOptions{})
	if err == nil {
		t.Errorf("updating DS topology which doesn't meet the DS required capabilities - expected: error, actual: nil")
	}
	if reqInf.StatusCode < http.StatusBadRequest || reqInf.StatusCode >= http.StatusInternalServerError {
		t.Errorf("updating DS topology which doesn't meet the DS required capabilities - expected: 400-level status code, actual: %d", reqInf.StatusCode)
	}
	dsrcResp, _, err = TOSession.DeleteDeliveryServicesRequiredCapability(*ds.ID, "asdf", client.RequestOptions{})
	if err != nil {
		t.Fatalf("removing 'asdf' required capability from '%s', expected: no error, actual: %v - alerts: %+v", *ds.XMLID, err, dsrcResp.Alerts)
	}
	_, _, err = TOSession.UpdateDeliveryService(*ds.ID, ds, client.RequestOptions{})
	if err != nil {
		t.Errorf("updating DS topology - expected: no error, actual: %v", err)
	}

	const xmlID = "top-ds-in-cdn2"
	dses, _, err = TOSession.GetDeliveryServices(client.RequestOptions{QueryParameters: url.Values{"xmlId": {xmlID}}})
	if err != nil {
		t.Fatalf("getting Delivery Services filtered by XMLID '%s': %v - alerts: %+v", xmlID, err, dses.Alerts)
	}
	const expectedSize = 1
	if len(dses.Response) != expectedSize {
		t.Fatalf("expected %d Delivery Service with xmlId '%s' but instead received %d Delivery Services", expectedSize, xmlID, len(dses.Response))
	}
	ds = dses.Response[0]
	if ds.ID == nil {
		t.Fatal("Traffic Ops returned a representation for a Delivery Service that had null or undefined ID")
	}
	dsTopology := ds.Topology
	ds.Topology = nil
	resp, _, err = TOSession.UpdateDeliveryService(*ds.ID, ds, client.RequestOptions{})
	if err != nil {
		t.Fatalf("updating Delivery Service '%s' (#%d): %v - alerts: %+v", xmlID, *ds.ID, err, resp.Alerts)
	}
	if len(resp.Response) != 1 {
		t.Fatalf("Expected exactly one Delivery Service to have ID %d, found: %d", *ds.ID, len(resp.Response))
	}
	ds = resp.Response[0]
	if ds.CDNID == nil {
		t.Fatal("Traffic Ops returned a representation for a Delivery Service that had null or undefined CDN ID")
	}

	const cdn1Name = "cdn1"
	opts = client.NewRequestOptions()
	opts.QueryParameters.Set("name", cdn1Name)
	cdns, _, err := TOSession.GetCDNs(opts)
	if err != nil {
		t.Fatalf("getting CDN %s: %v - alerts: %+v", cdn1Name, err, cdns.Alerts)
	}
	if len(cdns.Response) != expectedSize {
		t.Fatalf("expected %d CDN with name %s but instead received %d CDNs", expectedSize, cdn1Name, len(cdns.Response))
	}
	cdn1 := cdns.Response[0]
	const cacheGroupName = "dtrc1"
	opts = client.RequestOptions{
		QueryParameters: url.Values{
			"name": {cacheGroupName},
		},
	}
	cachegroups, _, err := TOSession.GetCacheGroups(opts)
	if err != nil {
		t.Fatalf("getting Cache Group %s: %s", cacheGroupName, err.Error())
	}
	if len(cachegroups.Response) != expectedSize {
		t.Fatalf("expected %d Cache Group with name %s but instead received %d Cache Groups", expectedSize, cacheGroupName, len(cachegroups.Response))
	}
	cachegroup := cachegroups.Response[0]
	if cachegroup.ID == nil {
		t.Fatalf("Traffic Ops returned a representation for Cache Group '%s' that had null or undefined ID", cacheGroupName)
	}
	opts.QueryParameters = url.Values{"cdn": {strconv.Itoa(*ds.CDNID)}, "cachegroup": {strconv.Itoa(*cachegroup.ID)}}
	servers, _, err := TOSession.GetServers(opts)
	if err != nil {
		t.Fatalf("getting Server with params %v: %v - alerts: %+v", opts.QueryParameters, err, servers.Alerts)
	}
	if len(servers.Response) != expectedSize {
		t.Fatalf("expected %d Server returned for query params %v but instead received %d Servers", expectedSize, opts.QueryParameters, len(servers.Response))
	}
	server := servers.Response[0]
	if server.CDNID == nil {
		t.Error("Traffic Ops returned a representation for a Server that had null or undefined CDN ID")
		server.CDNID = new(int)
	}
	*server.CDNID = cdn1.ID

	if server.Profile == nil || server.ProfileID == nil || server.ProfileDesc == nil || server.ID == nil || server.HostName == nil {
		t.Fatal("Traffic Ops returned a representation for a Server that had null or undefined Profile and/or Profile ID and/or Profile Description and/or ID and/or Host Name")
	}
	// A profile specific to CDN 1 is required
	profileCopy := tc.ProfileCopy{
		Name:         *server.Profile + "_BUT_IN_CDN1",
		ExistingID:   *server.ProfileID,
		ExistingName: *server.Profile,
		Description:  *server.ProfileDesc,
	}
	copyResp, _, err := TOSession.CopyProfile(profileCopy, client.RequestOptions{})
	if err != nil {
		t.Fatalf("copying Profile %s: %v - alerts: %+v", *server.Profile, err, copyResp.Alerts)
	}

	profileOpts := client.NewRequestOptions()
	profileOpts.QueryParameters.Set("name", profileCopy.Name)
	profiles, _, err := TOSession.GetProfiles(profileOpts)
	if err != nil {
		t.Fatalf("getting Profile %s: %v - alerts: %+v", profileCopy.Name, err, profiles.Alerts)
	}
	if len(profiles.Response) != expectedSize {
		t.Fatalf("expected %d Profile with name %s but instead received %d Profiles", expectedSize, profileCopy.Name, len(profiles.Response))
	}
	profile := profiles.Response[0]
	profile.CDNID = cdn1.ID
	alerts, _, err := TOSession.UpdateProfile(profile.ID, profile, client.RequestOptions{})
	if err != nil {
		t.Fatalf("updating Profile %s: %v - alerts: %+v", profile.Name, err, alerts.Alerts)
	}
	*server.ProfileID = profile.ID

	// Empty Cache Group dtrc1 with respect to CDN 2
	alerts, _, err = TOSession.UpdateServer(*server.ID, server, client.RequestOptions{})
	if err != nil {
		t.Fatalf("updating Server '%s': %v - alerts: %+v", *server.HostName, err, alerts.Alerts)
	}
	ds.Topology = dsTopology
	_, reqInf, err = TOSession.UpdateDeliveryService(*ds.ID, ds, client.RequestOptions{})
	if err == nil {
		t.Fatalf("expected 400-level error assigning Topology %s to Delivery Service %s because Cache Group %s has no Servers in it in CDN %d, no error received", *dsTopology, xmlID, cacheGroupName, *ds.CDNID)
	}
	if reqInf.StatusCode < http.StatusBadRequest || reqInf.StatusCode >= http.StatusInternalServerError {
		t.Fatalf("expected %d-level status code but received status code %d", http.StatusBadRequest, reqInf.StatusCode)
	}
	*server.CDNID = *ds.CDNID
	*server.ProfileID = profileCopy.ExistingID

	// Put things back the way they were
	alerts, _, err = TOSession.UpdateServer(*server.ID, server, client.RequestOptions{})
	if err != nil {
		t.Fatalf("updating Server '%s': %v - alerts: %+v", *server.HostName, err, alerts.Alerts)
	}

	alerts, _, err = TOSession.DeleteProfile(profile.ID, client.RequestOptions{})
	if err != nil {
		t.Fatalf("deleting Profile %s: %v - alerts: %+v", profile.Name, err, alerts.Alerts)
	}

	resp, reqInf, err = TOSession.UpdateDeliveryService(*ds.ID, ds, client.RequestOptions{})
	if err != nil {
		t.Fatalf("updating Delivery Service '%s': %v - alerts: %+v", xmlID, err, resp.Alerts)
	}
}

// UpdateDeliveryServiceTopologyHeaderRewriteFields ensures that a delivery service can only use firstHeaderRewrite,
// innerHeaderRewrite, or lastHeadeRewrite if a topology is assigned.
func UpdateDeliveryServiceTopologyHeaderRewriteFields(t *testing.T) {
	dses, _, err := TOSession.GetDeliveryServices(client.RequestOptions{})
	if err != nil {
		t.Fatalf("cannot get Delivery Services: %v - alerts: %+v", err, dses.Alerts)
	}
	foundTopology := false
	for _, ds := range dses.Response {
		if ds.ID == nil {
			t.Error("Traffic Ops returned a representation for a Delivery Service that had null or undefined ID")
			continue
		}
		if ds.Topology != nil {
			foundTopology = true
		}
		ds.FirstHeaderRewrite = util.StrPtr("foo")
		ds.InnerHeaderRewrite = util.StrPtr("bar")
		ds.LastHeaderRewrite = util.StrPtr("baz")
		resp, _, err := TOSession.UpdateDeliveryService(*ds.ID, ds, client.RequestOptions{})
		if ds.Topology != nil && err != nil {
			t.Errorf("expected: no error updating topology-based header rewrite fields for topology-based DS, actual: %v - alerts: %+v", err, resp.Alerts)
		}
		if ds.Topology == nil && err == nil {
			t.Error("expected: error updating topology-based header rewrite fields for non-topology-based DS, actual: nil")
		}
		ds.FirstHeaderRewrite = nil
		ds.InnerHeaderRewrite = nil
		ds.LastHeaderRewrite = nil
		ds.EdgeHeaderRewrite = util.StrPtr("foo")
		ds.MidHeaderRewrite = util.StrPtr("bar")
		resp, _, err = TOSession.UpdateDeliveryService(*ds.ID, ds, client.RequestOptions{})
		if ds.Topology != nil && err == nil {
			t.Errorf("expected: error updating legacy header rewrite fields for topology-based DS, actual: nil")
		}
		if ds.Topology == nil && err != nil {
			t.Errorf("expected: no error updating legacy header rewrite fields for non-topology-based DS, actual: %v - alerts: %+v", err, resp.Alerts)
		}
	}
	if !foundTopology {
		t.Errorf("expected: at least one topology-based delivery service, actual: none found")
	}
}

// UpdateDeliveryServiceWithInvalidRemapText ensures that a delivery service can't be updated with a remap text value with a line break in it.
func UpdateDeliveryServiceWithInvalidRemapText(t *testing.T) {
	if len(testData.DeliveryServices) < 1 {
		t.Fatal("Need at least one Delivery Service to test updating Delivery Service with invalid remap text")
	}
	firstDS := testData.DeliveryServices[0]
	if firstDS.XMLID == nil {
		t.Fatal("Found a Delivery Service in the test data that has null or undefined XMLID")
	}

	dses, _, err := TOSession.GetDeliveryServices(client.RequestOptions{})
	if err != nil {
		t.Fatalf("cannot get Delivery Services: %v - alerts: %+v", err, dses.Alerts)
	}

	var remoteDS tc.DeliveryServiceV4
	found := false
	for _, ds := range dses.Response {
		if ds.XMLID == nil || ds.ID == nil {
			t.Error("Traffic Ops returned a representation for a Delivery Service that had null or undefined XMLID and/or ID")
			continue
		}
		if *ds.XMLID == *firstDS.XMLID {
			found = true
			remoteDS = ds
			break
		}
	}
	if !found {
		t.Fatalf("GET Delivery Services missing: %s", *firstDS.XMLID)
	}

	updatedRemapText := "@plugin=tslua.so @pparam=/opt/trafficserver/etc/trafficserver/remapPlugin1.lua\nline2"
	remoteDS.RemapText = &updatedRemapText

	if _, _, err := TOSession.UpdateDeliveryService(*remoteDS.ID, remoteDS, client.RequestOptions{}); err == nil {
		t.Errorf("Delivery Service successfully updated with invalid remap text: %v", updatedRemapText)
	}
}

// UpdateDeliveryServiceWithInvalidSliceRangeRequest ensures that a delivery service can't be updated with a invalid slice range request handler setting.
func UpdateDeliveryServiceWithInvalidSliceRangeRequest(t *testing.T) {
	// GET a HTTP / DNS type DS
	var dsXML *string
	for _, ds := range testData.DeliveryServices {
		if ds.Type == nil {
			t.Error("Traffic Ops returned a representation for a Delivery Service that had null or undefined Type")
			continue
		}
		if ds.Type.IsDNS() || ds.Type.IsHTTP() {
			dsXML = ds.XMLID
			break
		}
	}
	if dsXML == nil {
		t.Fatal("no HTTP or DNS Delivery Services to test with")
	}

	dses, _, err := TOSession.GetDeliveryServices(client.RequestOptions{})
	if err != nil {
		t.Fatalf("cannot get Delivery Services: %v - alerts: %+v", err, dses.Alerts)
	}

	var remoteDS tc.DeliveryServiceV4
	found := false
	for _, ds := range dses.Response {
		if ds.XMLID == nil || ds.ID == nil {
			t.Error("Traffic Ops returned a representation for a Delivery Service that had null or undefined XMLID and/or ID")
			continue
		}
		if *ds.XMLID == *dsXML {
			found = true
			remoteDS = ds
			break
		}
	}
	if !found {
		t.Fatalf("GET Delivery Services missing: %v", *dsXML)
	}

	testCases := []struct {
		description         string
		rangeRequestSetting *int
		slicePluginSize     *int
	}{
		{
			description:         "Missing slice plugin size",
			rangeRequestSetting: util.IntPtr(tc.RangeRequestHandlingSlice),
			slicePluginSize:     nil,
		},
		{
			description:         "Slice plugin size set with incorrect range request setting",
			rangeRequestSetting: util.IntPtr(tc.RangeRequestHandlingBackgroundFetch),
			slicePluginSize:     util.IntPtr(262144),
		},
		{
			description:         "Slice plugin size set to small",
			rangeRequestSetting: util.IntPtr(tc.RangeRequestHandlingSlice),
			slicePluginSize:     util.IntPtr(0),
		},
		{
			description:         "Slice plugin size set to large",
			rangeRequestSetting: util.IntPtr(tc.RangeRequestHandlingSlice),
			slicePluginSize:     util.IntPtr(40000000),
		},
	}

	for _, tc := range testCases {
		t.Run(tc.description, func(t *testing.T) {
			remoteDS.RangeSliceBlockSize = tc.slicePluginSize
			remoteDS.RangeRequestHandling = tc.rangeRequestSetting
			if _, _, err := TOSession.UpdateDeliveryService(*remoteDS.ID, remoteDS, client.RequestOptions{}); err == nil {
				t.Error("Delivery Service successfully updated with invalid slice plugin configuration")
			}
		})
	}

}

// UpdateValidateORGServerCacheGroup validates ORG server's cachegroup are part of topology's cachegroup
func UpdateValidateORGServerCacheGroup(t *testing.T) {
	opts := client.NewRequestOptions()
	opts.QueryParameters.Set("xmlId", "ds-top")

	//Get the correct DS
	resp, _, err := TOSession.GetDeliveryServices(opts)
	if err != nil {
		t.Errorf("cannot get Delivery Services: %v - alerts: %+v", err, resp.Alerts)
	}
	if len(resp.Response) != 1 {
		t.Fatalf("Expected exactly one Delivery Service with the XMLID 'ds-top', found: %d", len(resp.Response))
	}
	remoteDS := resp.Response[0]
	if remoteDS.XMLID == nil || remoteDS.ID == nil || remoteDS.Topology == nil {
		t.Fatal("Traffic Ops returned a representation for a Delivery Service that had null or undefined XMLID and/or ID and/or Topology")
	}

	//Assign ORG server to DS
	assignServer := []string{"denver-mso-org-01"}
	alerts, _, err := TOSession.AssignServersToDeliveryService(assignServer, *remoteDS.XMLID, client.RequestOptions{})
	if err != nil {
		t.Errorf("cannot assign server to Delivery Services: %v - alerts: %+v", err, alerts)
	}

	//Update DS's Topology to a non-ORG server's cachegroup
	origTopo := *remoteDS.Topology
	remoteDS.Topology = util.StrPtr("another-topology")
	ds, reqInf, err := TOSession.UpdateDeliveryService(*remoteDS.ID, remoteDS, client.RequestOptions{})
	if err == nil {
		t.Error("should not be able to update Delivery Service changing Topology when servers are assigned, but update was successful")
	} else {
		const msg = "the following ORG server cachegroups are not in the delivery service's topology"
		found := false
		for _, alert := range ds.Alerts.Alerts {
			if strings.Contains(alert.Text, msg) && alert.Level == tc.ErrorLevel.String() {
				found = true
				break
			}
		}
		if !found {
			t.Errorf("expected an error-level alert containing '%s' to be in the response, but it was not found", msg)
		}
	}
	if reqInf.StatusCode != http.StatusBadRequest {
		t.Fatalf("expected to fail since ORG server's topology not part of DS. Expected:%v, Got: :%v", http.StatusBadRequest, reqInf.StatusCode)
	}

	// Retrieve the DS to check if topology was updated with missing ORG server
	// TODO: clear params?
	opts.QueryParameters.Set("id", strconv.Itoa(*remoteDS.ID))
	apiResp, _, err := TOSession.GetDeliveryServices(opts)
	if err != nil {
		t.Fatalf("cannot get Delivery Service #%d: %v - alerts: %+v", *remoteDS.ID, err, apiResp.Alerts)
	}
	if len(apiResp.Response) != 1 {
		t.Fatalf("Expected exactly one Delivery Service to exist with ID %d, found: %d", *remoteDS.ID, len(apiResp.Response))
	}

	//Set topology back to as it was for further testing
	remoteDS.Topology = &origTopo
	resp, _, err = TOSession.UpdateDeliveryService(*remoteDS.ID, remoteDS, client.RequestOptions{})
	if err != nil {
		t.Fatalf("couldn't update DS Topology to '%s': %v - alerts: %+v", *remoteDS.Topology, err, resp.Alerts)
	}
}

func GetAccessibleToTest(t *testing.T) {
	//Every delivery service is associated with the root tenant
	err := getByTenants(1, len(testData.DeliveryServices))
	if err != nil {
		t.Fatal(err.Error())
	}

	tenant := tc.Tenant{
		Active:     true,
		Name:       "the strongest",
		ParentID:   1,
		ParentName: "root",
	}

	resp, _, err := TOSession.CreateTenant(tenant, client.RequestOptions{})
	if err != nil {
		t.Fatalf("Unexpected error creating a tenant: %v - alerts: %+v", err, resp.Alerts)
	}
	tenant = resp.Response

	//No delivery services are associated with this new tenant
	err = getByTenants(tenant.ID, 0)
	if err != nil {
		t.Fatal(err.Error())
	}

	//First and only child tenant, no access to root
	opts := client.NewRequestOptions()
	opts.QueryParameters.Set("name", "tenant1")
	childTenant, _, err := TOSession.GetTenants(opts)
	if err != nil {
		t.Fatalf("unable to get tenant: %v - alerts: %+v", err, childTenant.Alerts)
	}
	if len(childTenant.Response) != 1 {
		t.Fatalf("Expected exactly one Tenant to exist with the name 'tenant1', found: %d", len(childTenant.Response))
	}

	// TODO: document that all DSes added to the fixture data need to have the
	// Tenant 'tenant1' unless you change this code
	err = getByTenants(childTenant.Response[0].ID, len(testData.DeliveryServices)-1)
	if err != nil {
		t.Fatal(err.Error())
	}

	alerts, _, err := TOSession.DeleteTenant(tenant.ID, client.RequestOptions{})
	if err != nil {
		t.Fatalf("unable to clean up Tenant: %v - alerts: %+v", err, alerts.Alerts)
	}
}

func getByTenants(tenantID int, expectedCount int) error {
	opts := client.NewRequestOptions()
	opts.QueryParameters.Set("accessibleTo", strconv.Itoa(tenantID))
	deliveryServices, _, err := TOSession.GetDeliveryServices(opts)
	if err != nil {
		return fmt.Errorf("Unexpected error fetching Delivery Services for Tenant #%d: %v - alerts: %+v", tenantID, err, deliveryServices.Alerts)
	}
	if len(deliveryServices.Response) != expectedCount {
		return fmt.Errorf("expected %d delivery service, got %d", expectedCount, len(deliveryServices.Response))
	}
	return nil
}

func DeleteTestDeliveryServices(t *testing.T) {
	dses, _, err := TOSession.GetDeliveryServices(client.RequestOptions{})
	if err != nil {
		t.Errorf("cannot get Delivery Services: %v - alerts: %+v", err, dses.Alerts)
	}
	for _, testDS := range testData.DeliveryServices {
		if testDS.XMLID == nil {
			t.Errorf("testing Delivery Service has no XMLID")
			continue
		}
		var ds tc.DeliveryServiceV4
		found := false
		for _, realDS := range dses.Response {
			if realDS.XMLID == nil || realDS.ID == nil {
				t.Errorf("Traffic Ops returned a representation for a Delivery Service with null or undefined XMLID and/or ID")
				continue
			}
			if *realDS.XMLID == *testDS.XMLID {
				ds = realDS
				found = true
				break
			}
		}
		if !found {
			t.Errorf("DeliveryService not found in Traffic Ops: %v", *testDS.XMLID)
			continue
		}

		delResp, _, err := TOSession.DeleteDeliveryService(*ds.ID, client.RequestOptions{})
		if err != nil {
			t.Errorf("cannot delete DeliveryService by ID: %v - alerts: %+v", err, delResp.Alerts)
			continue
		}

		// Retrieve the Server to see if it got deleted
		opts := client.NewRequestOptions()
		opts.QueryParameters.Set("id", strconv.Itoa(*ds.ID))
		foundDS, _, err := TOSession.GetDeliveryServices(opts)
		if err != nil {
			t.Errorf("Unexpected error deleting Delivery Service '%s': %v - alelts: %+v", *ds.XMLID, err, foundDS.Alerts)
		}
		if len(foundDS.Response) > 0 {
			t.Errorf("expected Delivery Service: %s to be deleted, but %d exist with same ID (#%d)", *ds.XMLID, len(foundDS.Response), *ds.ID)
		}
	}

	opts := client.NewRequestOptions()
	opts.QueryParameters.Set("name", "location")
	opts.QueryParameters.Set("configFile", "remap.config")
	params, _, err := TOSession.GetParameters(opts)
	if err != nil {
		t.Errorf("Unexpected error getting Parameters with name 'location' and configFile 'remap.config': %v - alerts: %+v", err, params.Alerts)
	}
	for _, param := range params.Response {
		deleted, _, err := TOSession.DeleteParameter(param.ID, client.RequestOptions{})
		if err != nil {
			t.Errorf("cannot delete Parameter by ID (%d): %v - alerts: %+v", param.ID, err, deleted.Alerts)
		}
	}
}

func DeliveryServiceMinorVersionsTest(t *testing.T) {
	if len(testData.DeliveryServices) < 5 {
		t.Fatalf("Need at least 5 DSes to test minor versions; got: %d", len(testData.DeliveryServices))
	}
	testDS := testData.DeliveryServices[4]
	if testDS.XMLID == nil {
		t.Fatal("expected XMLID: ds-test-minor-versions, actual: <nil>")
	}
	if *testDS.XMLID != "ds-test-minor-versions" {
		t.Errorf("expected XMLID: ds-test-minor-versions, actual: %s", *testDS.XMLID)
	}

	dses, _, err := TOSession.GetDeliveryServices(client.RequestOptions{})
	if err != nil {
		t.Errorf("cannot get Delivery Services: %v - alerts: %+v", err, dses.Alerts)
	}

	var ds tc.DeliveryServiceV4
	found := false
	for _, d := range dses.Response {
		if d.XMLID != nil && *d.XMLID == *testDS.XMLID {
			ds = d
			found = true
			break
		}
	}
	if !found {
		t.Fatalf("Delivery Service '%s' not found in Traffic Ops", *testDS.XMLID)
	}

	// GET latest, verify expected values for 1.3 and 1.4 fields
	if ds.DeepCachingType == nil {
		t.Errorf("expected DeepCachingType: %s, actual: nil", testDS.DeepCachingType.String())
	} else if *ds.DeepCachingType != *testDS.DeepCachingType {
		t.Errorf("expected DeepCachingType: %s, actual: %s", testDS.DeepCachingType.String(), ds.DeepCachingType.String())
	}
	if ds.FQPacingRate == nil {
		t.Errorf("expected FQPacingRate: %d, actual: nil", testDS.FQPacingRate)
	} else if *ds.FQPacingRate != *testDS.FQPacingRate {
		t.Errorf("expected FQPacingRate: %d, actual: %d", testDS.FQPacingRate, *ds.FQPacingRate)
	}
	if ds.SigningAlgorithm == nil {
		t.Errorf("expected SigningAlgorithm: %s, actual: nil", *testDS.SigningAlgorithm)
	} else if *ds.SigningAlgorithm != *testDS.SigningAlgorithm {
		t.Errorf("expected SigningAlgorithm: %s, actual: %s", *testDS.SigningAlgorithm, *ds.SigningAlgorithm)
	}
	if ds.Tenant == nil {
		t.Errorf("expected Tenant: %s, actual: nil", *testDS.Tenant)
	} else if *ds.Tenant != *testDS.Tenant {
		t.Errorf("expected Tenant: %s, actual: %s", *testDS.Tenant, *ds.Tenant)
	}
	if ds.TRRequestHeaders == nil {
		t.Errorf("expected TRRequestHeaders: %s, actual: nil", *testDS.TRRequestHeaders)
	} else if *ds.TRRequestHeaders != *testDS.TRRequestHeaders {
		t.Errorf("expected TRRequestHeaders: %s, actual: %s", *testDS.TRRequestHeaders, *ds.TRRequestHeaders)
	}
	if ds.TRResponseHeaders == nil {
		t.Errorf("expected TRResponseHeaders: %s, actual: nil", *testDS.TRResponseHeaders)
	} else if *ds.TRResponseHeaders != *testDS.TRResponseHeaders {
		t.Errorf("expected TRResponseHeaders: %s, actual: %s", *testDS.TRResponseHeaders, *ds.TRResponseHeaders)
	}
	if ds.ConsistentHashRegex == nil {
		t.Errorf("expected ConsistentHashRegex: %s, actual: nil", *testDS.ConsistentHashRegex)
	} else if *ds.ConsistentHashRegex != *testDS.ConsistentHashRegex {
		t.Errorf("expected ConsistentHashRegex: %s, actual: %s", *testDS.ConsistentHashRegex, *ds.ConsistentHashRegex)
	}
	if ds.ConsistentHashQueryParams == nil {
		t.Errorf("expected ConsistentHashQueryParams: %v, actual: nil", testDS.ConsistentHashQueryParams)
	} else if !reflect.DeepEqual(ds.ConsistentHashQueryParams, testDS.ConsistentHashQueryParams) {
		t.Errorf("expected ConsistentHashQueryParams: %v, actual: %v", testDS.ConsistentHashQueryParams, ds.ConsistentHashQueryParams)
	}
	if ds.MaxOriginConnections == nil {
		t.Errorf("expected MaxOriginConnections: %d, actual: nil", testDS.MaxOriginConnections)
	} else if *ds.MaxOriginConnections != *testDS.MaxOriginConnections {
		t.Errorf("expected MaxOriginConnections: %d, actual: %d", testDS.MaxOriginConnections, *ds.MaxOriginConnections)
	}

	ds.ID = nil
	_, err = json.Marshal(ds)
	if err != nil {
		// TODO: should this actually be doing a POST?
		t.Errorf("cannot POST deliveryservice, failed to marshal JSON: %s", err.Error())
	}
}

func DeliveryServiceTenancyTest(t *testing.T) {
	dses, _, err := TOSession.GetDeliveryServices(client.RequestOptions{})
	if err != nil {
		t.Errorf("cannot get Delivery Services: %v - alerts: %+v", err, dses.Alerts)
	}
	var tenant3DS tc.DeliveryServiceV4
	foundTenant3DS := false
	for _, d := range dses.Response {
		if d.XMLID == nil || d.ID == nil || d.Tenant == nil {
			t.Error("Traffic Ops returned a representation of a Delivery Service that had null or undefined XMLID and/or ID and/or Tenant")
			continue
		}
		if *d.XMLID == "ds3" {
			tenant3DS = d
			foundTenant3DS = true
		}
	}
	if !foundTenant3DS || *tenant3DS.Tenant != "tenant3" {
		t.Fatal("expected to find deliveryservice 'ds3' with tenant 'tenant3'")
	}

	toReqTimeout := time.Second * time.Duration(Config.Default.Session.TimeoutInSecs)
	tenant4TOClient, _, err := client.LoginWithAgent(TOSession.URL, "tenant4user", "pa$$word", true, "to-api-v4-client-tests/tenant4user", true, toReqTimeout)
	if err != nil {
		t.Fatalf("failed to log in with tenant4user: %v", err.Error())
	}

	dsesReadableByTenant4, _, err := tenant4TOClient.GetDeliveryServices(client.RequestOptions{})
	if err != nil {
		t.Errorf("tenant4user cannot GET deliveryservices: %v - alerts: %+v", err, dsesReadableByTenant4.Alerts)
	}

	// assert that tenant4user cannot read deliveryservices outside of its tenant
	for _, ds := range dsesReadableByTenant4.Response {
		if ds.XMLID == nil {
			t.Error("Traffic Ops returned a representation of a Delivery Service that had null or undefined XMLID")
			continue
		}
		if *ds.XMLID == "ds3" {
			t.Error("expected tenant4 to be unable to read delivery services from tenant 3")
		}
	}

	// assert that tenant4user cannot update tenant3user's deliveryservice
	if _, _, err = tenant4TOClient.UpdateDeliveryService(*tenant3DS.ID, tenant3DS, client.RequestOptions{}); err == nil {
		t.Errorf("expected tenant4user to be unable to update tenant3's deliveryservice (%s)", *tenant3DS.XMLID)
	}

	// assert that tenant4user cannot delete tenant3user's deliveryservice
	if _, _, err = tenant4TOClient.DeleteDeliveryService(*tenant3DS.ID, client.RequestOptions{}); err == nil {
		t.Errorf("expected tenant4user to be unable to delete tenant3's deliveryservice (%s)", *tenant3DS.XMLID)
	}

	// assert that tenant4user cannot create a deliveryservice outside of its tenant
	tenant3DS.XMLID = util.StrPtr("deliveryservicetenancytest")
	tenant3DS.DisplayName = util.StrPtr("deliveryservicetenancytest")
	if _, _, err = tenant4TOClient.CreateDeliveryService(tenant3DS, client.RequestOptions{}); err == nil {
		t.Error("expected tenant4user to be unable to create a deliveryservice outside of its tenant")
	}
}

func VerifyPaginationSupportDS(t *testing.T) {
	opts := client.NewRequestOptions()
	opts.QueryParameters.Set("orderby", "id")
	deliveryservice, _, err := TOSession.GetDeliveryServices(opts)
	if err != nil {
		t.Fatalf("cannot get Delivery Services: %v - alerts: %+v", err, deliveryservice.Alerts)
	}
	if len(deliveryservice.Response) < 3 {
		t.Fatalf("Need at least three Delivery Services to test pagination, found: %d", len(deliveryservice.Response))
	}

	opts.QueryParameters = url.Values{}
	opts.QueryParameters.Set("orderby", "id")
	opts.QueryParameters.Set("limit", "1")
	deliveryserviceWithLimit, _, err := TOSession.GetDeliveryServices(opts)
	if !reflect.DeepEqual(deliveryservice.Response[:1], deliveryserviceWithLimit.Response) {
		t.Error("expected GET deliveryservice with limit = 1 to return first result")
	}

	opts.QueryParameters = url.Values{}
	opts.QueryParameters.Set("orderby", "id")
	opts.QueryParameters.Set("limit", "1")
	opts.QueryParameters.Set("offset", "1")
	deliveryserviceWithOffset, _, err := TOSession.GetDeliveryServices(opts)
	if !reflect.DeepEqual(deliveryservice.Response[1:2], deliveryserviceWithOffset.Response) {
		t.Error("expected GET deliveryservice with limit = 1, offset = 1 to return second result")
	}

<<<<<<< HEAD
	qparams = url.Values{}
	qparams.Set("orderby", "id")
	qparams.Set("limit", "1")
	qparams.Set("page", "2")
	deliveryserviceWithPage, _, err := TOSession.GetDeliveryServices(nil, qparams)
	if !reflect.DeepEqual(deliveryservice[1:2], deliveryserviceWithPage) {
=======
	opts.QueryParameters = url.Values{}
	opts.QueryParameters.Set("orderby", "id")
	opts.QueryParameters.Set("limit", "1")
	opts.QueryParameters.Set("page", "2")
	deliveryserviceWithPage, _, err := TOSession.GetDeliveryServices(opts)
	if !reflect.DeepEqual(deliveryservice.Response[1:2], deliveryserviceWithPage.Response) {
>>>>>>> 72af148e
		t.Error("expected GET deliveryservice with limit = 1, page = 2 to return second result")
	}

	opts.QueryParameters = url.Values{}
	opts.QueryParameters.Set("limit", "-2")
	resp, _, err := TOSession.GetDeliveryServices(opts)
	if err == nil {
		t.Error("expected GET deliveryservice to return an error when limit is not bigger than -1")
	} else if !alertsHaveError(resp.Alerts.Alerts, "must be bigger than -1") {
		t.Errorf("expected GET deliveryservice to return an error for limit is not bigger than -1, actual error: %v - alerts: %+v", err, resp.Alerts)
	}

	opts.QueryParameters = url.Values{}
	opts.QueryParameters.Set("limit", "1")
	opts.QueryParameters.Set("offset", "0")
	resp, _, err = TOSession.GetDeliveryServices(opts)
	if err == nil {
		t.Error("expected GET deliveryservice to return an error when offset is not a positive integer")
	} else if !alertsHaveError(resp.Alerts.Alerts, "must be a positive integer") {
		t.Errorf("expected GET deliveryservice to return an error for offset is not a positive integer, actual error: %v - alerts: %+v", err, resp.Alerts)
	}

	opts.QueryParameters = url.Values{}
	opts.QueryParameters.Set("limit", "1")
	opts.QueryParameters.Set("page", "0")
	resp, _, err = TOSession.GetDeliveryServices(opts)
	if err == nil {
		t.Error("expected GET deliveryservice to return an error when page is not a positive integer")
	} else if !alertsHaveError(resp.Alerts.Alerts, "must be a positive integer") {
		t.Errorf("expected GET deliveryservice to return an error for page is not a positive integer, actual error: %v - alerts: %+v", err, resp.Alerts)
	}
}

func GetDeliveryServiceByCdn(t *testing.T) {
<<<<<<< HEAD

	if len(testData.DeliveryServices) > 0 {
		firstDS := testData.DeliveryServices[0]

		if firstDS.CDNName != nil {
			if firstDS.CDNID == nil {
				cdns, _, err := TOSession.GetCDNByName(*firstDS.CDNName, nil)
				if err != nil {
					t.Errorf("Error in Getting CDN by Name: %v", err)
				}
				if len(cdns) == 0 {
					t.Errorf("no CDN named %v" + *firstDS.CDNName)
				}
				firstDS.CDNID = &cdns[0].ID
			}
			resp, _, err := TOSession.GetDeliveryServicesByCDNID(*firstDS.CDNID, nil)
			if err != nil {
				t.Errorf("Error in Getting DeliveryServices by CDN ID: %v - %v", err, resp)
			}
			if len(resp) == 0 {
				t.Errorf("No delivery service available for the CDN %v", *firstDS.CDNName)
			} else {
				if resp[0].CDNName == nil {
					t.Errorf("CDN Name is not available in response")
				} else {
					if *resp[0].CDNName != *firstDS.CDNName {
						t.Errorf("CDN Name expected: %s, actual: %s", *firstDS.CDNName, *resp[0].CDNName)
					}
				}
			}
		} else {
			t.Errorf("CDN Name is nil in the pre-requisites")
		}
=======
	if len(testData.DeliveryServices) < 1 {
		t.Fatal("Need at least one Delivery Service to test getting Delivery Services by CDN")
	}
	firstDS := testData.DeliveryServices[0]
	if firstDS.CDNName == nil {
		t.Fatal("CDN Name is nil in the pre-requisites")
	}

	opts := client.NewRequestOptions()
	if firstDS.CDNID == nil {
		opts.QueryParameters.Set("name", *firstDS.CDNName)
		cdns, _, err := TOSession.GetCDNs(opts)
		if err != nil {
			t.Errorf("Unexpected error getting CDN '%s' by name: %v - alerts: %+v", *firstDS.CDNName, err, cdns.Alerts)
		}
		if len(cdns.Response) != 1 {
			t.Fatalf("Expected exactly one CDN named '%s' to exist, found: %d", *firstDS.CDNName, len(cdns.Response))
		}
		firstDS.CDNID = new(int)
		*firstDS.CDNID = cdns.Response[0].ID
		opts.QueryParameters.Del("name")
	}

	opts.QueryParameters.Set("cdn", strconv.Itoa(*firstDS.CDNID))
	resp, _, err := TOSession.GetDeliveryServices(opts)
	if err != nil {
		t.Errorf("Unexpected error getting Delivery Services filtered by CDN ID: %v - alerts: %+v", err, resp.Alerts)
	}
	if len(resp.Response) == 0 {
		t.Fatalf("Expected at least one Delivery Service to exist in CDN '%s' (#%d)", *firstDS.CDNName, *firstDS.CDNID)
	}
	if resp.Response[0].CDNName == nil {
		t.Fatal("Traffic Ops returned a representation for a Delivery Service with null or undefined CDN Name")
	}
	if *resp.Response[0].CDNName != *firstDS.CDNName {
		t.Errorf("CDN Name expected: '%s', actual: '%s'", *firstDS.CDNName, *resp.Response[0].CDNName)
>>>>>>> 72af148e
	}
}

func GetDeliveryServiceByInvalidCdn(t *testing.T) {
<<<<<<< HEAD
	resp, _, err := TOSession.GetDeliveryServicesByCDNID(10000, nil)
	if err != nil {
		t.Errorf("Error!! Getting CDN by Invalid ID %v", err)
	}
	if len(resp) >= 1 {
		t.Errorf("Error!! Invalid CDN shouldn't have any response %v Error %v", resp, err)
=======
	opts := client.NewRequestOptions()
	opts.QueryParameters.Set("cdn", "10000")
	resp, _, err := TOSession.GetDeliveryServices(opts)
	if err != nil {
		t.Errorf("Unexpected error getting Delivery Services filtered by presumably non-existent CDN ID: %v - alerts: %+v", err, resp.Alerts)
	}
	if len(resp.Response) >= 1 {
		t.Errorf("Didn't expect to find any Delivery Services in presumably non-existent CDN, found: %d", len(resp.Response))
>>>>>>> 72af148e
	}
}

func GetDeliveryServiceByInvalidProfile(t *testing.T) {
<<<<<<< HEAD
	qparams := url.Values{}
	qparams.Set("profile", "10000")
	resp, _, err := TOSession.GetDeliveryServices(nil, qparams)
	if err != nil {
		t.Errorf("Error!! Getting deliveryservice by Invalid Profile ID %v", err)
	}
	if len(resp) >= 1 {
		t.Errorf("Error!! Invalid Profile shouldn't have any response %v Error %v", resp, err)
=======
	opts := client.NewRequestOptions()
	opts.QueryParameters.Set("profile", "10000")
	resp, _, err := TOSession.GetDeliveryServices(opts)
	if err != nil {
		t.Errorf("Unexpected error getting Delivery Services filtered by presumably non-existent Profile ID: %v - alerts: %+v", err, resp.Alerts)
	}
	if len(resp.Response) >= 1 {
		t.Errorf("Didn't expect to find any Delivery Services with presumably non-existent Profile, found: %d", len(resp.Response))
>>>>>>> 72af148e
	}
}

func GetDeliveryServiceByInvalidTenant(t *testing.T) {
<<<<<<< HEAD
	qparams := url.Values{}
	qparams.Set("tenant", "10000")
	resp, _, err := TOSession.GetDeliveryServices(nil, qparams)
	if err != nil {
		t.Errorf("Error!! Getting Deliveryservice by Invalid Tenant ID %v", err)
	}
	if len(resp) >= 1 {
		t.Errorf("Error!! Invalid Tenant shouldn't have any response %v Error %v", resp, err)
=======
	opts := client.NewRequestOptions()
	opts.QueryParameters.Set("tenant", "10000")
	resp, _, err := TOSession.GetDeliveryServices(opts)
	if err != nil {
		t.Errorf("Unexpected error getting Delivery Services filtered by presumably non-existent Tenant ID: %v - alerts: %+v", err, resp.Alerts)
	}
	if len(resp.Response) >= 1 {
		t.Errorf("Didn't expect to find any Delivery Services with presumably non-existent Tenant, found: %d", len(resp.Response))
>>>>>>> 72af148e
	}
}

func GetDeliveryServiceByInvalidType(t *testing.T) {
<<<<<<< HEAD
	qparams := url.Values{}
	qparams.Set("type", "10000")
	resp, _, err := TOSession.GetDeliveryServices(nil, qparams)
	if err != nil {
		t.Errorf("Error!! Getting Deliveryservice by Invalid Type ID %v", err)
	}
	if len(resp) >= 1 {
		t.Errorf("Error!! Invalid Type shouldn't have any response %v Error %v", resp, err)
=======
	opts := client.NewRequestOptions()
	opts.QueryParameters.Set("type", "10000")
	resp, _, err := TOSession.GetDeliveryServices(opts)
	if err != nil {
		t.Errorf("Unexpected error getting Delivery Services filtered by presumably non-existent Type ID: %v - alerts: %+v", err, resp.Alerts)
	}
	if len(resp.Response) >= 1 {
		t.Errorf("Didn't expect to find any Delivery Services with presumably non-existent Type, found: %d", len(resp.Response))
>>>>>>> 72af148e
	}
}

func GetDeliveryServiceByInvalidAccessibleTo(t *testing.T) {
<<<<<<< HEAD
	qparams := url.Values{}
	qparams.Set("accessibleTo", "10000")
	resp, _, err := TOSession.GetDeliveryServices(nil, qparams)
	if err != nil {
		t.Errorf("Error!! Getting Deliveryservice by Invalid AccessibleTo %v", err)
	}
	if len(resp) >= 1 {
		t.Errorf("Error!! Invalid AccessibleTo shouldn't have any response %v Error %v", resp, err)
=======
	opts := client.NewRequestOptions()
	opts.QueryParameters.Set("accessibleTo", "10000")
	resp, _, err := TOSession.GetDeliveryServices(opts)
	if err != nil {
		t.Errorf("Unexpected error getting Delivery Services filtered by accessibility to presumably non-existent Tenant ID: %v - alerts: %+v", err, resp.Alerts)
	}
	if len(resp.Response) >= 1 {
		t.Errorf("Didn't expect to find any Delivery Services accessible to presumably non-existent Tenant, found: %d", len(resp.Response))
>>>>>>> 72af148e
	}
}

func GetDeliveryServiceByInvalidXmlId(t *testing.T) {
<<<<<<< HEAD
	resp, _, err := TOSession.GetDeliveryServiceByXMLID("test", nil)
	if err != nil {
		t.Errorf("Error!! Getting Delivery service by Invalid ID %v", err)
	}
	if len(resp) >= 1 {
		t.Errorf("Error!! Invalid Xml Id shouldn't have any response %v Error %v", resp, err)
	}
}

func GetTestDeliveryServicesURLSigKeys(t *testing.T) {
=======
	opts := client.NewRequestOptions()
	opts.QueryParameters.Set("xmlId", "test")
	resp, _, err := TOSession.GetDeliveryServices(opts)
	if err != nil {
		t.Errorf("Unexpected error getting Delivery Services filtered by presumably non-existentXMLID: %v - alerts: %+v", err, resp.Alerts)
	}
	if len(resp.Response) >= 1 {
		t.Errorf("Didn't expect to find any Delivery Services with presumably non-existent XMLID, found: %d", len(resp.Response))
	}
}

func GetTestDeliveryServicesURLSignatureKeys(t *testing.T) {
>>>>>>> 72af148e
	if len(testData.DeliveryServices) == 0 {
		t.Fatal("couldn't get the xml ID of test DS")
	}
	firstDS := testData.DeliveryServices[0]
	if firstDS.XMLID == nil {
		t.Fatal("couldn't get the xml ID of test DS")
	}

	_, _, err := TOSession.GetDeliveryServiceURLSignatureKeys(*firstDS.XMLID, client.RequestOptions{})
	if err != nil {
		t.Error("failed to get url sig keys: " + err.Error())
	}
}

<<<<<<< HEAD
func GetDeliveryServiceByLogsEnabled(t *testing.T) {
	if len(testData.DeliveryServices) > 0 {
		firstDS := testData.DeliveryServices[0]

		if firstDS.LogsEnabled != nil {
			qparams := url.Values{}
			qparams.Set("logsEnabled", strconv.FormatBool(*firstDS.LogsEnabled))
			resp, _, err := TOSession.GetDeliveryServices(nil, qparams)
			if err != nil {
				t.Errorf("Error in Getting deliveryservice by logsEnabled: %v - %v", err, resp)
			}
			if len(resp) == 0 {
				t.Errorf("No delivery service available for the Logs Enabled %v", *firstDS.LogsEnabled)
			} else {
				if resp[0].LogsEnabled == nil {
					t.Errorf("Logs Enabled is not available in response")
				} else {
					if *resp[0].LogsEnabled != *firstDS.LogsEnabled {
						t.Errorf("Logs enabled status expected: %t, actual: %t", *firstDS.LogsEnabled, *resp[0].LogsEnabled)
					}
				}
			}
		} else {
			t.Errorf("Logs Enabled is nil in the pre-requisites ")
		}
	}
}

func GetDeliveryServiceByValidProfile(t *testing.T) {
	if len(testData.DeliveryServices) > 0 {
		firstDS := testData.DeliveryServices[0]

		if firstDS.ProfileName == nil {
			t.Errorf("Profile name is nil in the Pre-requisites")
		} else {
			if firstDS.ProfileID == nil {
				profile, _, err := TOSession.GetProfileByName(*firstDS.ProfileName, nil)
				if err != nil {
					t.Errorf("Error in Getting Profile by Name: %v", err)
				}
				if len(profile) == 0 {
					t.Errorf("no Profile named %v" + *firstDS.ProfileName)
				}
				firstDS.ProfileID = &profile[0].ID
			}
			qparams := url.Values{}
			qparams.Set("profile", strconv.Itoa(*firstDS.ProfileID))
			resp, _, err := TOSession.GetDeliveryServices(nil, qparams)
			if err != nil {
				t.Errorf("Error in Getting deliveryservice by Profile: %v - %v", err, resp)
			}
			if len(resp) == 0 {
				t.Errorf("No delivery service available for the Profile %v", *firstDS.ProfileName)
			} else {
				if resp[0].ProfileName == nil {
					t.Errorf("Profile Name is not available in response")
				} else {
					if *resp[0].ProfileName != *firstDS.ProfileName {
						t.Errorf("Profile name expected: %s, actual: %s", *firstDS.ProfileName, *resp[0].ProfileName)
					}
				}
			}
		}
=======
func CreateTestDeliveryServicesURLSignatureKeys(t *testing.T) {
	if len(testData.DeliveryServices) == 0 {
		t.Fatal("couldn't get the xml ID of test DS")
	}
	firstDS := testData.DeliveryServices[0]
	if firstDS.XMLID == nil {
		t.Fatal("couldn't get the xml ID of test DS")
	}

	resp, _, err := TOSession.CreateDeliveryServiceURLSignatureKeys(*firstDS.XMLID, client.RequestOptions{})
	if err != nil {
		t.Errorf("Unexpected error creaetting URL signing keys: %v - alerts: %+v", err, resp.Alerts)
	}
	firstKeys, _, err := TOSession.GetDeliveryServiceURLSignatureKeys(*firstDS.XMLID, client.RequestOptions{})
	if err != nil {
		t.Errorf("Unexpected error getting URL signing keys: %v - alerts: %+v", err, firstKeys.Alerts)
	}
	if len(firstKeys.Response) == 0 {
		t.Errorf("failed to create URL signing keys")
	}
	firstKey, ok := firstKeys.Response["key0"]
	if !ok {
		t.Fatal("Expected to find 'key0' in URL signing keys, but didn't")
	}

	// Create new keys again and check that they are different
	resp, _, err = TOSession.CreateDeliveryServiceURLSignatureKeys(*firstDS.XMLID, client.RequestOptions{})
	if err != nil {
		t.Errorf("Unexpected error creating URL signing keys: %v - alerts: %+v", err, resp.Alerts)
	}
	secondKeys, _, err := TOSession.GetDeliveryServiceURLSignatureKeys(*firstDS.XMLID, client.RequestOptions{})
	if err != nil {
		t.Errorf("Unexpected error getting URL signing keys: %v - alerts: %+v", err, secondKeys.Alerts)
	}
	if len(secondKeys.Response) == 0 {
		t.Errorf("failed to create url sig keys")
	}
	secondKey, ok := secondKeys.Response["key0"]
	if !ok {
		t.Fatal("Expected to find 'key0' in URL signing keys, but didn't")
	}

	if secondKey == firstKey {
		t.Errorf("second create did not generate new url sig keys")
	}
}

func DeleteTestDeliveryServicesURLSignatureKeys(t *testing.T) {
	if len(testData.DeliveryServices) == 0 {
		t.Fatal("couldn't get the xml ID of test DS")
	}
	firstDS := testData.DeliveryServices[0]
	if firstDS.XMLID == nil {
		t.Fatal("couldn't get the xml ID of test DS")
	}

	resp, _, err := TOSession.DeleteDeliveryServiceURLSignatureKeys(*firstDS.XMLID, client.RequestOptions{})
	if err != nil {
		t.Errorf("Unexpected error deletining URL signing keys: %v - alerts: %+v", err, resp.Alerts)
	}

}

func GetTestDeliveryServicesURISigningKeys(t *testing.T) {
	if len(testData.DeliveryServices) == 0 {
		t.Fatal("couldn't get the xml ID of test DS")
	}
	firstDS := testData.DeliveryServices[0]
	if firstDS.XMLID == nil {
		t.Fatal("couldn't get the xml ID of test DS")
	}

	_, _, err := TOSession.GetDeliveryServiceURISigningKeys(*firstDS.XMLID, client.RequestOptions{})
	if err != nil {
		t.Errorf("Unexpected error getting URI signing keys for Delivery Service '%s': %v", *firstDS.XMLID, err)
	}
}

const (
	keySet1 = `
{
  "Kabletown URI Authority 1": {
    "renewal_kid": "First Key",
    "keys": [
      {
        "alg": "HS256",
        "kid": "First Key",
        "kty": "oct",
        "k": "Kh_RkUMj-fzbD37qBnDf_3e_RvQ3RP9PaSmVEpE24AM"
      }
    ]
  }
}`
	keySet2 = `
{
"Kabletown URI Authority 1": {
    "renewal_kid": "New First Key",
    "keys": [
      {
        "alg": "HS256",
        "kid": "New First Key",
        "kty": "oct",
        "k": "Kh_RkUMj-fzbD37qBnDf_3e_RvQ3RP9PaSmVEpE24AM"
      }
    ]
  }
}`
)

func CreateTestDeliveryServicesURISigningKeys(t *testing.T) {
	if len(testData.DeliveryServices) == 0 {
		t.Fatal("couldn't get the xml ID of test DS")
	}
	firstDS := testData.DeliveryServices[0]
	if firstDS.XMLID == nil {
		t.Fatal("couldn't get the xml ID of test DS")
	}

	var keyset map[string]tc.URISignerKeyset

	if err := json.Unmarshal([]byte(keySet1), &keyset); err != nil {
		t.Errorf("json.UnMarshal(): expected nil error, actual: %v", err)
	}

	_, _, err := TOSession.CreateDeliveryServiceURISigningKeys(*firstDS.XMLID, keyset, client.RequestOptions{})
	if err != nil {
		t.Error("failed to create uri sig keys: " + err.Error())
	}

	firstKeysBytes, _, err := TOSession.GetDeliveryServiceURISigningKeys(*firstDS.XMLID, client.RequestOptions{})
	if err != nil {
		t.Error("failed to get uri sig keys: " + err.Error())
	}

	firstKeys := map[string]tc.URISignerKeyset{}
	if err := json.Unmarshal(firstKeysBytes, &firstKeys); err != nil {
		t.Errorf("failed to unmarshal uri sig keys")
	}

	if len(firstKeys) == 0 {
		t.Errorf("failed to create uri sig keys")
	}

	// Create new keys again and check that they are different
	var keyset2 map[string]tc.URISignerKeyset

	if err := json.Unmarshal([]byte(keySet2), &keyset2); err != nil {
		t.Errorf("json.UnMarshal(): expected nil error, actual: %v", err)
	}

	alerts, _, err := TOSession.CreateDeliveryServiceURISigningKeys(*firstDS.XMLID, keyset2, client.RequestOptions{})
	if err != nil {
		t.Errorf("Unexpected error creating URI Signature Keys for Delivery Service '%s': %v - alerts: %+v", *firstDS.XMLID, err, alerts.Alerts)
	}

	secondKeysBytes, _, err := TOSession.GetDeliveryServiceURISigningKeys(*firstDS.XMLID, client.RequestOptions{})
	if err != nil {
		t.Error("failed to get uri sig keys: " + err.Error())
	}

	secondKeys := map[string]tc.URISignerKeyset{}
	if err := json.Unmarshal(secondKeysBytes, &secondKeys); err != nil {
		t.Errorf("failed to unmarshal uri sig keys")
	}

	if len(secondKeys) == 0 {
		t.Errorf("failed to create uri sig keys")
	}

	if secondKeys["Kabletown URI Authority 1"].Keys[0].KeyID == firstKeys["Kabletown URI Authority 1"].Keys[0].KeyID {
		t.Errorf("second create did not generate new uri sig keys")
	}
}

func DeleteTestDeliveryServicesURISigningKeys(t *testing.T) {
	if len(testData.DeliveryServices) == 0 {
		t.Fatal("couldn't get the xml ID of test DS")
	}
	firstDS := testData.DeliveryServices[0]
	if firstDS.XMLID == nil {
		t.Fatal("couldn't get the xml ID of test DS")
	}

	resp, _, err := TOSession.DeleteDeliveryServiceURISigningKeys(*firstDS.XMLID, client.RequestOptions{})
	if err != nil {
		t.Errorf("Unexpected error deleting URI Signing keys for Delivery Service '%s': %v - alerts: %+v", *firstDS.XMLID, err, resp.Alerts)
	}

	emptyBytes, _, err := TOSession.GetDeliveryServiceURISigningKeys(*firstDS.XMLID, client.RequestOptions{})
	if err != nil {
		t.Errorf("Unexpected error getting URI signing keys for Delivery Service '%s': %v", *firstDS.XMLID, err)
	}
	emptyMap := make(map[string]interface{})
	err = json.Unmarshal(emptyBytes, &emptyMap)
	if err != nil {
		t.Errorf("unexpected error unmarshalling empty URI signing keys response: %v", err)
	}
	renewalKid, hasRenewalKid := emptyMap["renewal_kid"]
	keys, hasKeys := emptyMap["keys"]
	if !hasRenewalKid {
		t.Error("getting empty URI signing keys - expected: 'renewal_kid' key, actual: not present")
	}
	if !hasKeys {
		t.Error("getting empty URI signing keys - expected: 'keys' key, actual: not present")
	}
	if renewalKid != nil {
		t.Errorf("getting empty URI signing keys - expected: 'renewal_kid' value to be nil, actual: %+v", renewalKid)
	}
	if keys != nil {
		t.Errorf("getting empty URI signing keys - expected: 'keys' value to be nil, actual: %+v", keys)
	}
}

func GetDeliveryServiceByLogsEnabled(t *testing.T) {
	if len(testData.DeliveryServices) < 1 {
		t.Fatal("Need at least one Delivery Service to test getting Delivery Services filtered by their Logs Enabled property")
	}
	firstDS := testData.DeliveryServices[0]
	if firstDS.LogsEnabled == nil {
		t.Fatal("Logs Enabled is nil in the pre-requisites ")
	}

	opts := client.NewRequestOptions()
	opts.QueryParameters.Set("logsEnabled", strconv.FormatBool(*firstDS.LogsEnabled))
	resp, _, err := TOSession.GetDeliveryServices(opts)
	if err != nil {
		t.Errorf("Unexpected error getting Delivery Services filtered by 'logsEnabled': %v - alerts: %+v", err, resp.Alerts)
	}
	if len(resp.Response) == 0 {
		t.Fatalf("Expected at least one Delivery Service to exist with Logs Enabled set to %t", *firstDS.LogsEnabled)
	}
	if resp.Response[0].LogsEnabled == nil {
		t.Fatal("Traffic Ops returned a representation for a Delivery Service with null or undefined Logs Enabled property")
	}
	if *resp.Response[0].LogsEnabled != *firstDS.LogsEnabled {
		t.Errorf("Logs enabled status expected: %t, actual: %t", *firstDS.LogsEnabled, *resp.Response[0].LogsEnabled)
	}
}

// Note this test assumes that the first Delivery Service in the testing data's
// deliveryservices array has a Profile.
func GetDeliveryServiceByValidProfile(t *testing.T) {
	if len(testData.DeliveryServices) < 1 {
		t.Fatal("Need at least one Delivery Service to test getting Delivery Services filtered by their Profile ID")
	}
	firstDS := testData.DeliveryServices[0]
	if firstDS.ProfileName == nil {
		t.Fatal("Profile name is nil in the Pre-requisites")
	}

	opts := client.NewRequestOptions()
	if firstDS.ProfileID == nil {
		opts.QueryParameters.Set("name", *firstDS.ProfileName)
		profile, _, err := TOSession.GetProfiles(opts)
		if err != nil {
			t.Errorf("Unexpected error getting Profiles filtered by name: %v - alerts: %+v", err, profile.Alerts)
		}
		if len(profile.Response) != 1 {
			t.Fatalf("Expected exactly one Profile to exist with name '%s', found %d:", *firstDS.ProfileName, len(profile.Response))
		}
		firstDS.ProfileID = new(int)
		*firstDS.ProfileID = profile.Response[0].ID
		opts.QueryParameters.Del("name")
	}

	opts.QueryParameters.Set("profile", strconv.Itoa(*firstDS.ProfileID))
	resp, _, err := TOSession.GetDeliveryServices(opts)
	if err != nil {
		t.Errorf("Unexpected error getting Delivery Services filtered by Profile ID: %v - alerts: %+v", err, resp.Alerts)
	}
	if len(resp.Response) == 0 {
		t.Fatalf("Expected at least one Delivery Service to exist with Profile '%s'", *firstDS.ProfileName)
	}
	if resp.Response[0].ProfileName == nil {
		t.Fatal("Traffic Ops returned a representation for a Delivery Service with null or undefined Profile Name")
	}
	if *resp.Response[0].ProfileName != *firstDS.ProfileName {
		t.Errorf("Profile name expected: '%s', actual: '%s'", *firstDS.ProfileName, *resp.Response[0].ProfileName)
>>>>>>> 72af148e
	}
}

func GetDeliveryServiceByValidTenant(t *testing.T) {
<<<<<<< HEAD
	if len(testData.DeliveryServices) > 0 {
		firstDS := testData.DeliveryServices[0]

		if firstDS.Tenant != nil {
			if firstDS.TenantID == nil {
				tenant, _, err := TOSession.GetTenantByName(*firstDS.Tenant, nil)
				if err != nil {
					t.Errorf("Error in Getting Tenant by Name: %v", err)
				}
				firstDS.TenantID = &tenant.ID
			}
			qparams := url.Values{}
			qparams.Set("tenant", strconv.Itoa(*firstDS.TenantID))
			resp, _, err := TOSession.GetDeliveryServices(nil, qparams)
			if err != nil {
				t.Errorf("Error in Getting Deliveryservice by Tenant:%v - %v", err, resp)
			}
			if len(resp) == 0 {
				t.Errorf("No delivery service available for the Tenant %v", *firstDS.CDNName)
			} else {
				if resp[0].Tenant == nil {
					t.Errorf("Tenant Name is not available in response")
				} else {
					if *resp[0].Tenant != *firstDS.Tenant {
						t.Errorf("name expected: %s, actual: %s", *firstDS.Tenant, *resp[0].Tenant)
					}
				}
			}
		} else {
			t.Errorf("Tenant name is nil in the Pre-requisites")
		}
=======
	if len(testData.DeliveryServices) < 1 {
		t.Fatal("Need at least one Delivery Service to test getting Delivery Services filtered by their Tenant IDs")
	}
	firstDS := testData.DeliveryServices[0]
	if firstDS.Tenant == nil {
		t.Fatal("Tenant name is nil in the Pre-requisites")
	}

	opts := client.NewRequestOptions()
	if firstDS.TenantID == nil {
		opts.QueryParameters.Set("name", *firstDS.Tenant)
		tenants, _, err := TOSession.GetTenants(opts)
		if err != nil {
			t.Errorf("Unexpected error getting Tenants filtered by name: %v - alerts: %+v", err, tenants.Alerts)
		}
		if len(tenants.Response) != 1 {
			t.Fatalf("Expected exactly one Tenant to exist with name '%s', found %d:", *firstDS.Tenant, len(tenants.Response))
		}
		firstDS.TenantID = new(int)
		*firstDS.TenantID = tenants.Response[0].ID
		opts.QueryParameters.Del("name")
	}

	opts.QueryParameters.Set("tenant", strconv.Itoa(*firstDS.TenantID))
	resp, _, err := TOSession.GetDeliveryServices(opts)
	if err != nil {
		t.Errorf("Unexpected error getting Delivery Services filtered by Tenant ID: %v - alerts: %+v", err, resp.Alerts)
	}
	if len(resp.Response) == 0 {
		t.Fatalf("Expected at least one Delivery Service to exist belonging to Tenant '%s'", *firstDS.Tenant)
	}
	if resp.Response[0].Tenant == nil {
		t.Fatal("Traffic Ops returned a representation of a Delivery Service with null or undefined Tenant")
	}
	if *resp.Response[0].Tenant != *firstDS.Tenant {
		t.Errorf("Tenant name expected: '%s', actual: '%s'", *firstDS.Tenant, *resp.Response[0].Tenant)
>>>>>>> 72af148e
	}
}

func GetDeliveryServiceByValidType(t *testing.T) {
<<<<<<< HEAD
	if len(testData.DeliveryServices) > 0 {
		firstDS := testData.DeliveryServices[0]

		if firstDS.Type != nil {
			if firstDS.TypeID == nil {
				ty, _, err := TOSession.GetTypeByName(firstDS.Type.String(), nil)
				if err != nil {
					t.Errorf("Error in Getting Type by Name: %v", err)
				}
				if len(ty) == 0 {
					t.Errorf("no Type named %v" + firstDS.Type.String())
				}
				firstDS.TypeID = &ty[0].ID
			}
			qparams := url.Values{}
			qparams.Set("type", strconv.Itoa(*firstDS.TypeID))
			resp, _, err := TOSession.GetDeliveryServices(nil, qparams)
			if err != nil {
				t.Errorf("Error in Getting Deliveryservice by Type:%v - %v", err, resp)
			}
			if len(resp) == 0 {
				t.Errorf("No delivery service available for the Type %v", *firstDS.CDNName)
			} else {
				if resp[0].Type == nil {
					t.Errorf("Type is not available in response")
				} else {
					if *resp[0].Type != *firstDS.Type {
						t.Errorf("Type expected: %s, actual: %s", *firstDS.Type, *resp[0].Type)
					}
				}
			}
		} else {
			t.Errorf("Type name is nil in the Pre-requisites")
		}
=======
	if len(testData.DeliveryServices) < 1 {
		t.Fatal("Need at least one Delivery Service to test getting Delivery Services filtered by Type")
	}
	firstDS := testData.DeliveryServices[0]
	if firstDS.Type == nil {
		t.Fatal("Type name is nil in the Pre-requisites")
	}

	opts := client.NewRequestOptions()
	if firstDS.TypeID == nil {
		opts.QueryParameters.Set("name", firstDS.Type.String())
		types, _, err := TOSession.GetTypes(opts)
		if err != nil {
			t.Errorf("Unexpected error getting Types filtered by name: %v - alerts: %+v", err, types.Alerts)
		}
		if len(types.Response) != 1 {
			t.Fatalf("Expected exactly one Type to exist with name '%s', found %d:", *firstDS.Type, len(types.Response))
		}
		firstDS.TypeID = new(int)
		*firstDS.TypeID = types.Response[0].ID
		opts.QueryParameters.Del("name")
	}

	opts.QueryParameters.Set("type", strconv.Itoa(*firstDS.TypeID))
	resp, _, err := TOSession.GetDeliveryServices(opts)
	if err != nil {
		t.Errorf("Unexpected error getting Delivery Services filtered by Type ID: %v - alerts: %+v", err, resp.Alerts)
	}
	if len(resp.Response) == 0 {
		t.Fatalf("Expected at least one Delivery Service to exist with Type '%s' (#%d)", *firstDS.Type, *firstDS.TypeID)
	}
	if resp.Response[0].Type == nil {
		t.Fatal("Traffic Ops returned a representation of a Delivery Service with null or undefined Type Name")
	}
	if *resp.Response[0].Type != *firstDS.Type {
		t.Errorf("Type expected: '%s', actual: '%s'", *firstDS.Type, *resp.Response[0].Type)
>>>>>>> 72af148e
	}
}

func GetDeliveryServiceByValidXmlId(t *testing.T) {
<<<<<<< HEAD
	if len(testData.DeliveryServices) > 0 {
		firstDS := testData.DeliveryServices[0]

		if firstDS.XMLID != nil {
			resp, _, err := TOSession.GetDeliveryServiceByXMLID(*firstDS.XMLID, nil)
			if err != nil {
				t.Errorf("Error in Getting DeliveryServices by XML ID: %v - %v", err, resp)
			}
			if len(resp) == 0 {
				t.Errorf("No delivery service available for the XML ID %v", *firstDS.XMLID)
			} else {
				if resp[0].XMLID == nil {
					t.Errorf("XML ID is not available in response")
				} else {
					if *resp[0].XMLID != *firstDS.XMLID {
						t.Errorf("Delivery Service Name expected: %s, actual: %s", *firstDS.XMLID, *resp[0].XMLID)
					}
				}
			}
		} else {
			t.Errorf("XML ID is nil in the Pre-requisites")
		}
=======
	if len(testData.DeliveryServices) < 1 {
		t.Fatal("Need at least one Delivery Service to test getting Delivery Services filtered by XMLID")
	}
	firstDS := testData.DeliveryServices[0]
	if firstDS.XMLID == nil {
		t.Errorf("XML ID is nil in the Pre-requisites")
	}

	opts := client.NewRequestOptions()
	opts.QueryParameters.Set("xmlId", *firstDS.XMLID)
	resp, _, err := TOSession.GetDeliveryServices(opts)
	if err != nil {
		t.Errorf("Unexpected error getting Delivery Services filtered by XMLID: %v - alerts: %+v", err, resp.Alerts)
	}
	if len(resp.Response) != 1 {
		t.Fatalf("Expected exactly one Delivery Service to exist with XMLID '%s', found: %d", *firstDS.XMLID, len(resp.Response))
	}
	if resp.Response[0].XMLID == nil {
		t.Fatal("Traffic Ops returned a representation of a Delivery Service with null or undefined XMLID")
	}
	if *resp.Response[0].XMLID != *firstDS.XMLID {
		t.Errorf("Delivery Service XMLID expected: %s, actual: %s", *firstDS.XMLID, *resp.Response[0].XMLID)
>>>>>>> 72af148e
	}
}

func SortTestDeliveryServicesDesc(t *testing.T) {
<<<<<<< HEAD

	var header http.Header
	respAsc, _, err1 := TOSession.GetDeliveryServices(header, nil)
	params := url.Values{}
	params.Set("sortOrder", "desc")
	respDesc, _, err2 := TOSession.GetDeliveryServices(header, params)

	if err1 != nil {
		t.Errorf("Expected no error, but got error in DS Ascending %v", err1)
	}
	if err2 != nil {
		t.Errorf("Expected no error, but got error in DS Descending %v", err2)
	}

	if len(respAsc) > 0 && len(respDesc) > 0 {
		// reverse the descending-sorted response and compare it to the ascending-sorted one
		for start, end := 0, len(respDesc)-1; start < end; start, end = start+1, end-1 {
			respDesc[start], respDesc[end] = respDesc[end], respDesc[start]
		}
		if respDesc[0].XMLID != nil && respAsc[0].XMLID != nil {
			if !reflect.DeepEqual(respDesc[0].XMLID, respAsc[0].XMLID) {
				t.Errorf("Role responses are not equal after reversal: %v - %v", *respDesc[0].XMLID, *respAsc[0].XMLID)
			}
		}
	} else {
		t.Errorf("No Response returned from GET Delivery Service using SortOrder")
=======
	resp, _, err := TOSession.GetDeliveryServices(client.RequestOptions{})
	if err != nil {
		t.Errorf("Unexpected error getting Delivery Services with default sort order: %v - alerts: %+v", err, resp.Alerts)
	}
	respAsc := resp.Response
	if len(respAsc) == 0 {
		t.Fatal("Need at least one Delivery Service in Traffic Ops to test sort order")
	}

	opts := client.NewRequestOptions()
	opts.QueryParameters.Set("sortOrder", "desc")
	resp, _, err = TOSession.GetDeliveryServices(opts)
	if err != nil {
		t.Errorf("Unexpected error getting Delivery Services with explicit descending sort order: %v - alerts: %+v", err, resp.Alerts)
	}
	respDesc := resp.Response
	if len(respDesc) == 0 {
		t.Fatal("Need at least one Delivery Service in Traffic Ops to test sort order")
	}

	// TODO: test the entire array(s)?
	// TODO: check that the responses have the same length?
	// TODO: check that the responses have more than one entry, since otherwise it's trivially sorted anyway?
	// reverse the descending-sorted response and compare it to the ascending-sorted one
	for start, end := 0, len(respDesc)-1; start < end; start, end = start+1, end-1 {
		respDesc[start], respDesc[end] = respDesc[end], respDesc[start]
	}
	if respDesc[0].XMLID != nil && respAsc[0].XMLID != nil {
		if !reflect.DeepEqual(respDesc[0].XMLID, respAsc[0].XMLID) {
			t.Errorf("Delivery Service responses are not equal after reversal: %v - %v", *respDesc[0].XMLID, *respAsc[0].XMLID)
		}
>>>>>>> 72af148e
	}
}

func SortTestDeliveryServices(t *testing.T) {
<<<<<<< HEAD
	var header http.Header
	var sortedList []string
	resp, _, err := TOSession.GetDeliveryServices(header, nil)
	if err != nil {
		t.Errorf("Expected no error, but got %v", err)
	}
	for i, _ := range resp {
		sortedList = append(sortedList, *resp[i].XMLID)
	}

	res := sort.SliceIsSorted(sortedList, func(p, q int) bool {
		return sortedList[p] < sortedList[q]
	})
	if res != true {
=======
	resp, _, err := TOSession.GetDeliveryServices(client.RequestOptions{})
	if err != nil {
		t.Errorf("Unexpected error getting Delivery Services: %v - alerts: %+v", err, resp.Alerts)
	}

	sortedList := make([]string, 0, len(resp.Response))
	for _, ds := range resp.Response {
		if ds.XMLID == nil {
			t.Error("Traffic Ops returned a representation for a Delivery Service with null or undefined XMLID")
			continue
		}
		sortedList = append(sortedList, *ds.XMLID)
	}

	if !sort.StringsAreSorted(sortedList) {
>>>>>>> 72af148e
		t.Errorf("list is not sorted by their XML Id: %v", sortedList)
	}
}<|MERGE_RESOLUTION|>--- conflicted
+++ resolved
@@ -1681,21 +1681,12 @@
 		t.Error("expected GET deliveryservice with limit = 1, offset = 1 to return second result")
 	}
 
-<<<<<<< HEAD
-	qparams = url.Values{}
-	qparams.Set("orderby", "id")
-	qparams.Set("limit", "1")
-	qparams.Set("page", "2")
-	deliveryserviceWithPage, _, err := TOSession.GetDeliveryServices(nil, qparams)
-	if !reflect.DeepEqual(deliveryservice[1:2], deliveryserviceWithPage) {
-=======
 	opts.QueryParameters = url.Values{}
 	opts.QueryParameters.Set("orderby", "id")
 	opts.QueryParameters.Set("limit", "1")
 	opts.QueryParameters.Set("page", "2")
 	deliveryserviceWithPage, _, err := TOSession.GetDeliveryServices(opts)
 	if !reflect.DeepEqual(deliveryservice.Response[1:2], deliveryserviceWithPage.Response) {
->>>>>>> 72af148e
 		t.Error("expected GET deliveryservice with limit = 1, page = 2 to return second result")
 	}
 
@@ -1730,41 +1721,6 @@
 }
 
 func GetDeliveryServiceByCdn(t *testing.T) {
-<<<<<<< HEAD
-
-	if len(testData.DeliveryServices) > 0 {
-		firstDS := testData.DeliveryServices[0]
-
-		if firstDS.CDNName != nil {
-			if firstDS.CDNID == nil {
-				cdns, _, err := TOSession.GetCDNByName(*firstDS.CDNName, nil)
-				if err != nil {
-					t.Errorf("Error in Getting CDN by Name: %v", err)
-				}
-				if len(cdns) == 0 {
-					t.Errorf("no CDN named %v" + *firstDS.CDNName)
-				}
-				firstDS.CDNID = &cdns[0].ID
-			}
-			resp, _, err := TOSession.GetDeliveryServicesByCDNID(*firstDS.CDNID, nil)
-			if err != nil {
-				t.Errorf("Error in Getting DeliveryServices by CDN ID: %v - %v", err, resp)
-			}
-			if len(resp) == 0 {
-				t.Errorf("No delivery service available for the CDN %v", *firstDS.CDNName)
-			} else {
-				if resp[0].CDNName == nil {
-					t.Errorf("CDN Name is not available in response")
-				} else {
-					if *resp[0].CDNName != *firstDS.CDNName {
-						t.Errorf("CDN Name expected: %s, actual: %s", *firstDS.CDNName, *resp[0].CDNName)
-					}
-				}
-			}
-		} else {
-			t.Errorf("CDN Name is nil in the pre-requisites")
-		}
-=======
 	if len(testData.DeliveryServices) < 1 {
 		t.Fatal("Need at least one Delivery Service to test getting Delivery Services by CDN")
 	}
@@ -1801,19 +1757,10 @@
 	}
 	if *resp.Response[0].CDNName != *firstDS.CDNName {
 		t.Errorf("CDN Name expected: '%s', actual: '%s'", *firstDS.CDNName, *resp.Response[0].CDNName)
->>>>>>> 72af148e
 	}
 }
 
 func GetDeliveryServiceByInvalidCdn(t *testing.T) {
-<<<<<<< HEAD
-	resp, _, err := TOSession.GetDeliveryServicesByCDNID(10000, nil)
-	if err != nil {
-		t.Errorf("Error!! Getting CDN by Invalid ID %v", err)
-	}
-	if len(resp) >= 1 {
-		t.Errorf("Error!! Invalid CDN shouldn't have any response %v Error %v", resp, err)
-=======
 	opts := client.NewRequestOptions()
 	opts.QueryParameters.Set("cdn", "10000")
 	resp, _, err := TOSession.GetDeliveryServices(opts)
@@ -1822,21 +1769,10 @@
 	}
 	if len(resp.Response) >= 1 {
 		t.Errorf("Didn't expect to find any Delivery Services in presumably non-existent CDN, found: %d", len(resp.Response))
->>>>>>> 72af148e
 	}
 }
 
 func GetDeliveryServiceByInvalidProfile(t *testing.T) {
-<<<<<<< HEAD
-	qparams := url.Values{}
-	qparams.Set("profile", "10000")
-	resp, _, err := TOSession.GetDeliveryServices(nil, qparams)
-	if err != nil {
-		t.Errorf("Error!! Getting deliveryservice by Invalid Profile ID %v", err)
-	}
-	if len(resp) >= 1 {
-		t.Errorf("Error!! Invalid Profile shouldn't have any response %v Error %v", resp, err)
-=======
 	opts := client.NewRequestOptions()
 	opts.QueryParameters.Set("profile", "10000")
 	resp, _, err := TOSession.GetDeliveryServices(opts)
@@ -1845,21 +1781,10 @@
 	}
 	if len(resp.Response) >= 1 {
 		t.Errorf("Didn't expect to find any Delivery Services with presumably non-existent Profile, found: %d", len(resp.Response))
->>>>>>> 72af148e
 	}
 }
 
 func GetDeliveryServiceByInvalidTenant(t *testing.T) {
-<<<<<<< HEAD
-	qparams := url.Values{}
-	qparams.Set("tenant", "10000")
-	resp, _, err := TOSession.GetDeliveryServices(nil, qparams)
-	if err != nil {
-		t.Errorf("Error!! Getting Deliveryservice by Invalid Tenant ID %v", err)
-	}
-	if len(resp) >= 1 {
-		t.Errorf("Error!! Invalid Tenant shouldn't have any response %v Error %v", resp, err)
-=======
 	opts := client.NewRequestOptions()
 	opts.QueryParameters.Set("tenant", "10000")
 	resp, _, err := TOSession.GetDeliveryServices(opts)
@@ -1868,21 +1793,10 @@
 	}
 	if len(resp.Response) >= 1 {
 		t.Errorf("Didn't expect to find any Delivery Services with presumably non-existent Tenant, found: %d", len(resp.Response))
->>>>>>> 72af148e
 	}
 }
 
 func GetDeliveryServiceByInvalidType(t *testing.T) {
-<<<<<<< HEAD
-	qparams := url.Values{}
-	qparams.Set("type", "10000")
-	resp, _, err := TOSession.GetDeliveryServices(nil, qparams)
-	if err != nil {
-		t.Errorf("Error!! Getting Deliveryservice by Invalid Type ID %v", err)
-	}
-	if len(resp) >= 1 {
-		t.Errorf("Error!! Invalid Type shouldn't have any response %v Error %v", resp, err)
-=======
 	opts := client.NewRequestOptions()
 	opts.QueryParameters.Set("type", "10000")
 	resp, _, err := TOSession.GetDeliveryServices(opts)
@@ -1891,21 +1805,10 @@
 	}
 	if len(resp.Response) >= 1 {
 		t.Errorf("Didn't expect to find any Delivery Services with presumably non-existent Type, found: %d", len(resp.Response))
->>>>>>> 72af148e
 	}
 }
 
 func GetDeliveryServiceByInvalidAccessibleTo(t *testing.T) {
-<<<<<<< HEAD
-	qparams := url.Values{}
-	qparams.Set("accessibleTo", "10000")
-	resp, _, err := TOSession.GetDeliveryServices(nil, qparams)
-	if err != nil {
-		t.Errorf("Error!! Getting Deliveryservice by Invalid AccessibleTo %v", err)
-	}
-	if len(resp) >= 1 {
-		t.Errorf("Error!! Invalid AccessibleTo shouldn't have any response %v Error %v", resp, err)
-=======
 	opts := client.NewRequestOptions()
 	opts.QueryParameters.Set("accessibleTo", "10000")
 	resp, _, err := TOSession.GetDeliveryServices(opts)
@@ -1914,23 +1817,10 @@
 	}
 	if len(resp.Response) >= 1 {
 		t.Errorf("Didn't expect to find any Delivery Services accessible to presumably non-existent Tenant, found: %d", len(resp.Response))
->>>>>>> 72af148e
 	}
 }
 
 func GetDeliveryServiceByInvalidXmlId(t *testing.T) {
-<<<<<<< HEAD
-	resp, _, err := TOSession.GetDeliveryServiceByXMLID("test", nil)
-	if err != nil {
-		t.Errorf("Error!! Getting Delivery service by Invalid ID %v", err)
-	}
-	if len(resp) >= 1 {
-		t.Errorf("Error!! Invalid Xml Id shouldn't have any response %v Error %v", resp, err)
-	}
-}
-
-func GetTestDeliveryServicesURLSigKeys(t *testing.T) {
-=======
 	opts := client.NewRequestOptions()
 	opts.QueryParameters.Set("xmlId", "test")
 	resp, _, err := TOSession.GetDeliveryServices(opts)
@@ -1943,7 +1833,6 @@
 }
 
 func GetTestDeliveryServicesURLSignatureKeys(t *testing.T) {
->>>>>>> 72af148e
 	if len(testData.DeliveryServices) == 0 {
 		t.Fatal("couldn't get the xml ID of test DS")
 	}
@@ -1958,71 +1847,6 @@
 	}
 }
 
-<<<<<<< HEAD
-func GetDeliveryServiceByLogsEnabled(t *testing.T) {
-	if len(testData.DeliveryServices) > 0 {
-		firstDS := testData.DeliveryServices[0]
-
-		if firstDS.LogsEnabled != nil {
-			qparams := url.Values{}
-			qparams.Set("logsEnabled", strconv.FormatBool(*firstDS.LogsEnabled))
-			resp, _, err := TOSession.GetDeliveryServices(nil, qparams)
-			if err != nil {
-				t.Errorf("Error in Getting deliveryservice by logsEnabled: %v - %v", err, resp)
-			}
-			if len(resp) == 0 {
-				t.Errorf("No delivery service available for the Logs Enabled %v", *firstDS.LogsEnabled)
-			} else {
-				if resp[0].LogsEnabled == nil {
-					t.Errorf("Logs Enabled is not available in response")
-				} else {
-					if *resp[0].LogsEnabled != *firstDS.LogsEnabled {
-						t.Errorf("Logs enabled status expected: %t, actual: %t", *firstDS.LogsEnabled, *resp[0].LogsEnabled)
-					}
-				}
-			}
-		} else {
-			t.Errorf("Logs Enabled is nil in the pre-requisites ")
-		}
-	}
-}
-
-func GetDeliveryServiceByValidProfile(t *testing.T) {
-	if len(testData.DeliveryServices) > 0 {
-		firstDS := testData.DeliveryServices[0]
-
-		if firstDS.ProfileName == nil {
-			t.Errorf("Profile name is nil in the Pre-requisites")
-		} else {
-			if firstDS.ProfileID == nil {
-				profile, _, err := TOSession.GetProfileByName(*firstDS.ProfileName, nil)
-				if err != nil {
-					t.Errorf("Error in Getting Profile by Name: %v", err)
-				}
-				if len(profile) == 0 {
-					t.Errorf("no Profile named %v" + *firstDS.ProfileName)
-				}
-				firstDS.ProfileID = &profile[0].ID
-			}
-			qparams := url.Values{}
-			qparams.Set("profile", strconv.Itoa(*firstDS.ProfileID))
-			resp, _, err := TOSession.GetDeliveryServices(nil, qparams)
-			if err != nil {
-				t.Errorf("Error in Getting deliveryservice by Profile: %v - %v", err, resp)
-			}
-			if len(resp) == 0 {
-				t.Errorf("No delivery service available for the Profile %v", *firstDS.ProfileName)
-			} else {
-				if resp[0].ProfileName == nil {
-					t.Errorf("Profile Name is not available in response")
-				} else {
-					if *resp[0].ProfileName != *firstDS.ProfileName {
-						t.Errorf("Profile name expected: %s, actual: %s", *firstDS.ProfileName, *resp[0].ProfileName)
-					}
-				}
-			}
-		}
-=======
 func CreateTestDeliveryServicesURLSignatureKeys(t *testing.T) {
 	if len(testData.DeliveryServices) == 0 {
 		t.Fatal("couldn't get the xml ID of test DS")
@@ -2301,44 +2125,10 @@
 	}
 	if *resp.Response[0].ProfileName != *firstDS.ProfileName {
 		t.Errorf("Profile name expected: '%s', actual: '%s'", *firstDS.ProfileName, *resp.Response[0].ProfileName)
->>>>>>> 72af148e
 	}
 }
 
 func GetDeliveryServiceByValidTenant(t *testing.T) {
-<<<<<<< HEAD
-	if len(testData.DeliveryServices) > 0 {
-		firstDS := testData.DeliveryServices[0]
-
-		if firstDS.Tenant != nil {
-			if firstDS.TenantID == nil {
-				tenant, _, err := TOSession.GetTenantByName(*firstDS.Tenant, nil)
-				if err != nil {
-					t.Errorf("Error in Getting Tenant by Name: %v", err)
-				}
-				firstDS.TenantID = &tenant.ID
-			}
-			qparams := url.Values{}
-			qparams.Set("tenant", strconv.Itoa(*firstDS.TenantID))
-			resp, _, err := TOSession.GetDeliveryServices(nil, qparams)
-			if err != nil {
-				t.Errorf("Error in Getting Deliveryservice by Tenant:%v - %v", err, resp)
-			}
-			if len(resp) == 0 {
-				t.Errorf("No delivery service available for the Tenant %v", *firstDS.CDNName)
-			} else {
-				if resp[0].Tenant == nil {
-					t.Errorf("Tenant Name is not available in response")
-				} else {
-					if *resp[0].Tenant != *firstDS.Tenant {
-						t.Errorf("name expected: %s, actual: %s", *firstDS.Tenant, *resp[0].Tenant)
-					}
-				}
-			}
-		} else {
-			t.Errorf("Tenant name is nil in the Pre-requisites")
-		}
-=======
 	if len(testData.DeliveryServices) < 1 {
 		t.Fatal("Need at least one Delivery Service to test getting Delivery Services filtered by their Tenant IDs")
 	}
@@ -2375,47 +2165,10 @@
 	}
 	if *resp.Response[0].Tenant != *firstDS.Tenant {
 		t.Errorf("Tenant name expected: '%s', actual: '%s'", *firstDS.Tenant, *resp.Response[0].Tenant)
->>>>>>> 72af148e
 	}
 }
 
 func GetDeliveryServiceByValidType(t *testing.T) {
-<<<<<<< HEAD
-	if len(testData.DeliveryServices) > 0 {
-		firstDS := testData.DeliveryServices[0]
-
-		if firstDS.Type != nil {
-			if firstDS.TypeID == nil {
-				ty, _, err := TOSession.GetTypeByName(firstDS.Type.String(), nil)
-				if err != nil {
-					t.Errorf("Error in Getting Type by Name: %v", err)
-				}
-				if len(ty) == 0 {
-					t.Errorf("no Type named %v" + firstDS.Type.String())
-				}
-				firstDS.TypeID = &ty[0].ID
-			}
-			qparams := url.Values{}
-			qparams.Set("type", strconv.Itoa(*firstDS.TypeID))
-			resp, _, err := TOSession.GetDeliveryServices(nil, qparams)
-			if err != nil {
-				t.Errorf("Error in Getting Deliveryservice by Type:%v - %v", err, resp)
-			}
-			if len(resp) == 0 {
-				t.Errorf("No delivery service available for the Type %v", *firstDS.CDNName)
-			} else {
-				if resp[0].Type == nil {
-					t.Errorf("Type is not available in response")
-				} else {
-					if *resp[0].Type != *firstDS.Type {
-						t.Errorf("Type expected: %s, actual: %s", *firstDS.Type, *resp[0].Type)
-					}
-				}
-			}
-		} else {
-			t.Errorf("Type name is nil in the Pre-requisites")
-		}
-=======
 	if len(testData.DeliveryServices) < 1 {
 		t.Fatal("Need at least one Delivery Service to test getting Delivery Services filtered by Type")
 	}
@@ -2452,35 +2205,10 @@
 	}
 	if *resp.Response[0].Type != *firstDS.Type {
 		t.Errorf("Type expected: '%s', actual: '%s'", *firstDS.Type, *resp.Response[0].Type)
->>>>>>> 72af148e
 	}
 }
 
 func GetDeliveryServiceByValidXmlId(t *testing.T) {
-<<<<<<< HEAD
-	if len(testData.DeliveryServices) > 0 {
-		firstDS := testData.DeliveryServices[0]
-
-		if firstDS.XMLID != nil {
-			resp, _, err := TOSession.GetDeliveryServiceByXMLID(*firstDS.XMLID, nil)
-			if err != nil {
-				t.Errorf("Error in Getting DeliveryServices by XML ID: %v - %v", err, resp)
-			}
-			if len(resp) == 0 {
-				t.Errorf("No delivery service available for the XML ID %v", *firstDS.XMLID)
-			} else {
-				if resp[0].XMLID == nil {
-					t.Errorf("XML ID is not available in response")
-				} else {
-					if *resp[0].XMLID != *firstDS.XMLID {
-						t.Errorf("Delivery Service Name expected: %s, actual: %s", *firstDS.XMLID, *resp[0].XMLID)
-					}
-				}
-			}
-		} else {
-			t.Errorf("XML ID is nil in the Pre-requisites")
-		}
-=======
 	if len(testData.DeliveryServices) < 1 {
 		t.Fatal("Need at least one Delivery Service to test getting Delivery Services filtered by XMLID")
 	}
@@ -2503,39 +2231,10 @@
 	}
 	if *resp.Response[0].XMLID != *firstDS.XMLID {
 		t.Errorf("Delivery Service XMLID expected: %s, actual: %s", *firstDS.XMLID, *resp.Response[0].XMLID)
->>>>>>> 72af148e
 	}
 }
 
 func SortTestDeliveryServicesDesc(t *testing.T) {
-<<<<<<< HEAD
-
-	var header http.Header
-	respAsc, _, err1 := TOSession.GetDeliveryServices(header, nil)
-	params := url.Values{}
-	params.Set("sortOrder", "desc")
-	respDesc, _, err2 := TOSession.GetDeliveryServices(header, params)
-
-	if err1 != nil {
-		t.Errorf("Expected no error, but got error in DS Ascending %v", err1)
-	}
-	if err2 != nil {
-		t.Errorf("Expected no error, but got error in DS Descending %v", err2)
-	}
-
-	if len(respAsc) > 0 && len(respDesc) > 0 {
-		// reverse the descending-sorted response and compare it to the ascending-sorted one
-		for start, end := 0, len(respDesc)-1; start < end; start, end = start+1, end-1 {
-			respDesc[start], respDesc[end] = respDesc[end], respDesc[start]
-		}
-		if respDesc[0].XMLID != nil && respAsc[0].XMLID != nil {
-			if !reflect.DeepEqual(respDesc[0].XMLID, respAsc[0].XMLID) {
-				t.Errorf("Role responses are not equal after reversal: %v - %v", *respDesc[0].XMLID, *respAsc[0].XMLID)
-			}
-		}
-	} else {
-		t.Errorf("No Response returned from GET Delivery Service using SortOrder")
-=======
 	resp, _, err := TOSession.GetDeliveryServices(client.RequestOptions{})
 	if err != nil {
 		t.Errorf("Unexpected error getting Delivery Services with default sort order: %v - alerts: %+v", err, resp.Alerts)
@@ -2567,27 +2266,10 @@
 		if !reflect.DeepEqual(respDesc[0].XMLID, respAsc[0].XMLID) {
 			t.Errorf("Delivery Service responses are not equal after reversal: %v - %v", *respDesc[0].XMLID, *respAsc[0].XMLID)
 		}
->>>>>>> 72af148e
 	}
 }
 
 func SortTestDeliveryServices(t *testing.T) {
-<<<<<<< HEAD
-	var header http.Header
-	var sortedList []string
-	resp, _, err := TOSession.GetDeliveryServices(header, nil)
-	if err != nil {
-		t.Errorf("Expected no error, but got %v", err)
-	}
-	for i, _ := range resp {
-		sortedList = append(sortedList, *resp[i].XMLID)
-	}
-
-	res := sort.SliceIsSorted(sortedList, func(p, q int) bool {
-		return sortedList[p] < sortedList[q]
-	})
-	if res != true {
-=======
 	resp, _, err := TOSession.GetDeliveryServices(client.RequestOptions{})
 	if err != nil {
 		t.Errorf("Unexpected error getting Delivery Services: %v - alerts: %+v", err, resp.Alerts)
@@ -2603,7 +2285,6 @@
 	}
 
 	if !sort.StringsAreSorted(sortedList) {
->>>>>>> 72af148e
 		t.Errorf("list is not sorted by their XML Id: %v", sortedList)
 	}
 }