--- conflicted
+++ resolved
@@ -44,20 +44,6 @@
 }
 
 func UpdateTestDeliveryServiceRequestCommentsWithHeaders(t *testing.T, header http.Header) {
-<<<<<<< HEAD
-	comments, _, err := TOSession.GetDeliveryServiceRequestComments(header)
-
-	firstComment := comments[0]
-	newFirstCommentValue := "new comment value"
-	firstComment.Value = newFirstCommentValue
-
-	_, reqInf, err := TOSession.UpdateDeliveryServiceRequestCommentByID(firstComment.ID, firstComment, header)
-	if err == nil {
-		t.Errorf("expected precondition failed error, but got none")
-	}
-	if reqInf.StatusCode != http.StatusPreconditionFailed {
-		t.Errorf("Expected status code 412, got %v", reqInf.StatusCode)
-=======
 	comments, _, _ := TOSession.GetDeliveryServiceRequestComments(header)
 
 	if len(comments) > 0 {
@@ -72,7 +58,6 @@
 		if reqInf.StatusCode != http.StatusPreconditionFailed {
 			t.Errorf("Expected status code 412, got %v", reqInf.StatusCode)
 		}
->>>>>>> 751bff66
 	}
 }
 
