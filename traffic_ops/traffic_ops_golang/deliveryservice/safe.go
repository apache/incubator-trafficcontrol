package deliveryservice

/*
 * Licensed to the Apache Software Foundation (ASF) under one
 * or more contributor license agreements.  See the NOTICE file
 * distributed with this work for additional information
 * regarding copyright ownership.  The ASF licenses this file
 * to you under the Apache License, Version 2.0 (the
 * "License"); you may not use this file except in compliance
 * with the License.  You may obtain a copy of the License at
 *
 *   http://www.apache.org/licenses/LICENSE-2.0
 *
 * Unless required by applicable law or agreed to in writing,
 * software distributed under the License is distributed on an
 * "AS IS" BASIS, WITHOUT WARRANTIES OR CONDITIONS OF ANY
 * KIND, either express or implied.  See the License for the
 * specific language governing permissions and limitations
 * under the License.
 */

import (
	"database/sql"
	"errors"
	"fmt"
	"github.com/apache/trafficcontrol/traffic_ops/traffic_ops_golang/dbhelpers"
	"net/http"

	"github.com/apache/trafficcontrol/lib/go-log"
	"github.com/apache/trafficcontrol/lib/go-tc"
	"github.com/apache/trafficcontrol/traffic_ops/traffic_ops_golang/api"
	"github.com/apache/trafficcontrol/traffic_ops/traffic_ops_golang/tenant"
)

const safeUpdateQuery = `
UPDATE deliveryservice
SET display_name=$1,
    info_url=$2,
    long_desc=$3,
    long_desc_1=$4
WHERE id = $5
RETURNING id
`

const safeUpdateQueryWithoutLD1 = `
UPDATE deliveryservice
SET display_name=$1,
    info_url=$2,
    long_desc=$3
WHERE id = $4
RETURNING id
`

// UpdateSafe is the handler for PUT requests to /deliveryservices/{{ID}}/safe.
//
// The only fields which are "safe" to modify are the displayName, infoURL, longDesc, and longDesc1.
func UpdateSafe(w http.ResponseWriter, r *http.Request) {
	var ok bool
	var err error
	inf, userErr, sysErr, errCode := api.NewInfo(r, []string{"id"}, []string{"id"})
	tx := inf.Tx.Tx
	if userErr != nil || sysErr != nil {
		api.HandleErr(w, r, tx, errCode, userErr, sysErr)
		return
	}
	defer inf.Close()
<<<<<<< HEAD
=======
	version := inf.Version
	if version == nil {
		api.HandleErr(w, r, tx, http.StatusInternalServerError, nil, errors.New("TODeliveryService.UpdateSafe called with nil API version"))
		return
	}
	if version.Major == 1 && version.Minor < 1 {
		api.HandleErr(w, r, tx, http.StatusInternalServerError, nil, fmt.Errorf("TODeliveryService.UpdateSafe called with invalid API version: %d.%d", version.Major, version.Minor))
		return
	}
>>>>>>> 5227543e
	dsID := inf.IntParams["id"]

	userErr, sysErr, errCode = tenant.CheckID(tx, inf.User, dsID)
	if userErr != nil || sysErr != nil {
		api.HandleErr(w, r, tx, errCode, userErr, sysErr)
		return
	}

	var dsr tc.DeliveryServiceSafeUpdateRequest
	if err := api.Parse(r.Body, tx, &dsr); err != nil {
		api.HandleErr(w, r, tx, http.StatusBadRequest, fmt.Errorf("decoding: %s", err), nil)
		return
	}
<<<<<<< HEAD
	_, cdn, _, err := dbhelpers.GetDSNameAndCDNFromID(inf.Tx.Tx, dsID)
	if err != nil {
		api.HandleErr(w, r, inf.Tx.Tx, http.StatusInternalServerError, nil, errors.New("deliveryservice update safe: getting CDN from DS ID "+err.Error()))
		return
	}
	userErr, sysErr, statusCode := dbhelpers.CheckIfCurrentUserCanModifyCDN(inf.Tx.Tx, string(cdn), inf.User.UserName)
	if userErr != nil || sysErr != nil {
		api.HandleErr(w, r, inf.Tx.Tx, statusCode, userErr, sysErr)
		return
	}
	if ok, err := updateDSSafe(tx, dsID, dsr); err != nil {
=======
	if version.Major > 3 && version.Minor >= 0 {
		if dsr.LongDesc1 != nil {
			api.HandleErr(w, r, tx, http.StatusBadRequest, errors.New("the longDesc1 field is no longer supported in API 4.0 onwards"), nil)
			return
		}
		ok, err = updateDSSafe(tx, dsID, dsr, true)
	} else {
		ok, err = updateDSSafe(tx, dsID, dsr, false)
	}
	if err != nil {
>>>>>>> 5227543e
		api.HandleErr(w, r, tx, http.StatusInternalServerError, nil, fmt.Errorf("Updating Delivery Service (safe): %s", err))
		return
	} else if !ok {
		userErr = fmt.Errorf("no Delivery Service exists by ID '%d'", dsID)
		api.HandleErr(w, r, tx, http.StatusNotFound, userErr, nil)
		return
	}
	useIMS := false
	config, e := api.GetConfig(r.Context())
	if e == nil && config != nil {
		useIMS = config.UseIMS
	} else {
		log.Warnf("Couldn't get config %v", e)
	}
	dses, userErr, sysErr, errCode, _ := readGetDeliveryServices(r.Header, inf.Params, inf.Tx, inf.User, useIMS)
	if userErr != nil || sysErr != nil {
		api.HandleErr(w, r, tx, errCode, userErr, sysErr)
		return
	}
	if len(dses) != 1 {
		sysErr = fmt.Errorf("Updating Delivery Service (safe): expected one Delivery Service returned from read, got %v", len(dses))
		api.HandleErr(w, r, tx, http.StatusInternalServerError, nil, sysErr)
		return
	}

	ds := dses[0]
	if version.Major > 3 && version.Minor >= 0 {
		ds = ds.RemoveLD1AndLD2()
	}
	alertMsg := "Delivery Service safe update successful."
	if inf.Version != nil && inf.Version.Major == 1 && inf.Version.Minor < 5 {
		switch inf.Version.Minor {
		case 4:
			api.WriteRespAlertObj(w, r, tc.SuccessLevel, alertMsg, []tc.DeliveryServiceNullableV14{ds.DowngradeToV3().DeliveryServiceNullableV14})
		case 3:
			api.WriteRespAlertObj(w, r, tc.SuccessLevel, alertMsg, []tc.DeliveryServiceNullableV13{ds.DowngradeToV3().DeliveryServiceNullableV13})
		default:
			api.WriteRespAlertObj(w, r, tc.SuccessLevel, alertMsg, []tc.DeliveryServiceNullableV12{ds.DowngradeToV3().DeliveryServiceNullableV12})
		}
	} else {
		api.WriteRespAlertObj(w, r, tc.SuccessLevel, alertMsg, []tc.DeliveryServiceNullableV30{ds.DowngradeToV3()})
	}

	api.CreateChangeLogRawTx(api.ApiChange, fmt.Sprintf("DS: %s, ID: %d, ACTION: Updated safe fields", *ds.XMLID, *ds.ID), inf.User, tx)
}

// updateDSSafe updates the given delivery service in the database. Returns whether the DS existed, and any error.
func updateDSSafe(tx *sql.Tx, dsID int, ds tc.DeliveryServiceSafeUpdateRequest, omitLD1Field bool) (bool, error) {
	var err error
	var res sql.Result
	if omitLD1Field {
		res, err = tx.Exec(safeUpdateQueryWithoutLD1, ds.DisplayName, ds.InfoURL, ds.LongDesc, dsID)
	} else {
		res, err = tx.Exec(safeUpdateQuery, ds.DisplayName, ds.InfoURL, ds.LongDesc, ds.LongDesc1, dsID)
	}
	if err != nil {
		return false, err
	}
	rowsAffected, err := res.RowsAffected()
	if err != nil {
		return false, fmt.Errorf("Checking rows affected: %s", err)
	}
	if rowsAffected < 1 {
		return false, nil
	}
	if rowsAffected > 1 {
		return false, fmt.Errorf("Too many rows affected: %v", rowsAffected)
	}
	return true, nil
}<|MERGE_RESOLUTION|>--- conflicted
+++ resolved
@@ -64,8 +64,6 @@
 		return
 	}
 	defer inf.Close()
-<<<<<<< HEAD
-=======
 	version := inf.Version
 	if version == nil {
 		api.HandleErr(w, r, tx, http.StatusInternalServerError, nil, errors.New("TODeliveryService.UpdateSafe called with nil API version"))
@@ -75,7 +73,6 @@
 		api.HandleErr(w, r, tx, http.StatusInternalServerError, nil, fmt.Errorf("TODeliveryService.UpdateSafe called with invalid API version: %d.%d", version.Major, version.Minor))
 		return
 	}
->>>>>>> 5227543e
 	dsID := inf.IntParams["id"]
 
 	userErr, sysErr, errCode = tenant.CheckID(tx, inf.User, dsID)
@@ -89,7 +86,7 @@
 		api.HandleErr(w, r, tx, http.StatusBadRequest, fmt.Errorf("decoding: %s", err), nil)
 		return
 	}
-<<<<<<< HEAD
+
 	_, cdn, _, err := dbhelpers.GetDSNameAndCDNFromID(inf.Tx.Tx, dsID)
 	if err != nil {
 		api.HandleErr(w, r, inf.Tx.Tx, http.StatusInternalServerError, nil, errors.New("deliveryservice update safe: getting CDN from DS ID "+err.Error()))
@@ -100,8 +97,6 @@
 		api.HandleErr(w, r, inf.Tx.Tx, statusCode, userErr, sysErr)
 		return
 	}
-	if ok, err := updateDSSafe(tx, dsID, dsr); err != nil {
-=======
 	if version.Major > 3 && version.Minor >= 0 {
 		if dsr.LongDesc1 != nil {
 			api.HandleErr(w, r, tx, http.StatusBadRequest, errors.New("the longDesc1 field is no longer supported in API 4.0 onwards"), nil)
@@ -112,7 +107,6 @@
 		ok, err = updateDSSafe(tx, dsID, dsr, false)
 	}
 	if err != nil {
->>>>>>> 5227543e
 		api.HandleErr(w, r, tx, http.StatusInternalServerError, nil, fmt.Errorf("Updating Delivery Service (safe): %s", err))
 		return
 	} else if !ok {
