/*
 * Licensed to the Apache Software Foundation (ASF) under one
 * or more contributor license agreements.  See the NOTICE file
 * distributed with this work for additional information
 * regarding copyright ownership.  The ASF licenses this file
 * to you under the Apache License, Version 2.0 (the
 * "License"); you may not use this file except in compliance
 * with the License.  You may obtain a copy of the License at
 *
 *   http://www.apache.org/licenses/LICENSE-2.0
 *
 * Unless required by applicable law or agreed to in writing,
 * software distributed under the License is distributed on an
 * "AS IS" BASIS, WITHOUT WARRANTIES OR CONDITIONS OF ANY
 * KIND, either express or implied.  See the License for the
 * specific language governing permissions and limitations
 * under the License.
 */

<<<<<<< HEAD
var ParameterService = function(Restangular, $http, $q, messageModel, ENV) {
=======
var ParameterService = function($http, locationUtils, messageModel, ENV) {
>>>>>>> f857228c

    this.getParameters = function(queryParams) {
        return $http.get(ENV.api['root'] + 'parameters', {params: queryParams}).then(
            function (result) {
                return result.data.response
            },
            function (err) {
                throw err;
            }
        );
    };

    this.getParameter = function(id) {
        return $http.get(ENV.api['root'] + 'parameters', {params: {id: id}}).then(
            function (result) {
                return result.data.response[0];
            },
            function (err) {
                throw err;
            }
        );
    };

    this.createParameter = function(parameter) {
<<<<<<< HEAD
        return Restangular.service('parameters').post(parameter)
            .then(
            function(response) {
                messageModel.setMessages([ { level: 'success', text: 'Parameter created' } ], true);
                return response;
=======
        return $http.post(ENV.api['root'] + 'parameters', parameter).then(
            function(result) {
                messageModel.setMessages([ { level: 'success', text: 'Parameter created' } ], true);
                locationUtils.navigateToPath('/parameters');
                return result;
>>>>>>> f857228c
            },
            function(err) {
                messageModel.setMessages(err.data.alerts, false);
                throw err;
            }
        );
    };

    this.updateParameter = function(parameter) {
        return $http.put(ENV.api['root'] + 'parameters/' + parameter.id, parameter).then(
            function(result) {
                messageModel.setMessages([ { level: 'success', text: 'Parameter updated' } ], false);
                return result;
            },
            function(err) {
                messageModel.setMessages(err.data.alerts, false);
                throw err;
            }
        );
    };

    this.deleteParameter = function(id) {
        return $http.delete(ENV.api['root'] + "parameters/" + id).then(
            function(result) {
                return result.data;
            },
            function(err) {
                messageModel.setMessages(err.data.alerts, false);
                throw err;
            }
        );
    };


    this.getProfileParameters = function(profileId) {
        return $http.get(ENV.api['root'] + 'profiles/' + profileId + '/parameters').then(
            function (result) {
                return result.data.response;
            },
            function (err) {
                throw err;
            }
        );
    };

    this.getProfileUnassignedParams = function(profileId) {
        return $http.get(ENV.api['root'] + 'profiles/' + profileId + 'unassigned_parameters').then(
            function (result) {
                return result.data.response;
            },
            function (err) {
                throw err;
            }
        );
    };

    this.getCacheGroupUnassignedParams = function(cgId) {
        return $http.get(ENV.api['root'] + 'cachegroups/' + cgId + '/unassigned_parameters').then(
            function (result) {
                return result.data.response;
            },
            function (err) {
                throw err;
            }
        );
    };

};

<<<<<<< HEAD
ParameterService.$inject = ['Restangular', '$http', '$q', 'messageModel', 'ENV'];
=======
ParameterService.$inject = ['$http', 'locationUtils', 'messageModel', 'ENV'];
>>>>>>> f857228c
module.exports = ParameterService;<|MERGE_RESOLUTION|>--- conflicted
+++ resolved
@@ -17,11 +17,7 @@
  * under the License.
  */
 
-<<<<<<< HEAD
-var ParameterService = function(Restangular, $http, $q, messageModel, ENV) {
-=======
 var ParameterService = function($http, locationUtils, messageModel, ENV) {
->>>>>>> f857228c
 
     this.getParameters = function(queryParams) {
         return $http.get(ENV.api['root'] + 'parameters', {params: queryParams}).then(
@@ -46,19 +42,10 @@
     };
 
     this.createParameter = function(parameter) {
-<<<<<<< HEAD
-        return Restangular.service('parameters').post(parameter)
-            .then(
-            function(response) {
-                messageModel.setMessages([ { level: 'success', text: 'Parameter created' } ], true);
-                return response;
-=======
         return $http.post(ENV.api['root'] + 'parameters', parameter).then(
             function(result) {
                 messageModel.setMessages([ { level: 'success', text: 'Parameter created' } ], true);
-                locationUtils.navigateToPath('/parameters');
                 return result;
->>>>>>> f857228c
             },
             function(err) {
                 messageModel.setMessages(err.data.alerts, false);
@@ -128,9 +115,5 @@
 
 };
 
-<<<<<<< HEAD
-ParameterService.$inject = ['Restangular', '$http', '$q', 'messageModel', 'ENV'];
-=======
 ParameterService.$inject = ['$http', 'locationUtils', 'messageModel', 'ENV'];
->>>>>>> f857228c
 module.exports = ParameterService;