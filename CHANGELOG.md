# Changelog
All notable changes to this project will be documented in this file.

The format is based on [Keep a Changelog](http://keepachangelog.com/en/1.0.0/).

## [unreleased]
### Added
- Added a boolean to delivery service in Traffic Portal and Traffic Ops to enable EDNS0 client subnet at the delivery service level and include it in the cr-config.
- Updated Traffic Router to read new EDSN0 client subnet field and route accordingly only for enabled delivery services. When enabled and a subnet is present in the request, the subnet appears in the `chi` field and the resolver address is in the `rhi` field.
- Added an optimistic quorum feature to Traffic Monitor to prevent false negative states from propagating to downstream components in the event of network isolation.

### Changed

### Deprecated/Removed
- Traffic Ops API Endpoints
  - /servers/totals
<<<<<<< HEAD
  - /cachegroup/:parameterID/parameter
=======
  - /api_capabilities/:id
>>>>>>> c2ddf456

## [4.0.0] - 2019-12-16
### Added
- Traffic Router: TR now generates a self-signed certificate at startup and uses it as the default TLS cert.
  The default certificate is used whenever a client attempts an SSL handshake for an SNI host which does not match
  any of the other certificates.
- Client Steering Forced Diversity: force Traffic Router to return more unique edge caches in CLIENT_STEERING results instead of the default behavior which can sometimes return a result of multiple targets using the same edge cache. In the case of edge cache failures, this feature will give clients a chance to retry a different edge cache. This can be enabled with the new "client.steering.forced.diversity" Traffic Router profile parameter.
- Traffic Ops Golang Endpoints
  - /api/1.4/deliveryservices `(GET,POST,PUT)`
  - /api/1.4/users `(GET,POST,PUT)`
  - /api/1.1/deliveryservices/xmlId/:xmlid/sslkeys `GET`
  - /api/1.1/deliveryservices/hostname/:hostname/sslkeys `GET`
  - /api/1.1/deliveryservices/sslkeys/add `POST`
  - /api/1.1/deliveryservices/xmlId/:xmlid/sslkeys/delete `GET`
  - /api/1.4/deliveryservices_required_capabilities `(GET,POST,DELETE)`
  - /api/1.1/servers/status `GET`
  - /api/1.4/cdns/dnsseckeys/refresh `GET`
  - /api/1.1/cdns/name/:name/dnsseckeys `GET`
  - /api/1.1/roles `GET`
  - /api/1.4/cdns/name/:name/dnsseckeys `GET`
  - /api/1.4/user/login/oauth `POST`
  - /api/1.1/servers/:name/configfiles/ats `GET`
  - /api/1.1/servers/:id/queue_update `POST`
  - /api/1.1/profiles/:name/configfiles/ats/* `GET`
  - /api/1.4/profiles/name/:name/copy/:copy
  - /api/1.1/servers/:name/configfiles/ats/* `GET`
  - /api/1.1/cdns/:name/configfiles/ats/* `GET`
  - /api/1.1/servers/:id/status `PUT`
  - /api/1.1/dbdump `GET`
  - /api/1.1/servers/:name/configfiles/ats/parent.config
  - /api/1.1/servers/:name/configfiles/ats/remap.config
  - /api/1.1/user/login/token `POST`
  - /api/1.4/deliveryservice_stats `GET`
  - /api/1.1/deliveryservices/request
  - /api/1.1/federations/:id/users
  - /api/1.1/federations/:id/users/:userID
  - /api/1.2/current_stats
  - /api/1.1/osversions
  - /api/1.1/stats_summary `GET`
  - /api/1.1/api_capabilities `GET`
  - /api/1.1/user/current `PUT`
  - /api/1.1/federations/:id/federation_resolvers `(GET, POST)`

- Traffic Router: Added a tunable bounded queue to support DNS request processing.
- Traffic Ops API Routing Blacklist: via the `routing_blacklist` field in `cdn.conf`, enable certain whitelisted Go routes to be handled by Perl instead (via the `perl_routes` list) in case a regression is found in the Go handler, and explicitly disable any routes via the `disabled_routes` list. Requests to disabled routes are immediately given a 503 response. Both fields are lists of Route IDs, and route information (ID, version, method, path, and whether or not it can bypass to Perl) can be found by running `./traffic_ops_golang --api-routes`. To disable a route or have it bypassed to Perl, find its Route ID using the previous command and put it in the `disabled_routes` or `perl_routes` list, respectively.
- To support reusing a single riak cluster connection, an optional parameter is added to riak.conf: "HealthCheckInterval". This options takes a 'Duration' value (ie: 10s, 5m) which affects how often the riak cluster is health checked.  Default is currently set to: "HealthCheckInterval": "5s".
- Added a new Go db/admin binary to replace the Perl db/admin.pl script which is now deprecated and will be removed in a future release. The new db/admin binary is essentially a drop-in replacement for db/admin.pl since it supports all of the same commands and options; therefore, it should be used in place of db/admin.pl for all the same tasks.
- Added an API 1.4 endpoint, /api/1.4/cdns/dnsseckeys/refresh, to perform necessary behavior previously served outside the API under `/internal`.
- Added the DS Record text to the cdn dnsseckeys endpoint in 1.4.
- Added monitoring.json snapshotting. This stores the monitoring json in the same table as the crconfig snapshot. Snapshotting is now required in order to push out monitoring changes.
- To traffic_ops_ort.pl added the ability to handle ##OVERRIDE## delivery service ANY_MAP raw remap text to replace and comment out a base delivery service remap rules. THIS IS A TEMPORARY HACK until versioned delivery services are implemented.
- Snapshotting the CRConfig now deletes HTTPS certificates in Riak for delivery services which have been deleted in Traffic Ops.
- Added a context menu in place of the "Actions" column from the following tables in Traffic Portal: cache group tables, CDN tables, delivery service tables, parameter tables, profile tables, server tables.
- Traffic Portal standalone Dockerfile
- In Traffic Portal, removes the need to specify line breaks using `__RETURN__` in delivery service edge/mid header rewrite rules, regex remap expressions, raw remap text and traffic router additional request/response headers.
- In Traffic Portal, provides the ability to clone delivery service assignments from one cache to another cache of the same type. Issue #2963.
- Added an API 1.4 endpoint, /api/1.4/server_capabilities, to create, read, and delete server capabilities.
- Traffic Ops now allows each delivery service to have a set of query parameter keys to be retained for consistent hash generation by Traffic Router.
- In Traffic Portal, delivery service table columns can now be rearranged and their visibility toggled on/off as desired by the user. Hidden table columns are excluded from the table search. These settings are persisted in the browser.
- Added an API 1.4 endpoint, /api/1.4/user/login/oauth to handle SSO login using OAuth.
- Added /#!/sso page to Traffic Portal to catch redirects back from OAuth provider and POST token into the API.
- In Traffic Portal, server table columns can now be rearranged and their visibility toggled on/off as desired by the user. Hidden table columns are excluded from the table search. These settings are persisted in the browser.
- Added pagination support to some Traffic Ops endpoints via three new query parameters, limit and offset/page
- Traffic Ops now supports a "sortOrder" query parameter on some endpoints to return API responses in descending order
- Traffic Ops now uses a consistent format for audit logs across all Go endpoints
- Added cache-side config generator, atstccfg, installed with ORT. Includes all configs. Includes a plugin system.
- Fixed ATS config generation to omit regex remap, header rewrite, URL Sig, and URI Signing files for delivery services not assigned to that server.
- In Traffic Portal, all tables now include a 'CSV' link to enable the export of table data in CSV format.
- Pylint configuration now enforced (present in [a file in the Python client directory](./traffic_control/clients/python/pylint.rc))
- Added an optional SMTP server configuration to the TO configuration file, api now has unused abilitiy to send emails
- Traffic Monitor now has "gbps" calculated stat, allowing operators to monitor bandwidth in Gbps.
- Added an API 1.4 endpoint, /api/1.4/deliveryservices_required_capabilities, to create, read, and delete associations between a delivery service and a required capability.
- Added ATS config generation omitting parents without Delivery Service Required Capabilities.
- In Traffic Portal, added the ability to create, view and delete server capabilities and associate those server capabilities with servers and delivery services. See [blueprint](./blueprints/server-capabilitites.md)
- Added validation to prevent assigning servers to delivery services without required capabilities.
- Added deep coverage zone routing percentage to the Traffic Portal dashboard.
- Added a `traffic_ops/app/bin/osversions-convert.pl` script to convert the `osversions.cfg` file from Perl to JSON as part of the `/osversions` endpoint rewrite.
- Added [Experimental] - Emulated Vault suppling a HTTP server mimicking RIAK behavior for usage as traffic-control vault.
- Added Traffic Ops Client function that returns a Delivery Service Nullable Response when requesting for a Delivery Service by XMLID 

### Changed
- Traffic Router:  TR will now allow steering DSs and steering target DSs to have RGB enabled. (fixes #3910)
- Traffic Portal:  Traffic Portal now allows Regional Geo Blocking to be enabled for a Steering Delivery Service.
- Traffic Ops: fixed a regression where the `Expires` cookie header was not being set properly in responses. Also, added the `Max-Age` cookie header in responses.
- Traffic Router, added TLS certificate validation on certificates imported from Traffic Ops
  - validates modulus of private and public keys
  - validates current timestamp falls within the certificate date bracket
  - validates certificate subjects against the DS URL
- Traffic Ops Golang Endpoints
  - Updated /api/1.1/cachegroups: Cache Group Fallbacks are included
  - Updated /api/1.1/cachegroups: fixed so fallbackToClosest can be set through API
    - Warning:  a PUT of an old Cache Group JSON without the fallbackToClosest field will result in a `null` value for that field
- Traffic Router: fixed a bug which would cause `REFUSED` DNS answers if the zone priming execution did not complete within the configured `zonemanager.init.timeout` period.
- Issue 2821: Fixed "Traffic Router may choose wrong certificate when SNI names overlap"
- traffic_ops/app/bin/checks/ToDnssecRefresh.pl now requires "user" and "pass" parameters of an operations-level user! Update your scripts accordingly! This was necessary to move to an API endpoint with proper authentication, which may be safely exposed.
- Traffic Monitor UI updated to support HTTP or HTTPS traffic.
- Traffic Monitor health/stat time now includes full body download (like prior TM <=2.1 version)
- Modified Traffic Router logging format to include an additional field for DNS log entries, namely `rhi`. This defaults to '-' and is only used when EDNS0 client subnet extensions are enabled and a client subnet is present in the request. When enabled and a subnet is present, the subnet appears in the `chi` field and the resolver address is in the `rhi` field.
- Changed traffic_ops_ort.pl so that hdr_rw-<ds>.config files are compared with strict ordering and line duplication when detecting configuration changes.
- Traffic Ops (golang), Traffic Monitor, Traffic Stats are now compiled using Go version 1.11. Grove was already being compiled with this version which improves performance for TLS when RSA certificates are used.
- Fixed issue #3497: TO API clients that don't specify the latest minor version will overwrite/default any fields introduced in later versions
- Fixed permissions on DELETE /api/$version/deliveryservice_server/{dsid}/{serverid} endpoint
- Issue 3476: Traffic Router returns partial result for CLIENT_STEERING Delivery Services when Regional Geoblocking or Anonymous Blocking is enabled.
- Upgraded Traffic Portal to AngularJS 1.7.8
- Issue 3275: Improved the snapshot diff performance and experience.
- Issue 3550: Fixed TC golang client setting for cache control max age
- Issue #3605: Fixed Traffic Monitor custom ports in health polling URL.
- Issue 3587: Fixed Traffic Ops Golang reverse proxy and Riak logs to be consistent with the format of other error logs.
- Database migrations have been collapsed. Rollbacks to migrations that previously existed are no longer possible.
- Issue #3750: Fixed Grove access log fractional seconds.
- Issue #3646: Fixed Traffic Monitor Thresholds.
- Modified Traffic Router API to be available via HTTPS.
- Added fields to traffic_portal_properties.json to configure SSO through OAuth.
- Added field to cdn.conf to configure whitelisted URLs for Json Key Set URL returned from OAuth provider.
- Improved [profile comparison view in Traffic Portal](https://github.com/apache/trafficcontrol/blob/master/blueprints/profile-param-compare-manage.md).
- Issue #3871 - provides users with a specified role the ability to mark any delivery service request as complete.
- Fixed Traffic Ops Golang POST servers/id/deliveryservice continuing erroneously after a database error.
- Fixed Traffic Ops Golang POST servers/id/deliveryservice double-logging errors.
- Issue #4131 - The "Clone Delivery Service Assignments" menu item is hidden on a cache when the cache has zero delivery service assignments to clone.
- Traffic Portal - Turn off TLSv1
- Removed Traffic Portal dependency on Restangular

### Deprecated/Removed
- Traffic Ops API Endpoints
  - /api/1.1/cachegroup_fallbacks
  - /api_capabilities `POST`

## [3.0.0] - 2018-10-30
### Added
- Removed MySQL-to-Postgres migration tools.  This tool is supported for 1.x to 2.x upgrades only and should not be used with 3.x.
- Backup Edge Cache group: If the matched group in the CZF is not available, this list of backup edge cache group configured via Traffic Ops API can be used as backup. In the event of all backup edge cache groups not available, GEO location can be optionally used as further backup. APIs detailed [here](http://traffic-control-cdn.readthedocs.io/en/latest/development/traffic_ops_api/v12/cachegroup_fallbacks.html)
- Traffic Ops Golang Proxy Endpoints
  - /api/1.4/users `(GET,POST,PUT)`
  - /api/1.3/origins `(GET,POST,PUT,DELETE)`
  - /api/1.3/coordinates `(GET,POST,PUT,DELETE)`
  - /api/1.3/staticdnsentries `(GET,POST,PUT,DELETE)`
  - /api/1.1/deliveryservices/xmlId/:xmlid/sslkeys `GET`
  - /api/1.1/deliveryservices/hostname/:hostname/sslkeys `GET`
  - /api/1.1/deliveryservices/sslkeys/add `POST`
  - /api/1.1/deliveryservices/xmlId/:xmlid/sslkeys/delete `GET`
- Delivery Service Origins Refactor: The Delivery Service API now creates/updates an Origin entity on Delivery Service creates/updates, and the `org_server_fqdn` column in the `deliveryservice` table has been removed. The `org_server_fqdn` data is now computed from the Delivery Service's primary origin (note: the name of the primary origin is the `xml_id` of its delivery service).
- Cachegroup-Coordinate Refactor: The Cachegroup API now creates/updates a Coordinate entity on Cachegroup creates/updates, and the `latitude` and `longitude` columns in the `cachegroup` table have been replaced with `coordinate` (a foreign key to Coordinate). Coordinates created from Cachegroups are given the name `from_cachegroup_\<cachegroup name\>`.
- Geolocation-based Client Steering: two new steering target types are available to use for `CLIENT_STEERING` delivery services: `STEERING_GEO_ORDER` and `STEERING_GEO_WEIGHT`. When targets of these types have an Origin with a Coordinate, Traffic Router will order and prioritize them based upon the shortest total distance from client -> edge -> origin. Co-located targets are grouped together and can be weighted or ordered within the same location using `STEERING_GEO_WEIGHT` or `STEERING_GEO_ORDER`, respectively.
- Tenancy is now the default behavior in Traffic Ops.  All database entries that reference a tenant now have a default of the root tenant.  This eliminates the need for the `use_tenancy` global parameter and will allow for code to be simplified as a result. If all user and delivery services reference the root tenant, then there will be no difference from having `use_tenancy` set to 0.
- Cachegroup Localization Methods: The Cachegroup API now supports an optional `localizationMethods` field which specifies the localization methods allowed for that cachegroup (currently 'DEEP_CZ', 'CZ', and 'GEO'). By default if this field is null/empty, all localization methods are enabled. After Traffic Router has localized a client, it will only route that client to cachegroups that have enabled the localization method used. For example, this can be used to prevent GEO-localized traffic (i.e. most likely from off-net/internet clients) to cachegroups that aren't optimal for internet traffic.
- Traffic Monitor Client Update: Traffic Monitor is updated to use the Traffic Ops v13 client.
- Removed previously deprecated `traffic_monitor_java`
- Added `infrastructure/cdn-in-a-box` for Apachecon 2018 demonstration
- The CacheURL Delivery service field is deprecated.  If you still need this functionality, you can create the configuration explicitly via the raw remap field.

## [2.2.0] - 2018-06-07
### Added
- Per-DeliveryService Routing Names: you can now choose a Delivery Service's Routing Name (rather than a hardcoded "tr" or "edge" name). This might require a few pre-upgrade steps detailed [here](http://traffic-control-cdn.readthedocs.io/en/latest/admin/traffic_ops/migration_from_20_to_22.html#per-deliveryservice-routing-names)
- [Delivery Service Requests](http://traffic-control-cdn.readthedocs.io/en/latest/admin/quick_howto/ds_requests.html#ds-requests): When enabled, delivery service requests are created when ALL users attempt to create, update or delete a delivery service. This allows users with higher level permissions to review delivery service changes for completeness and accuracy before deploying the changes.
- Traffic Ops Golang Proxy Endpoints
  - /api/1.3/about `(GET)`
  - /api/1.3/asns `(GET,POST,PUT,DELETE)`
  - /api/1.3/cachegroups `(GET,POST,PUT,DELETE)`
  - /api/1.3/cdns `(GET,POST,PUT,DELETE)`
  - /api/1.3/cdns/capacity `(GET)`
  - /api/1.3/cdns/configs `(GET)`
  - /api/1.3/cdns/dnsseckeys `(GET)`
  - /api/1.3/cdns/domain `(GET)`
  - /api/1.3/cdns/monitoring `(GET)`
  - /api/1.3/cdns/health `(GET)`
  - /api/1.3/cdns/routing `(GET)`
  - /api/1.3/deliveryservice_requests `(GET,POST,PUT,DELETE)`
  - /api/1.3/divisions `(GET,POST,PUT,DELETE)`
  - /api/1.3/hwinfos `(GET)`
  - /api/1.3/login `(POST)`
  - /api/1.3/parameters `(GET,POST,PUT,DELETE)`
  - /api/1.3/profileparameters `(GET,POST,PUT,DELETE)`
  - /api/1.3/phys_locations `(GET,POST,PUT,DELETE)`
  - /api/1.3/ping `(GET)`
  - /api/1.3/profiles `(GET,POST,PUT,DELETE)`
  - /api/1.3/regions `(GET,POST,PUT,DELETE)`
  - /api/1.3/servers `(GET,POST,PUT,DELETE)`
  - /api/1.3/servers/checks `(GET)`
  - /api/1.3/servers/details `(GET)`
  - /api/1.3/servers/status `(GET)`
  - /api/1.3/servers/totals `(GET)`
  - /api/1.3/statuses `(GET,POST,PUT,DELETE)`
  - /api/1.3/system/info `(GET)`
  - /api/1.3/types `(GET,POST,PUT,DELETE)`
- Fair Queuing Pacing: Using the FQ Pacing Rate parameter in Delivery Services allows operators to limit the rate of individual sessions to the edge cache. This feature requires a Trafficserver RPM containing the fq_pacing experimental plugin AND setting 'fq' as the default Linux qdisc in sysctl.
- Traffic Ops rpm changed to remove world-read permission from configuration files.

### Changed
- Reformatted this CHANGELOG file to the keep-a-changelog format

[Unreleased]: https://github.com/apache/trafficcontrol/compare/RELEASE-4.0.0...HEAD
[4.0.0]: https://github.com/apache/trafficcontrol/compare/RELEASE-3.0.0...RELEASE-4.0.0
[3.0.0]: https://github.com/apache/trafficcontrol/compare/RELEASE-2.2.0...RELEASE-3.0.0
[2.2.0]: https://github.com/apache/trafficcontrol/compare/RELEASE-2.1.0...RELEASE-2.2.0<|MERGE_RESOLUTION|>--- conflicted
+++ resolved
@@ -14,11 +14,8 @@
 ### Deprecated/Removed
 - Traffic Ops API Endpoints
   - /servers/totals
-<<<<<<< HEAD
   - /cachegroup/:parameterID/parameter
-=======
   - /api_capabilities/:id
->>>>>>> c2ddf456
 
 ## [4.0.0] - 2019-12-16
 ### Added
