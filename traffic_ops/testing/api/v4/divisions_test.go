package v4

/*

   Licensed under the Apache License, Version 2.0 (the "License");
   you may not use this file except in compliance with the License.
   You may obtain a copy of the License at

   http://www.apache.org/licenses/LICENSE-2.0

   Unless required by applicable law or agreed to in writing, software
   distributed under the License is distributed on an "AS IS" BASIS,
   WITHOUT WARRANTIES OR CONDITIONS OF ANY KIND, either express or implied.
   See the License for the specific language governing permissions and
   limitations under the License.
*/

import (
	"net/http"
	"net/url"
	"reflect"
	"sort"
	"strconv"
	"strings"
	"testing"
	"time"

	"github.com/apache/trafficcontrol/lib/go-rfc"
	"github.com/apache/trafficcontrol/lib/go-tc"
	client "github.com/apache/trafficcontrol/traffic_ops/v4-client"
)

func TestDivisions(t *testing.T) {
	WithObjs(t, []TCObj{Parameters, Divisions, Regions}, func() {
		GetTestDivisionsIMS(t)
		TryToDeleteDivision(t)
		currentTime := time.Now().UTC().Add(-5 * time.Second)
		time := currentTime.Format(time.RFC1123)
		var header http.Header
		header = make(map[string][]string)
		header.Set(rfc.IfModifiedSince, time)
		header.Set(rfc.IfUnmodifiedSince, time)
		SortTestDivisions(t)
		SortTestDivisionDesc(t)
		UpdateTestDivisions(t)
		UpdateTestDivisionsWithHeaders(t, header)
		GetTestDivisionsIMSAfterChange(t, header)
		GetTestDivisions(t)
		header = make(map[string][]string)
		etag := rfc.ETag(currentTime)
		header.Set(rfc.IfMatch, etag)
		UpdateTestDivisionsWithHeaders(t, header)
<<<<<<< HEAD
		VerifyPaginationSupportDivision(t)
=======
		GetTestPaginationSupportDivision(t)
>>>>>>> acc7c84c
		GetDivisionByInvalidId(t)
		GetDivisionByInvalidName(t)
		DeleteTestDivisionsByInvalidId(t)
	})
}

func UpdateTestDivisionsWithHeaders(t *testing.T, header http.Header) {
	if len(testData.Divisions) < 1 {
		t.Error("Need at least one Division to test updating a Division with HTTP headers")
		return
	}
	firstDivision := testData.Divisions[0]

	// Retrieve the Division by division so we can get the id for the Update
	opts := client.NewRequestOptions()
	opts.Header = header
	opts.QueryParameters.Set("name", firstDivision.Name)
	resp, _, err := TOSession.GetDivisions(opts)
	if err != nil {
		t.Errorf("cannot get Division '%s': %v - alerts: %+v", firstDivision.Name, err, resp.Alerts)
	}
	if len(resp.Response) > 0 {
		remoteDivision := resp.Response[0]
		expectedDivision := "division-test"
		remoteDivision.Name = expectedDivision

		opts.QueryParameters.Del("name")
		_, reqInf, err := TOSession.UpdateDivision(remoteDivision.ID, remoteDivision, opts)
		if err == nil {
			t.Errorf("Expected error about precondition failed, but got none")
		}
		if reqInf.StatusCode != http.StatusPreconditionFailed {
			t.Errorf("Expected status code 412, got %v", reqInf.StatusCode)
		}
	}
}

func GetTestDivisionsIMSAfterChange(t *testing.T, header http.Header) {
	opts := client.NewRequestOptions()
	opts.Header = header
	for _, division := range testData.Divisions {
		opts.QueryParameters.Set("name", division.Name)
		resp, reqInf, err := TOSession.GetDivisions(opts)
		if err != nil {
			t.Errorf("could not get Divisions: %v - alerts: %+v", err, resp.Alerts)
		}
		if reqInf.StatusCode != http.StatusOK {
			t.Errorf("Expected 200 status code, got %v", reqInf.StatusCode)
		}
	}

	futureTime := time.Now().AddDate(0, 0, 1)
	time := futureTime.Format(time.RFC1123)

	opts.Header = make(map[string][]string)
	opts.Header.Set(rfc.IfModifiedSince, time)
	for _, division := range testData.Divisions {
		opts.QueryParameters.Set("name", division.Name)
		resp, reqInf, err := TOSession.GetDivisions(opts)
		if err != nil {
			t.Errorf("could not get Divisions: %v - alerts: %+v", err, resp.Alerts)
		}
		if reqInf.StatusCode != http.StatusNotModified {
			t.Errorf("Expected 304 status code, got %v", reqInf.StatusCode)
		}
	}
}

func GetTestDivisionsIMS(t *testing.T) {
	futureTime := time.Now().AddDate(0, 0, 1)
	time := futureTime.Format(time.RFC1123)

	opts := client.NewRequestOptions()
	opts.Header.Set(rfc.IfModifiedSince, time)
	for _, division := range testData.Divisions {
		opts.QueryParameters.Set("name", division.Name)
		resp, reqInf, err := TOSession.GetDivisions(opts)
		if err != nil {
			t.Errorf("could not get Divisions: %v - alerts: %+v", err, resp.Alerts)
		}
		if reqInf.StatusCode != http.StatusNotModified {
			t.Fatalf("Expected 304 status code, got %v", reqInf.StatusCode)
		}
	}
}

func TryToDeleteDivision(t *testing.T) {
	if len(testData.Divisions) < 1 {
		t.Fatal("Need at least one Division to attempt to delete Divisions")
	}
	division := testData.Divisions[0]

	opts := client.NewRequestOptions()
	opts.QueryParameters.Set("name", division.Name)

	resp, _, err := TOSession.GetDivisions(opts)
	if err != nil {
		t.Errorf("cannot get Division '%s': %v - alerts %+v", division.Name, err, resp.Alerts)
	}
	if len(resp.Response) != 1 {
		t.Fatalf("Expected exactly one Division to exist with name '%s', found: %d", division.Name, len(resp.Response))
	}
	division = resp.Response[0]

	alerts, _, err := TOSession.DeleteDivision(division.ID, client.RequestOptions{})
	if err == nil {
		t.Fatal("should not be able to delete a Division prematurely")
	}

	found := false
	for _, alert := range alerts.Alerts {
		if strings.Contains(alert.Text, "Resource not found.") {
			t.Errorf("Division with name '%s' does not exist", division.Name)
		}
		if alert.Level == tc.ErrorLevel.String() && strings.Contains(alert.Text, "cannot delete division because it is being used by a region") {
			found = true
		}
	}
	if !found {
		t.Errorf("unexpected error occured: %v - alerts: %+v", err, alerts)
	}

}

func CreateTestDivisions(t *testing.T) {
	for _, division := range testData.Divisions {
		resp, _, err := TOSession.CreateDivision(division, client.RequestOptions{})
		if err != nil {
			t.Errorf("could not create Division '%s': %v - alerts: %+v", division.Name, err, resp.Alerts)
		}
	}
}

func SortTestDivisions(t *testing.T) {
<<<<<<< HEAD
	var sortedList []string
	resp, _, err := TOSession.GetDivisions(nil, nil)
=======
	resp, _, err := TOSession.GetDivisions(client.RequestOptions{})
>>>>>>> acc7c84c
	if err != nil {
		t.Fatalf("Expected no error, but got: %v - alerts: %+v", err, resp.Alerts)
	}

	sortedList := make([]string, 0, len(resp.Response))
	for _, division := range resp.Response {
		sortedList = append(sortedList, division.Name)
	}

	res := sort.SliceIsSorted(sortedList, func(p, q int) bool {
		return sortedList[p] < sortedList[q]
	})
	if res != true {
		t.Errorf("list is not sorted by their names: %v", sortedList)
	}
}

func SortTestDivisionDesc(t *testing.T) {
<<<<<<< HEAD

	respAsc, _, err1 := TOSession.GetDivisions(nil, nil)
	params := url.Values{}
	params.Set("sortOrder", "desc")
	respDesc, _, err2 := TOSession.GetDivisions(params, nil)

	if err1 != nil {
		t.Errorf("Expected no error, but got error in Division Ascending %v", err1)
	}
	if err2 != nil {
		t.Errorf("Expected no error, but got error in Division Descending %v", err2)
	}

	if len(respAsc) == len(respDesc) {
		if len(respAsc) > 0 && len(respDesc) > 0 {
			// reverse the descending-sorted response and compare it to the ascending-sorted one
			for start, end := 0, len(respDesc)-1; start < end; start, end = start+1, end-1 {
				respDesc[start], respDesc[end] = respDesc[end], respDesc[start]
			}
			if respDesc[0].Name != "" && respAsc[0].Name != "" {
				if !reflect.DeepEqual(respDesc[0].Name, respAsc[0].Name) {
					t.Errorf("Division responses are not equal after reversal: Asc: %s - Desc: %s", respDesc[0].Name, respAsc[0].Name)
				}
			}
		} else {
			t.Errorf("No Response returned from GET Division using SortOrder")
		}
	} else {
		t.Fatalf("Division response length are not equal Asc: %d Desc: %d", len(respAsc), len(respDesc))
	}
}

func UpdateTestDivisions(t *testing.T) {
=======
	respAsc, _, err := TOSession.GetDivisions(client.RequestOptions{})
	if err != nil {
		t.Errorf("Expected no error, but got error in Division Ascending: %v - alerts: %+v", err, respAsc.Alerts)
	}
	if len(respAsc.Response) < 1 {
		t.Fatal("Need at least one Division in Traffic Ops to test default vs explicit sort order")
	}

	opts := client.NewRequestOptions()
	opts.QueryParameters.Set("sortOrder", "desc")
	respDesc, _, err := TOSession.GetDivisions(opts)
	if err != nil {
		t.Errorf("Expected no error, but got error in Division Descending: %v - alerts: %+v", err, respDesc.Alerts)
	}
	if len(respDesc.Response) < 1 {
		t.Fatal("Traffic Ops returned at least one Division using default sort order, but zero Divisions using explicit 'desc' sort order")
	}

	if len(respAsc.Response) != len(respDesc.Response) {
		t.Fatalf("Ascending sort response lists %d Divisions, descending lists %d; these should/must be the same", len(respAsc.Response), len(respDesc.Response))
	}

	// TODO: check that the whole thing is sorted, not just the first/last elements?
	// TODO: verify more than one in each response - list of length one is trivially sorted both ascending and descending
>>>>>>> acc7c84c

	// reverse the descending-sorted response and compare it to the ascending-sorted one
	for start, end := 0, len(respDesc.Response)-1; start < end; start, end = start+1, end-1 {
		respDesc.Response[start], respDesc.Response[end] = respDesc.Response[end], respDesc.Response[start]
	}
	if respDesc.Response[0].Name != respAsc.Response[0].Name {
		t.Errorf("Division responses are not equal after reversal: %s - %s", respDesc.Response[0].Name, respAsc.Response[0].Name)
	}
}

func UpdateTestDivisions(t *testing.T) {
	if len(testData.Divisions) < 1 {
		t.Fatal("Need at least one Division to test updating Divisions")
	}
	firstDivision := testData.Divisions[0]

	// Retrieve the Division by division so we can get the id for the Update
	opts := client.NewRequestOptions()
	opts.QueryParameters.Set("name", firstDivision.Name)
	resp, _, err := TOSession.GetDivisions(opts)
	if err != nil {
		t.Errorf("cannot get Division '%s': %v - alerts: %+v", firstDivision.Name, err, resp.Alerts)
	}
	if len(resp.Response) != 1 {
		t.Fatalf("Expected exactly one Division to exist with name '%s', found: %d", firstDivision.Name, len(resp.Response))
	}
	remoteDivision := resp.Response[0]
	expectedDivision := "division-test"
	remoteDivision.Name = expectedDivision

	alert, _, err := TOSession.UpdateDivision(remoteDivision.ID, remoteDivision, client.RequestOptions{})
	if err != nil {
		t.Errorf("cannot update Division '%s' (#%d): %v - alerts: %+v", firstDivision.Name, remoteDivision.ID, err, alert.Alerts)
	}

	// Retrieve the Division to check division got updated
	opts.QueryParameters.Del("name")
	opts.QueryParameters.Set("id", strconv.Itoa(remoteDivision.ID))
	resp, _, err = TOSession.GetDivisions(opts)
	if err != nil {
		t.Errorf("cannot get Division #%d: %v - alerts: %+v", remoteDivision.ID, err, resp.Alerts)
	}
	if len(resp.Response) > 0 {
		respDivision := resp.Response[0]
		if respDivision.Name != expectedDivision {
			t.Errorf("results do not match actual: %s, expected: %s", respDivision.Name, expectedDivision)
		}

		// Set the name back to the fixture value so we can delete it after
		remoteDivision.Name = firstDivision.Name
		alert, _, err = TOSession.UpdateDivision(remoteDivision.ID, remoteDivision, client.RequestOptions{})
		if err != nil {
			t.Errorf("cannot update Division #%d: %v - alerts: %+v", remoteDivision.ID, err, alert.Alerts)
		}
	}
}

func GetTestDivisions(t *testing.T) {
	opts := client.NewRequestOptions()
	for _, division := range testData.Divisions {
		opts.QueryParameters.Set("name", division.Name)
		resp, _, err := TOSession.GetDivisions(opts)
		if err != nil {
			t.Errorf("cannot get Division '%s': %v - alerts: %+v", division.Name, err, resp)
		}
	}
}

func DeleteTestDivisions(t *testing.T) {
	opts := client.NewRequestOptions()
	for _, division := range testData.Divisions {
		// Retrieve the Division by name so we can get the id
		opts.QueryParameters.Set("name", division.Name)
		resp, _, err := TOSession.GetDivisions(opts)
		if err != nil {
			t.Errorf("cannot get Division '%s': %v - alerts: %+v", division.Name, err, resp.Alerts)
		}
		if len(resp.Response) != 1 {
			t.Errorf("Expected exactly one Division to exist with the name '%s', found: %d", division.Name, len(resp.Response))
			continue
		}
		respDivision := resp.Response[0]

		delResp, _, err := TOSession.DeleteDivision(respDivision.ID, client.RequestOptions{})
		if err != nil {
			t.Errorf("cannot DELETE Division '%s' (#%d): %v - alerts: %+v", division.Name, respDivision.ID, err, delResp.Alerts)
		}

		// Retrieve the Division to see if it got deleted
		resp, _, err = TOSession.GetDivisions(opts)
		if err != nil {
			t.Errorf("error fetching Division '%s' after deletion: %v - alerts: %+v", division.Name, err, resp.Alerts)
		}
		if len(resp.Response) > 0 {
			t.Errorf("expected Division : %s to be deleted, but it was returned by Traffic Ops", division.Name)
		}
	}
}

<<<<<<< HEAD
func VerifyPaginationSupportDivision(t *testing.T) {
	qparams := url.Values{}
	qparams.Set("orderby", "id")
	divisions, _, err := TOSession.GetDivisions(qparams, nil)
	if err != nil {
		t.Fatalf("cannot GET Divisions: %v", err)
	}

	if len(divisions) > 0 {
		qparams = url.Values{}
		qparams.Set("orderby", "id")
		qparams.Set("limit", "1")
		divisionsWithLimit, _, err := TOSession.GetDivisions(qparams, nil)
		if err == nil {
			if !reflect.DeepEqual(divisions[:1], divisionsWithLimit) {
				t.Error("expected GET Divisions with limit = 1 to return first result")
			}
		} else {
			t.Error("Error in getting division by limit")
		}
		if len(divisions) > 1 {
			qparams = url.Values{}
			qparams.Set("orderby", "id")
			qparams.Set("limit", "1")
			qparams.Set("offset", "1")
			divisionsWithOffset, _, err := TOSession.GetDivisions(qparams, nil)
			if err == nil {
				if !reflect.DeepEqual(divisions[1:2], divisionsWithOffset) {
					t.Error("expected GET Divisions with limit = 1, offset = 1 to return second result")
				}
			} else {
				t.Error("Error in getting division by limit and offset")
			}

			qparams = url.Values{}
			qparams.Set("orderby", "id")
			qparams.Set("limit", "1")
			qparams.Set("page", "2")
			divisionsWithPage, _, err := TOSession.GetDivisions(qparams, nil)
			if err == nil {
				if !reflect.DeepEqual(divisions[1:2], divisionsWithPage) {
					t.Error("expected GET Divisions with limit = 1, page = 2 to return second result")
				}
			} else {
				t.Error("Error in getting divisions by limit and page")
			}
		} else {
			t.Errorf("only one division found, so offset functionality can't test")
		}
	} else {
		t.Errorf("No division found to check pagination")
	}

	qparams = url.Values{}
	qparams.Set("limit", "-2")
	_, _, err = TOSession.GetDivisions(qparams, nil)
	if err == nil {
		t.Error("expected GET Divisions to return an error when limit is not bigger than -1")
	} else if !strings.Contains(err.Error(), "must be bigger than -1") {
		t.Errorf("expected GET Divisions to return an error for limit is not bigger than -1, actual error: " + err.Error())
	}

	qparams = url.Values{}
	qparams.Set("limit", "1")
	qparams.Set("offset", "0")
	_, _, err = TOSession.GetDivisions(qparams, nil)
	if err == nil {
		t.Error("expected GET Divisions to return an error when offset is not a positive integer")
	} else if !strings.Contains(err.Error(), "must be a positive integer") {
		t.Errorf("expected GET Divisions to return an error for offset is not a positive integer, actual error: " + err.Error())
	}

	qparams = url.Values{}
	qparams.Set("limit", "1")
	qparams.Set("page", "0")
	_, _, err = TOSession.GetDivisions(qparams, nil)
	if err == nil {
		t.Error("expected GET Divisions to return an error when page is not a positive integer")
	} else if !strings.Contains(err.Error(), "must be a positive integer") {
		t.Errorf("expected GET Divisions to return an error for page is not a positive integer, actual error: " + err.Error())
=======
func GetTestPaginationSupportDivision(t *testing.T) {
	opts := client.NewRequestOptions()
	opts.QueryParameters.Set("orderby", "id")
	resp, _, err := TOSession.GetDivisions(opts)
	if err != nil {
		t.Fatalf("cannot get Divisions: %v - alerts: %+v", err, resp.Alerts)
	}
	if len(resp.Response) < 2 {
		t.Fatalf("Need at least 2 Divisions to test Division pagination, only found: %d", len(resp.Response))
	}
	divisions := resp.Response

	opts.QueryParameters = url.Values{}
	opts.QueryParameters.Set("orderby", "id")
	opts.QueryParameters.Set("limit", "1")
	divisionsWithLimit, _, err := TOSession.GetDivisions(opts)
	if !reflect.DeepEqual(divisions[:1], divisionsWithLimit.Response) {
		t.Error("expected GET Divisions with limit = 1 to return first result")
	}

	opts.QueryParameters = url.Values{}
	opts.QueryParameters.Set("orderby", "id")
	opts.QueryParameters.Set("limit", "1")
	opts.QueryParameters.Set("offset", "1")
	divisionsWithOffset, _, err := TOSession.GetDivisions(opts)
	if !reflect.DeepEqual(divisions[1:2], divisionsWithOffset.Response) {
		t.Error("expected GET Divisions with limit = 1, offset = 1 to return second result")
	}

	opts.QueryParameters = url.Values{}
	opts.QueryParameters.Set("orderby", "id")
	opts.QueryParameters.Set("limit", "1")
	opts.QueryParameters.Set("page", "2")
	divisionsWithPage, _, err := TOSession.GetDivisions(opts)
	if !reflect.DeepEqual(divisions[1:2], divisionsWithPage.Response) {
		t.Error("expected GET Divisions with limit = 1, page = 2 to return second result")
	}

	opts.QueryParameters = url.Values{}
	opts.QueryParameters.Set("limit", "-2")
	resp, _, err = TOSession.GetDivisions(opts)
	if err == nil {
		t.Error("expected GET Divisions to return an error when limit is not bigger than -1")
	} else if !alertsHaveError(resp.Alerts.Alerts, "must be bigger than -1") {
		t.Errorf("expected GET Divisions to return an error for limit is not bigger than -1, actual error: %v - alerts: %+v", err, resp.Alerts)
	}

	opts.QueryParameters = url.Values{}
	opts.QueryParameters.Set("limit", "1")
	opts.QueryParameters.Set("offset", "0")
	resp, _, err = TOSession.GetDivisions(opts)
	if err == nil {
		t.Error("expected GET Divisions to return an error when offset is not a positive integer")
	} else if !alertsHaveError(resp.Alerts.Alerts, "must be a positive integer") {
		t.Errorf("expected GET Divisions to return an error for offset is not a positive integer, actual error: %v - alerts: %+v", err, resp.Alerts)
	}

	opts.QueryParameters = url.Values{}
	opts.QueryParameters.Set("limit", "1")
	opts.QueryParameters.Set("page", "0")
	resp, _, err = TOSession.GetDivisions(opts)
	if err == nil {
		t.Error("expected GET Divisions to return an error when page is not a positive integer")
	} else if !alertsHaveError(resp.Alerts.Alerts, "must be a positive integer") {
		t.Errorf("expected GET Divisions to return an error for page is not a positive integer, actual error: %v - alerts: %+v", err, resp.Alerts)
>>>>>>> acc7c84c
	}
}

func GetDivisionByInvalidId(t *testing.T) {
<<<<<<< HEAD
	resp, _, err := TOSession.GetDivisionByID(10000, nil)
	if err != nil {
		t.Errorf("Error!! Getting Division by Invalid ID %v", err)
	}
	if len(resp) >= 1 {
		t.Errorf("Error!! Invalid ID shouldn't have any response %v Error %v", resp, err)
=======
	opts := client.NewRequestOptions()
	opts.QueryParameters.Set("id", "10000")
	resp, _, err := TOSession.GetDivisions(opts)
	if err != nil {
		t.Errorf("Unexpected error getting Division by presumably invalid ID (10000): %v - alerts: %+v", err, resp.Alerts)
	}
	if len(resp.Response) >= 1 {
		t.Errorf("Expected to find exactly zero Divisions with presumably invalid ID (10000), found: %d", len(resp.Response))
>>>>>>> acc7c84c
	}
}

func GetDivisionByInvalidName(t *testing.T) {
<<<<<<< HEAD
	resp, _, err := TOSession.GetDivisionByName("abcd", nil)
	if err != nil {
		t.Errorf("Error!! Getting Division by Invalid Name %v", err)
	}
	if len(resp) >= 1 {
		t.Errorf("Error!! Invalid Name shouldn't have any response %v Error %v", resp, err)
=======
	opts := client.NewRequestOptions()
	opts.QueryParameters.Set("name", "abcd")
	resp, _, err := TOSession.GetDivisions(opts)
	if err != nil {
		t.Errorf("Unexpected error getting Division by presumably invalid name ('abcd'): %v - alerts: %+v", err, resp.Alerts)
	}
	if len(resp.Response) >= 1 {
		t.Errorf("Expected to find exactly zero Divisions with presumably invalid name ('abcd'), found: %d", len(resp.Response))
>>>>>>> acc7c84c
	}
}

func DeleteTestDivisionsByInvalidId(t *testing.T) {
<<<<<<< HEAD
	delResp, _, err := TOSession.DeleteDivision(10000)
	if err == nil {
		t.Errorf("cannot DELETE Division by Invalid ID: %v - %v", err, delResp)
=======
	delResp, _, err := TOSession.DeleteDivision(10000, client.RequestOptions{})
	if err == nil {
		t.Errorf("Expected an error deleting Division with presumably invalid ID (10000), didn't get one - alerts: %+v", delResp.Alerts)
>>>>>>> acc7c84c
	}
}<|MERGE_RESOLUTION|>--- conflicted
+++ resolved
@@ -50,11 +50,7 @@
 		etag := rfc.ETag(currentTime)
 		header.Set(rfc.IfMatch, etag)
 		UpdateTestDivisionsWithHeaders(t, header)
-<<<<<<< HEAD
-		VerifyPaginationSupportDivision(t)
-=======
 		GetTestPaginationSupportDivision(t)
->>>>>>> acc7c84c
 		GetDivisionByInvalidId(t)
 		GetDivisionByInvalidName(t)
 		DeleteTestDivisionsByInvalidId(t)
@@ -189,12 +185,7 @@
 }
 
 func SortTestDivisions(t *testing.T) {
-<<<<<<< HEAD
-	var sortedList []string
-	resp, _, err := TOSession.GetDivisions(nil, nil)
-=======
 	resp, _, err := TOSession.GetDivisions(client.RequestOptions{})
->>>>>>> acc7c84c
 	if err != nil {
 		t.Fatalf("Expected no error, but got: %v - alerts: %+v", err, resp.Alerts)
 	}
@@ -213,41 +204,6 @@
 }
 
 func SortTestDivisionDesc(t *testing.T) {
-<<<<<<< HEAD
-
-	respAsc, _, err1 := TOSession.GetDivisions(nil, nil)
-	params := url.Values{}
-	params.Set("sortOrder", "desc")
-	respDesc, _, err2 := TOSession.GetDivisions(params, nil)
-
-	if err1 != nil {
-		t.Errorf("Expected no error, but got error in Division Ascending %v", err1)
-	}
-	if err2 != nil {
-		t.Errorf("Expected no error, but got error in Division Descending %v", err2)
-	}
-
-	if len(respAsc) == len(respDesc) {
-		if len(respAsc) > 0 && len(respDesc) > 0 {
-			// reverse the descending-sorted response and compare it to the ascending-sorted one
-			for start, end := 0, len(respDesc)-1; start < end; start, end = start+1, end-1 {
-				respDesc[start], respDesc[end] = respDesc[end], respDesc[start]
-			}
-			if respDesc[0].Name != "" && respAsc[0].Name != "" {
-				if !reflect.DeepEqual(respDesc[0].Name, respAsc[0].Name) {
-					t.Errorf("Division responses are not equal after reversal: Asc: %s - Desc: %s", respDesc[0].Name, respAsc[0].Name)
-				}
-			}
-		} else {
-			t.Errorf("No Response returned from GET Division using SortOrder")
-		}
-	} else {
-		t.Fatalf("Division response length are not equal Asc: %d Desc: %d", len(respAsc), len(respDesc))
-	}
-}
-
-func UpdateTestDivisions(t *testing.T) {
-=======
 	respAsc, _, err := TOSession.GetDivisions(client.RequestOptions{})
 	if err != nil {
 		t.Errorf("Expected no error, but got error in Division Ascending: %v - alerts: %+v", err, respAsc.Alerts)
@@ -272,14 +228,17 @@
 
 	// TODO: check that the whole thing is sorted, not just the first/last elements?
 	// TODO: verify more than one in each response - list of length one is trivially sorted both ascending and descending
->>>>>>> acc7c84c
 
 	// reverse the descending-sorted response and compare it to the ascending-sorted one
 	for start, end := 0, len(respDesc.Response)-1; start < end; start, end = start+1, end-1 {
 		respDesc.Response[start], respDesc.Response[end] = respDesc.Response[end], respDesc.Response[start]
 	}
-	if respDesc.Response[0].Name != respAsc.Response[0].Name {
-		t.Errorf("Division responses are not equal after reversal: %s - %s", respDesc.Response[0].Name, respAsc.Response[0].Name)
+	if len(respDesc.Response[0].Name) > 0 && len(respAsc.Response[0].Name) > 0 {
+		if respDesc.Response[0].Name != respAsc.Response[0].Name {
+			t.Errorf("Division responses are not equal after reversal: %s - %s", respDesc.Response[0].Name, respAsc.Response[0].Name)
+		}
+	} else {
+		t.Errorf("Division name shouldn't be empty while sorting the response")
 	}
 }
 
@@ -372,88 +331,6 @@
 	}
 }
 
-<<<<<<< HEAD
-func VerifyPaginationSupportDivision(t *testing.T) {
-	qparams := url.Values{}
-	qparams.Set("orderby", "id")
-	divisions, _, err := TOSession.GetDivisions(qparams, nil)
-	if err != nil {
-		t.Fatalf("cannot GET Divisions: %v", err)
-	}
-
-	if len(divisions) > 0 {
-		qparams = url.Values{}
-		qparams.Set("orderby", "id")
-		qparams.Set("limit", "1")
-		divisionsWithLimit, _, err := TOSession.GetDivisions(qparams, nil)
-		if err == nil {
-			if !reflect.DeepEqual(divisions[:1], divisionsWithLimit) {
-				t.Error("expected GET Divisions with limit = 1 to return first result")
-			}
-		} else {
-			t.Error("Error in getting division by limit")
-		}
-		if len(divisions) > 1 {
-			qparams = url.Values{}
-			qparams.Set("orderby", "id")
-			qparams.Set("limit", "1")
-			qparams.Set("offset", "1")
-			divisionsWithOffset, _, err := TOSession.GetDivisions(qparams, nil)
-			if err == nil {
-				if !reflect.DeepEqual(divisions[1:2], divisionsWithOffset) {
-					t.Error("expected GET Divisions with limit = 1, offset = 1 to return second result")
-				}
-			} else {
-				t.Error("Error in getting division by limit and offset")
-			}
-
-			qparams = url.Values{}
-			qparams.Set("orderby", "id")
-			qparams.Set("limit", "1")
-			qparams.Set("page", "2")
-			divisionsWithPage, _, err := TOSession.GetDivisions(qparams, nil)
-			if err == nil {
-				if !reflect.DeepEqual(divisions[1:2], divisionsWithPage) {
-					t.Error("expected GET Divisions with limit = 1, page = 2 to return second result")
-				}
-			} else {
-				t.Error("Error in getting divisions by limit and page")
-			}
-		} else {
-			t.Errorf("only one division found, so offset functionality can't test")
-		}
-	} else {
-		t.Errorf("No division found to check pagination")
-	}
-
-	qparams = url.Values{}
-	qparams.Set("limit", "-2")
-	_, _, err = TOSession.GetDivisions(qparams, nil)
-	if err == nil {
-		t.Error("expected GET Divisions to return an error when limit is not bigger than -1")
-	} else if !strings.Contains(err.Error(), "must be bigger than -1") {
-		t.Errorf("expected GET Divisions to return an error for limit is not bigger than -1, actual error: " + err.Error())
-	}
-
-	qparams = url.Values{}
-	qparams.Set("limit", "1")
-	qparams.Set("offset", "0")
-	_, _, err = TOSession.GetDivisions(qparams, nil)
-	if err == nil {
-		t.Error("expected GET Divisions to return an error when offset is not a positive integer")
-	} else if !strings.Contains(err.Error(), "must be a positive integer") {
-		t.Errorf("expected GET Divisions to return an error for offset is not a positive integer, actual error: " + err.Error())
-	}
-
-	qparams = url.Values{}
-	qparams.Set("limit", "1")
-	qparams.Set("page", "0")
-	_, _, err = TOSession.GetDivisions(qparams, nil)
-	if err == nil {
-		t.Error("expected GET Divisions to return an error when page is not a positive integer")
-	} else if !strings.Contains(err.Error(), "must be a positive integer") {
-		t.Errorf("expected GET Divisions to return an error for page is not a positive integer, actual error: " + err.Error())
-=======
 func GetTestPaginationSupportDivision(t *testing.T) {
 	opts := client.NewRequestOptions()
 	opts.QueryParameters.Set("orderby", "id")
@@ -469,7 +346,7 @@
 	opts.QueryParameters = url.Values{}
 	opts.QueryParameters.Set("orderby", "id")
 	opts.QueryParameters.Set("limit", "1")
-	divisionsWithLimit, _, err := TOSession.GetDivisions(opts)
+	divisionsWithLimit, _, _ := TOSession.GetDivisions(opts)
 	if !reflect.DeepEqual(divisions[:1], divisionsWithLimit.Response) {
 		t.Error("expected GET Divisions with limit = 1 to return first result")
 	}
@@ -478,7 +355,7 @@
 	opts.QueryParameters.Set("orderby", "id")
 	opts.QueryParameters.Set("limit", "1")
 	opts.QueryParameters.Set("offset", "1")
-	divisionsWithOffset, _, err := TOSession.GetDivisions(opts)
+	divisionsWithOffset, _, _ := TOSession.GetDivisions(opts)
 	if !reflect.DeepEqual(divisions[1:2], divisionsWithOffset.Response) {
 		t.Error("expected GET Divisions with limit = 1, offset = 1 to return second result")
 	}
@@ -487,7 +364,7 @@
 	opts.QueryParameters.Set("orderby", "id")
 	opts.QueryParameters.Set("limit", "1")
 	opts.QueryParameters.Set("page", "2")
-	divisionsWithPage, _, err := TOSession.GetDivisions(opts)
+	divisionsWithPage, _, _ := TOSession.GetDivisions(opts)
 	if !reflect.DeepEqual(divisions[1:2], divisionsWithPage.Response) {
 		t.Error("expected GET Divisions with limit = 1, page = 2 to return second result")
 	}
@@ -519,19 +396,10 @@
 		t.Error("expected GET Divisions to return an error when page is not a positive integer")
 	} else if !alertsHaveError(resp.Alerts.Alerts, "must be a positive integer") {
 		t.Errorf("expected GET Divisions to return an error for page is not a positive integer, actual error: %v - alerts: %+v", err, resp.Alerts)
->>>>>>> acc7c84c
 	}
 }
 
 func GetDivisionByInvalidId(t *testing.T) {
-<<<<<<< HEAD
-	resp, _, err := TOSession.GetDivisionByID(10000, nil)
-	if err != nil {
-		t.Errorf("Error!! Getting Division by Invalid ID %v", err)
-	}
-	if len(resp) >= 1 {
-		t.Errorf("Error!! Invalid ID shouldn't have any response %v Error %v", resp, err)
-=======
 	opts := client.NewRequestOptions()
 	opts.QueryParameters.Set("id", "10000")
 	resp, _, err := TOSession.GetDivisions(opts)
@@ -540,19 +408,10 @@
 	}
 	if len(resp.Response) >= 1 {
 		t.Errorf("Expected to find exactly zero Divisions with presumably invalid ID (10000), found: %d", len(resp.Response))
->>>>>>> acc7c84c
 	}
 }
 
 func GetDivisionByInvalidName(t *testing.T) {
-<<<<<<< HEAD
-	resp, _, err := TOSession.GetDivisionByName("abcd", nil)
-	if err != nil {
-		t.Errorf("Error!! Getting Division by Invalid Name %v", err)
-	}
-	if len(resp) >= 1 {
-		t.Errorf("Error!! Invalid Name shouldn't have any response %v Error %v", resp, err)
-=======
 	opts := client.NewRequestOptions()
 	opts.QueryParameters.Set("name", "abcd")
 	resp, _, err := TOSession.GetDivisions(opts)
@@ -561,19 +420,12 @@
 	}
 	if len(resp.Response) >= 1 {
 		t.Errorf("Expected to find exactly zero Divisions with presumably invalid name ('abcd'), found: %d", len(resp.Response))
->>>>>>> acc7c84c
 	}
 }
 
 func DeleteTestDivisionsByInvalidId(t *testing.T) {
-<<<<<<< HEAD
-	delResp, _, err := TOSession.DeleteDivision(10000)
-	if err == nil {
-		t.Errorf("cannot DELETE Division by Invalid ID: %v - %v", err, delResp)
-=======
 	delResp, _, err := TOSession.DeleteDivision(10000, client.RequestOptions{})
 	if err == nil {
 		t.Errorf("Expected an error deleting Division with presumably invalid ID (10000), didn't get one - alerts: %+v", delResp.Alerts)
->>>>>>> acc7c84c
 	}
 }