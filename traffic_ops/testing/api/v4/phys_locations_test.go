package v4

/*

   Licensed under the Apache License, Version 2.0 (the "License");
   you may not use this file except in compliance with the License.
   You may obtain a copy of the License at

   http://www.apache.org/licenses/LICENSE-2.0

   Unless required by applicable law or agreed to in writing, software
   distributed under the License is distributed on an "AS IS" BASIS,
   WITHOUT WARRANTIES OR CONDITIONS OF ANY KIND, either express or implied.
   See the License for the specific language governing permissions and
   limitations under the License.
*/

import (
	"net/http"
	"net/url"
	"reflect"
	"sort"
<<<<<<< HEAD
=======
	"strconv"
>>>>>>> 72fcbf7b
	"strings"
	"testing"
	"time"

	"github.com/apache/trafficcontrol/lib/go-rfc"
	client "github.com/apache/trafficcontrol/traffic_ops/v4-client"
)

func TestPhysLocations(t *testing.T) {
	WithObjs(t, []TCObj{CDNs, Parameters, Divisions, Regions, PhysLocations}, func() {
		GetTestPhysLocationsIMS(t)
		GetDefaultSortPhysLocationsTest(t)
		GetSortPhysLocationsTest(t)
		currentTime := time.Now().UTC().Add(-5 * time.Second)
		time := currentTime.Format(time.RFC1123)
		var header http.Header
		header = make(map[string][]string)
		header.Set(rfc.IfModifiedSince, time)
		header.Set(rfc.IfUnmodifiedSince, time)
		SortTestPhysLocations(t)
		UpdateTestPhysLocations(t)
		UpdateTestPhysLocationsWithHeaders(t, header)
		GetTestPhysLocations(t)
		GetTestPhysLocationsIMSAfterChange(t, header)
		header = make(map[string][]string)
		etag := rfc.ETag(currentTime)
		header.Set(rfc.IfMatch, etag)
		UpdateTestPhysLocationsWithHeaders(t, header)
		GetTestPaginationSupportPhysLocation(t)
	})
}

func UpdateTestPhysLocationsWithHeaders(t *testing.T, header http.Header) {
	if len(testData.PhysLocations) < 1 {
		t.Fatal("Need at least one Physical Location to test updating Physical Locations, with an HTTP header")
	}
	firstPhysLocation := testData.PhysLocations[0]

	// Retrieve the PhysLocation by name so we can get the id for the Update
	opts := client.NewRequestOptions()
	opts.Header = header
	opts.QueryParameters.Set("name", firstPhysLocation.Name)
	resp, _, err := TOSession.GetPhysLocations(opts)
	if err != nil {
		t.Errorf("cannot get Physical Location by name '%s': %v - alerts: %+v", firstPhysLocation.Name, err, resp.Alerts)
	}
	if len(resp.Response) < 1 {
		t.Fatalf("Expected exactly one Physical Location to exist with name '%s', found: %d", firstPhysLocation.Name, len(resp.Response))
	}

	remotePhysLocation := resp.Response[0]
	expectedPhysLocationCity := "city1"
	remotePhysLocation.City = expectedPhysLocationCity
	opts.QueryParameters.Del("name")
	_, reqInf, err := TOSession.UpdatePhysLocation(remotePhysLocation.ID, remotePhysLocation, opts)
	if err == nil {
		t.Errorf("Expected error about precondition failed, but got none")
	}
	if reqInf.StatusCode != http.StatusPreconditionFailed {
		t.Errorf("Expected status code 412, got %v", reqInf.StatusCode)
	}
}

func GetTestPhysLocationsIMS(t *testing.T) {
	futureTime := time.Now().AddDate(0, 0, 1)
	time := futureTime.Format(time.RFC1123)

	opts := client.NewRequestOptions()
	opts.Header.Set(rfc.IfModifiedSince, time)
	for _, physLoc := range testData.PhysLocations {
		opts.QueryParameters.Set("name", physLoc.Name)
		resp, reqInf, err := TOSession.GetPhysLocations(opts)
		if err != nil {
			t.Fatalf("Expected no error, but got: %v - alerts: %+v", err, resp.Alerts)
		}
		if reqInf.StatusCode != http.StatusNotModified {
			t.Fatalf("Expected 304 status code, got %v", reqInf.StatusCode)
		}
	}

}

func GetTestPhysLocationsIMSAfterChange(t *testing.T, header http.Header) {
	opts := client.NewRequestOptions()
	opts.Header = header
	for _, physLoc := range testData.PhysLocations {
		opts.QueryParameters.Set("name", physLoc.Name)
		resp, reqInf, err := TOSession.GetPhysLocations(opts)
		if err != nil {
			t.Fatalf("Expected no error, but got: %v - alerts: %+v", err, resp.Alerts)
		}
		if reqInf.StatusCode != http.StatusOK {
			t.Fatalf("Expected 200 status code, got %v", reqInf.StatusCode)
		}
	}

	currentTime := time.Now().UTC()
	currentTime = currentTime.Add(1 * time.Second)
	timeStr := currentTime.Format(time.RFC1123)
	opts.Header.Set(rfc.IfModifiedSince, timeStr)

	for _, physLoc := range testData.PhysLocations {
		opts.QueryParameters.Set("name", physLoc.Name)
		resp, reqInf, err := TOSession.GetPhysLocations(opts)
		if err != nil {
			t.Fatalf("Expected no error, but got: %v - alerts: %+v", err, resp.Alerts)
		}
		if reqInf.StatusCode != http.StatusNotModified {
			t.Fatalf("Expected 304 status code, got %v", reqInf.StatusCode)
		}
	}
}

func CreateTestPhysLocations(t *testing.T) {
	for _, pl := range testData.PhysLocations {
		resp, _, err := TOSession.CreatePhysLocation(pl, client.RequestOptions{})
		if err != nil {
			t.Errorf("could not create Physical Location '%s': %v - alerts: %+v", pl.Name, err, resp.Alerts)
		}
	}

}

func SortTestPhysLocations(t *testing.T) {
	var sortedList []string
<<<<<<< HEAD
	resp, _, err := TOSession.GetPhysLocations(nil, nil)
=======
	resp, _, err := TOSession.GetPhysLocations(client.RequestOptions{})
>>>>>>> 72fcbf7b
	if err != nil {
		t.Fatalf("Expected no error, but got: %v - alerts: %+v", err, resp.Alerts)
	}
	for _, pl := range resp.Response {
		sortedList = append(sortedList, pl.Name)
	}

	res := sort.SliceIsSorted(sortedList, func(p, q int) bool {
		return sortedList[p] < sortedList[q]
	})
	if res != true {
		t.Errorf("list is not sorted by their names: %v", sortedList)
	}
}

func UpdateTestPhysLocations(t *testing.T) {
	if len(testData.PhysLocations) < 1 {
		t.Fatal("Need at least one Physical Location to test updating Physical Locations")
	}
	firstPhysLocation := testData.PhysLocations[0]

	// Retrieve the PhysLocation by name so we can get the id for the Update
	opts := client.NewRequestOptions()
	opts.QueryParameters.Set("name", firstPhysLocation.Name)
	resp, _, err := TOSession.GetPhysLocations(opts)
	if err != nil {
		t.Errorf("cannot get Physical Location by name '%s': %v - alerts: %+v", firstPhysLocation.Name, err, resp.Alerts)
	}
	if len(resp.Response) != 1 {
		t.Fatalf("Expected exactly one Physical Location to exist with name '%s', found: %d", firstPhysLocation.Name, len(resp.Response))
	}

	remotePhysLocation := resp.Response[0]
	expectedPhysLocationCity := "city1"
	remotePhysLocation.City = expectedPhysLocationCity

	alerts, _, err := TOSession.UpdatePhysLocation(remotePhysLocation.ID, remotePhysLocation, client.RequestOptions{})
	if err != nil {
		t.Errorf("cannot update Physical Location: %v - alerts: %+v", err, alerts.Alerts)
	}

	// Retrieve the PhysLocation to check PhysLocation name got updated
	opts.QueryParameters.Del("name")
	opts.QueryParameters.Set("id", strconv.Itoa(remotePhysLocation.ID))
	resp, _, err = TOSession.GetPhysLocations(opts)
	if err != nil {
		t.Errorf("cannot Physical Location '%s' (#%d) by ID: %v - alerts: %+v", firstPhysLocation.Name, remotePhysLocation.ID, err, resp.Alerts)
	}
	if len(resp.Response) != 1 {
		t.Fatalf("Expected exactly one Physical Location to exist with ID %d, found: %d", remotePhysLocation.ID, len(resp.Response))
	}
	respPhysLocation := resp.Response[0]
	if respPhysLocation.City != expectedPhysLocationCity {
		t.Errorf("results do not match actual: %s, expected: %s", respPhysLocation.City, expectedPhysLocationCity)
	}

}

func GetTestPhysLocations(t *testing.T) {
	opts := client.NewRequestOptions()
	for _, pl := range testData.PhysLocations {
		opts.QueryParameters.Set("name", pl.Name)
		resp, _, err := TOSession.GetPhysLocations(opts)
		if err != nil {
			t.Errorf("cannot get Physical Location '%s': %v - alerts: %+v", pl.Name, err, resp.Alerts)
		}
	}
}

func GetSortPhysLocationsTest(t *testing.T) {
	opts := client.NewRequestOptions()
	opts.QueryParameters.Set("orderby", "id")
	resp, _, err := TOSession.GetPhysLocations(opts)
	if err != nil {
		t.Errorf("Unexpected error getting Physical Locations ordered by ID: %v - alerts: %+v", err, resp.Alerts)
	}
	sorted := sort.SliceIsSorted(resp.Response, func(i, j int) bool {
		return resp.Response[i].ID < resp.Response[j].ID
	})
	if !sorted {
		t.Error("expected response to be sorted by id")
	}
}

func GetDefaultSortPhysLocationsTest(t *testing.T) {
	resp, _, err := TOSession.GetPhysLocations(client.RequestOptions{})
	if err != nil {
		t.Errorf("Unexpected error getting Physical Locations: %v - alerts: %+v", err, resp.Alerts)
	}
	sorted := sort.SliceIsSorted(resp.Response, func(i, j int) bool {
		return resp.Response[i].Name < resp.Response[j].Name
	})
	if !sorted {
		t.Error("expected response to be sorted by name")
	}
}

func DeleteTestPhysLocations(t *testing.T) {
	opts := client.NewRequestOptions()
	for _, pl := range testData.PhysLocations {
		// Retrieve the PhysLocation by name so we can get the id for the Update
		opts.QueryParameters.Set("name", pl.Name)
		resp, _, err := TOSession.GetPhysLocations(opts)
		if err != nil {
			t.Errorf("cannot get Physical Location by name '%s': %v - alerts: %+v", pl.Name, err, resp.Alerts)
		}
		if len(resp.Response) != 1 {
			t.Errorf("Expected exactly one Physical Location to exist with name '%s', found: %d", pl.Name, len(resp.Response))
			continue
		}

		respPhysLocation := resp.Response[0]

		alerts, _, err := TOSession.DeletePhysLocation(respPhysLocation.ID, client.RequestOptions{})
		if err != nil {
			t.Errorf("Unexpected error deleting Physical Location '%s' (#%d): %v - alerts: %+v", respPhysLocation.Name, respPhysLocation.ID, err, alerts.Alerts)
		}

		// Retrieve the PhysLocation to see if it got deleted
		resp, _, err = TOSession.GetPhysLocations(opts)
		if err != nil {
			t.Errorf("error getting Physical Location '%s' after deletion: %v - alerts: %+v", pl.Name, err, resp.Alerts)
		}
		if len(resp.Response) > 0 {
			t.Errorf("expected Physical Location '%s' to be deleted, but it was found in Traffic Ops", pl.Name)
		}
	}
}

func GetTestPaginationSupportPhysLocation(t *testing.T) {
	opts := client.NewRequestOptions()
	opts.QueryParameters.Set("orderby", "id")
	resp, _, err := TOSession.GetPhysLocations(opts)
	if err != nil {
		t.Errorf("Unexpected error getting Physical Locations: %v - alerts: %+v", err, resp.Alerts)
	}
	physlocations := resp.Response

	if len(physlocations) > 0 {
		opts.QueryParameters = url.Values{}
		opts.QueryParameters.Set("orderby", "id")
		opts.QueryParameters.Set("limit", "1")
		physlocationsWithLimit, _, err := TOSession.GetPhysLocations(opts)
		if err == nil {
			if !reflect.DeepEqual(physlocations[:1], physlocationsWithLimit.Response) {
				t.Error("expected GET PhysLocation with limit = 1 to return first result")
			}
		} else {
			t.Errorf("Unexpected error getting Physical Locations with a limit: %v - alerts: %+v", err, physlocationsWithLimit.Alerts)
		}
		if len(physlocations) > 1 {
			opts.QueryParameters = url.Values{}
			opts.QueryParameters.Set("orderby", "id")
			opts.QueryParameters.Set("limit", "1")
			opts.QueryParameters.Set("offset", "1")
			physlocationsWithOffset, _, err := TOSession.GetPhysLocations(opts)
			if err == nil {
				if !reflect.DeepEqual(physlocations[1:2], physlocationsWithOffset.Response) {
					t.Error("expected GET PhysLocation with limit = 1, offset = 1 to return second result")
				}
			} else {
				t.Errorf("Unexpected error getting Physical Locations with a limit and an offset: %v - alerts: %+v", err, physlocationsWithOffset.Alerts)
			}

			opts.QueryParameters = url.Values{}
			opts.QueryParameters.Set("orderby", "id")
			opts.QueryParameters.Set("limit", "1")
			opts.QueryParameters.Set("page", "2")
			physlocationsWithPage, _, err := TOSession.GetPhysLocations(opts)
			if err == nil {
				if !reflect.DeepEqual(physlocations[1:2], physlocationsWithPage.Response) {
					t.Error("expected GET PhysLocation with limit = 1, page = 2 to return second result")
				}
			} else {
				t.Errorf("Unexpected error getting Physical Locations with a limit and a page: %v - alerts: %+v", err, physlocationsWithPage.Alerts)
			}
		} else {
			t.Errorf("only one PhysLocation found, so offset functionality can't test")
		}
	} else {
		t.Errorf("No PhysLocation found to check pagination")
	}

	opts.QueryParameters = url.Values{}
	opts.QueryParameters.Set("limit", "-2")
	resp, _, err = TOSession.GetPhysLocations(opts)
	if err == nil {
		t.Error("expected GET PhysLocation to return an error when limit is not bigger than -1")
	} else if !strings.Contains(err.Error(), "must be bigger than -1") {
		t.Errorf("expected GET PhysLocation to return an error for limit is not bigger than -1, actual error: %v - alerts: %+v", err, resp.Alerts)
	}

	opts.QueryParameters = url.Values{}
	opts.QueryParameters.Set("limit", "1")
	opts.QueryParameters.Set("offset", "0")
	resp, _, err = TOSession.GetPhysLocations(opts)
	if err == nil {
		t.Error("expected GET PhysLocation to return an error when offset is not a positive integer")
	} else if !strings.Contains(err.Error(), "must be a positive integer") {
		t.Errorf("expected GET PhysLocation to return an error for offset is not a positive integer, actual error: %v - alerts: %+v", err, resp.Alerts)
	}

	opts.QueryParameters = url.Values{}
	opts.QueryParameters.Set("limit", "1")
	opts.QueryParameters.Set("page", "0")
	resp, _, err = TOSession.GetPhysLocations(opts)
	if err == nil {
		t.Error("expected GET PhysLocation to return an error when page is not a positive integer")
	} else if !strings.Contains(err.Error(), "must be a positive integer") {
		t.Errorf("expected GET PhysLocation to return an error for page is not a positive integer, actual error: %v - alerts: %+v", err, resp.Alerts)
	}
}

func GetTestPaginationSupportPhysLocation(t *testing.T) {
	qparams := url.Values{}
	qparams.Set("orderby", "id")
	physlocations, _, err := TOSession.GetPhysLocations(qparams, nil)
	if err != nil {
		t.Errorf("cannot GET Physical Locations: %v", err)
	}

	if len(physlocations) > 0 {
		qparams = url.Values{}
		qparams.Set("orderby", "id")
		qparams.Set("limit", "1")
		physlocationsWithLimit, _, err := TOSession.GetPhysLocations(qparams, nil)
		if err == nil {
			if !reflect.DeepEqual(physlocations[:1], physlocationsWithLimit) {
				t.Error("expected GET PhysLocation with limit = 1 to return first result")
			}
		} else {
			t.Error("Error in getting PhysLocation by limit")
		}
		if len(physlocations) > 1 {
			qparams = url.Values{}
			qparams.Set("orderby", "id")
			qparams.Set("limit", "1")
			qparams.Set("offset", "1")
			physlocationsWithOffset, _, err := TOSession.GetPhysLocations(qparams, nil)
			if err == nil {
				if !reflect.DeepEqual(physlocations[1:2], physlocationsWithOffset) {
					t.Error("expected GET PhysLocation with limit = 1, offset = 1 to return second result")
				}
			} else {
				t.Error("Error in getting PhysLocation by limit and offset")
			}

			qparams = url.Values{}
			qparams.Set("orderby", "id")
			qparams.Set("limit", "1")
			qparams.Set("page", "2")
			physlocationsWithPage, _, err := TOSession.GetPhysLocations(qparams, nil)
			if err == nil {
				if !reflect.DeepEqual(physlocations[1:2], physlocationsWithPage) {
					t.Error("expected GET PhysLocation with limit = 1, page = 2 to return second result")
				}
			} else {
				t.Error("Error in getting PhysLocation by limit and page")
			}
		} else {
			t.Errorf("only one PhysLocation found, so offset functionality can't test")
		}
	} else {
		t.Errorf("No PhysLocation found to check pagination")
	}

	qparams = url.Values{}
	qparams.Set("limit", "-2")
	_, _, err = TOSession.GetPhysLocations(qparams, nil)
	if err == nil {
		t.Error("expected GET PhysLocation to return an error when limit is not bigger than -1")
	} else if !strings.Contains(err.Error(), "must be bigger than -1") {
		t.Errorf("expected GET PhysLocation to return an error for limit is not bigger than -1, actual error: " + err.Error())
	}

	qparams = url.Values{}
	qparams.Set("limit", "1")
	qparams.Set("offset", "0")
	_, _, err = TOSession.GetPhysLocations(qparams, nil)
	if err == nil {
		t.Error("expected GET PhysLocation to return an error when offset is not a positive integer")
	} else if !strings.Contains(err.Error(), "must be a positive integer") {
		t.Errorf("expected GET PhysLocation to return an error for offset is not a positive integer, actual error: " + err.Error())
	}

	qparams = url.Values{}
	qparams.Set("limit", "1")
	qparams.Set("page", "0")
	_, _, err = TOSession.GetPhysLocations(qparams, nil)
	if err == nil {
		t.Error("expected GET PhysLocation to return an error when page is not a positive integer")
	} else if !strings.Contains(err.Error(), "must be a positive integer") {
		t.Errorf("expected GET PhysLocation to return an error for page is not a positive integer, actual error: " + err.Error())
	}
}<|MERGE_RESOLUTION|>--- conflicted
+++ resolved
@@ -20,10 +20,7 @@
 	"net/url"
 	"reflect"
 	"sort"
-<<<<<<< HEAD
-=======
 	"strconv"
->>>>>>> 72fcbf7b
 	"strings"
 	"testing"
 	"time"
@@ -149,11 +146,7 @@
 
 func SortTestPhysLocations(t *testing.T) {
 	var sortedList []string
-<<<<<<< HEAD
-	resp, _, err := TOSession.GetPhysLocations(nil, nil)
-=======
 	resp, _, err := TOSession.GetPhysLocations(client.RequestOptions{})
->>>>>>> 72fcbf7b
 	if err != nil {
 		t.Fatalf("Expected no error, but got: %v - alerts: %+v", err, resp.Alerts)
 	}
