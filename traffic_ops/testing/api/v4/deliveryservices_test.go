--- conflicted
+++ resolved
@@ -96,7 +96,6 @@
 	})
 }
 
-<<<<<<< HEAD
 func CUDDeliveryServiceWithLocks(t *testing.T) {
 	// Create a new user with operations level privileges
 	user1 := tc.User{
@@ -206,7 +205,9 @@
 	_, _, err = userSession.DeleteCDNLocks(client.RequestOptions{QueryParameters: url.Values{"cdn": []string{cdn.Name}}})
 	if err != nil {
 		t.Errorf("expected no error while deleting other user's lock using admin endpoint, but got %v", err)
-=======
+  }
+}
+
 func CreateTestDeliveryServiceWithLongDescFields(t *testing.T) {
 	if len(testData.DeliveryServices) < 1 {
 		t.Fatal("Need at least one Delivery Service to test updating a Delivery Service")
@@ -294,7 +295,6 @@
 	}
 	if reqInf.StatusCode != http.StatusBadRequest {
 		t.Errorf("expected a 400 status code, but got %d", reqInf.StatusCode)
->>>>>>> 5227543e
 	}
 }
 
