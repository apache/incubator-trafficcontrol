package v4

/*

   Licensed under the Apache License, Version 2.0 (the "License");
   you may not use this file except in compliance with the License.
   You may obtain a copy of the License at

   http://www.apache.org/licenses/LICENSE-2.0

   Unless required by applicable law or agreed to in writing, software
   distributed under the License is distributed on an "AS IS" BASIS,
   WITHOUT WARRANTIES OR CONDITIONS OF ANY KIND, either express or implied.
   See the License for the specific language governing permissions and
   limitations under the License.
*/

import (
	"net/http"
	"strconv"
	"testing"
	"time"

	"github.com/apache/trafficcontrol/lib/go-rfc"
	"github.com/apache/trafficcontrol/lib/go-tc"
	client "github.com/apache/trafficcontrol/traffic_ops/v4-client"
)

func TestCacheGroupParameters(t *testing.T) {
	WithObjs(t, []TCObj{Types, Parameters, CacheGroups, CacheGroupParameters}, func() {
		GetTestCacheGroupParameters(t)
		GetTestCacheGroupParametersIMS(t)
	})
}

func CreateTestCacheGroupParameters(t *testing.T) {
	if len(testData.CacheGroups) < 1 || len(testData.Parameters) < 1 {
		t.Fatal("Need at least one Cache Group and one Parameter to test associating Parameters to Cache Groups")
	}
	firstCacheGroup := testData.CacheGroups[0]
	if firstCacheGroup.Name == nil {
		t.Fatal("Found Cache Group with null or undefined name in test data")
	}

	opts := client.NewRequestOptions()
	opts.QueryParameters.Set("name", *firstCacheGroup.Name)
	cacheGroupResp, _, err := TOSession.GetCacheGroups(opts)
	if err != nil {
		t.Fatalf("cannot get Cache Group '%s': %v - alerts: %+v", *firstCacheGroup.Name, err, cacheGroupResp.Alerts)
	}
	if len(cacheGroupResp.Response) != 1 {
		t.Fatalf("Expected exactly one Cache Group named '%s' to exist, but found %d", *firstCacheGroup.Name, len(cacheGroupResp.Response))
	}

	// Get Parameter to assign to Cache Group
	firstParameter := testData.Parameters[0]
<<<<<<< HEAD
	params := url.Values{}
	params.Set("name", firstParameter.Name)
	paramResp, _, err := TOSession.GetParameters(params, nil)
=======
	opts.QueryParameters.Set("name", firstParameter.Name)
	paramResp, _, err := TOSession.GetParameters(opts)
>>>>>>> 72fcbf7b
	if err != nil {
		t.Errorf("cannot get Parameter '%s': %v - alerts: %+v", firstParameter.Name, err, paramResp.Alerts)
	}
	if len(paramResp.Response) < 1 {
		t.Fatalf("Expected at least one Parameter to exist with Name '%s'", firstParameter.Name)
	}

	// Assign Parameter to Cache Group
	cacheGroupID := cacheGroupResp.Response[0].ID
	if cacheGroupID == nil {
		t.Fatalf("Traffic Ops returned Cache Group '%s' with null or undefined ID", *firstCacheGroup.Name)
	}
	parameterID := paramResp.Response[0].ID
	resp, _, err := TOSession.CreateCacheGroupParameter(*cacheGroupID, parameterID, client.RequestOptions{})
	if err != nil {
		t.Errorf("could not create cache group parameter: %v - alerts: %+v", err, resp.Alerts)
	}
	if resp.Response == nil {
		t.Fatal("Cache Group Parameter response should not be nil")
	}
	testData.CacheGroupParameterRequests = append(testData.CacheGroupParameterRequests, resp.Response...)
}

func GetTestCacheGroupParameters(t *testing.T) {
	for _, cgp := range testData.CacheGroupParameterRequests {
		resp, _, err := TOSession.GetCacheGroupParameters(cgp.CacheGroupID, client.RequestOptions{})
		if err != nil {
			t.Errorf("cannot get Parameter by Cache Group #%d: %v - alerts: %+v", cgp.CacheGroupID, err, resp.Alerts)
		}
		if len(resp.Response) < 1 {
			t.Errorf("Expected Cache Group #%d to have at least one associated Parameter, but found none", cgp.CacheGroupID)
		}
	}
}

func GetTestCacheGroupParametersIMS(t *testing.T) {
	futureTime := time.Now().AddDate(0, 0, 1)
	time := futureTime.Format(time.RFC1123)

	opts := client.NewRequestOptions()
	opts.Header.Set(rfc.IfModifiedSince, time)

	for _, cgp := range testData.CacheGroupParameterRequests {
		resp, reqInf, err := TOSession.GetCacheGroupParameters(cgp.CacheGroupID, opts)
		if err != nil {
			t.Errorf("Expected no error fetching Parameters for a Cache Group, but got %v - alerts: %+v", err, resp.Alerts)
		}
		if reqInf.StatusCode != http.StatusNotModified {
			t.Errorf("Expected 304 status code, got %v", reqInf.StatusCode)
		}
	}
}

func DeleteTestCacheGroupParameters(t *testing.T) {
	for _, cgp := range testData.CacheGroupParameterRequests {
		DeleteTestCacheGroupParameter(t, cgp)
	}
}

func DeleteTestCacheGroupParameter(t *testing.T, cgp tc.CacheGroupParameterRequest) {

	delResp, _, err := TOSession.DeleteCacheGroupParameter(cgp.CacheGroupID, cgp.ParameterID, client.RequestOptions{})
	if err != nil {
		t.Fatalf("cannot delete Parameter by Cache Group ID: %v - alerts: %+v", err, delResp)
	}

	// Retrieve the Cache Group Parameter to see if it got deleted
	opts := client.NewRequestOptions()
	opts.QueryParameters.Add("parameterId", strconv.Itoa(cgp.ParameterID))

	parameters, _, err := TOSession.GetCacheGroupParameters(cgp.CacheGroupID, opts)
	if err != nil {
		t.Errorf("error getting Parameters by Cache Group ID after dissociation: %s - alerts: %+v", err, parameters.Alerts)
	}
	if parameters.Response == nil {
		t.Fatal("Cache Group Parameters response should not be nil")
	}
	if len(parameters.Response) > 0 {
		t.Errorf("expected Parameter: %d to be to be disassociated from Cache Group: %d", cgp.ParameterID, cgp.CacheGroupID)
	}

	// Attempt to delete it again and it should return an error now
	_, _, err = TOSession.DeleteCacheGroupParameter(cgp.CacheGroupID, cgp.ParameterID, client.RequestOptions{})
	if err == nil {
		t.Error("expected error when deleting unassociated cache group parameter")
	}

	// Attempt to delete using a non existing cache group
	_, _, err = TOSession.DeleteCacheGroupParameter(-1, cgp.ParameterID, client.RequestOptions{})
	if err == nil {
		t.Error("expected error when deleting cache group parameter with non existing cache group")
	}

	// Attempt to delete using a non existing parameter
	_, _, err = TOSession.DeleteCacheGroupParameter(cgp.CacheGroupID, -1, client.RequestOptions{})
	if err == nil {
		t.Error("expected error when deleting cache group parameter with non existing parameter")
	}
}<|MERGE_RESOLUTION|>--- conflicted
+++ resolved
@@ -54,14 +54,8 @@
 
 	// Get Parameter to assign to Cache Group
 	firstParameter := testData.Parameters[0]
-<<<<<<< HEAD
-	params := url.Values{}
-	params.Set("name", firstParameter.Name)
-	paramResp, _, err := TOSession.GetParameters(params, nil)
-=======
 	opts.QueryParameters.Set("name", firstParameter.Name)
 	paramResp, _, err := TOSession.GetParameters(opts)
->>>>>>> 72fcbf7b
 	if err != nil {
 		t.Errorf("cannot get Parameter '%s': %v - alerts: %+v", firstParameter.Name, err, paramResp.Alerts)
 	}
