# Changelog
All notable changes to this project will be documented in this file.

The format is based on [Keep a Changelog](http://keepachangelog.com/en/1.0.0/).

## [unreleased]
### Added
- Added a boolean to delivery service in Traffic Portal and Traffic Ops to enable EDNS0 client subnet at the delivery service level and include it in the cr-config.
- Updated Traffic Router to read new EDSN0 client subnet field and route accordingly only for enabled delivery services. When enabled and a subnet is present in the request, the subnet appears in the `chi` field and the resolver address is in the `rhi` field.
- Added an optimistic quorum feature to Traffic Monitor to prevent false negative states from propagating to downstream components in the event of network isolation.
- Added the ability to fetch users by role
- Added an API 1.5 endpoint to generate delivery service certificates using Let's Encrypt
- Added an API 1.5 endpoint to GET a single or all records for Let's Encrypt DNS challenge
- Added an API 1.5 endpoint to renew certificates
- Added ability to create multiple objects from generic API Create with a single POST.
- Traffic Ops Golang Endpoints
  - /api/2.0 for all of the most recent route versions
  - /api/1.1/cachegroupparameters/{{cachegroupID}}/{{parameterID}} `(DELETE)`
  - /api/1.5/to_extensions/:id `(DELETE)`
  - /api/1.5/to_extensions `(GET, POST)`
  - /api/1.5/stats_summary `(POST)`
  - /api/1.1/cdns/routing
  - /api/1.1/cachegroupparameters/ `(GET, POST)`
<<<<<<< HEAD
  - /api/2.0/isos
=======
  - /api/1.5/deliveryservice/:id/routing
  - /api/1.5/deliveryservices/sslkeys/generate/letsencrypt `POST`
  - /api/1.5/letsencrypt/autorenew `POST`
  - /api/1.5/letsencrypt/dnsrecords `GET`
>>>>>>> c8d3e23b

### Changed
- Fix to traffic_ops_ort.pl to strip specific comment lines before checking if a file has changed.  Also promoted a changed file message from DEBUG to ERROR for report mode.
- Updated The Traffic Ops Python, Go and Java clients to use API version 2.0 (when possible)
- Updated CDN-in-a-Box scripts and enroller to use TO API version 2.0
- Updated numerous, miscellaneous tools to use TO API version 2.0

### Deprecated/Removed
- Traffic Ops Python client no longer supports Python 2.
- Traffic Ops API Endpoints
  - /api_capabilities/:id
  - /cachegroup/:parameterID/parameter
  - /cachegroups/:parameterID/parameter/available
  - /cdns/:name/configs/routing
  - /cdns/configs
  - /cdns/usage/overview
  - /deliveryservice_user
  - /deliveryservice_user/:dsId/:userId
  - /deliveryservices/:id/state
  - /divisions/:division_name/regions
  - /divisions/name/:name
  - /hwinfo/dtdata
  - /jobs/:id
  - /parameters/:id/profiles
  - /parameters/:id/unassigned_profiles
  - /parameters/validate
  - /regions/:region_name/phys_locations
  - /regions/name/:region_name
  - /riak/stats
  - /servercheck/aadata
  - /servers/totals
  - /stats_summary/create
  - /to_extensions/:id/delete
  - /traffic_monitor/stats
  - /types/trimmed
  - /user/current/jobs

## [4.0.0] - 2019-12-16
### Added
- Traffic Router: TR now generates a self-signed certificate at startup and uses it as the default TLS cert.
  The default certificate is used whenever a client attempts an SSL handshake for an SNI host which does not match
  any of the other certificates.
- Client Steering Forced Diversity: force Traffic Router to return more unique edge caches in CLIENT_STEERING results instead of the default behavior which can sometimes return a result of multiple targets using the same edge cache. In the case of edge cache failures, this feature will give clients a chance to retry a different edge cache. This can be enabled with the new "client.steering.forced.diversity" Traffic Router profile parameter.
- Traffic Ops Golang Endpoints
  - /api/1.4/deliveryservices `(GET,POST,PUT)`
  - /api/1.4/users `(GET,POST,PUT)`
  - /api/1.1/deliveryservices/xmlId/:xmlid/sslkeys `GET`
  - /api/1.1/deliveryservices/hostname/:hostname/sslkeys `GET`
  - /api/1.1/deliveryservices/sslkeys/add `POST`
  - /api/1.1/deliveryservices/xmlId/:xmlid/sslkeys/delete `GET`
  - /api/1.4/deliveryservices_required_capabilities `(GET,POST,DELETE)`
  - /api/1.1/servers/status `GET`
  - /api/1.4/cdns/dnsseckeys/refresh `GET`
  - /api/1.1/cdns/name/:name/dnsseckeys `GET`
  - /api/1.1/roles `GET`
  - /api/1.4/cdns/name/:name/dnsseckeys `GET`
  - /api/1.4/user/login/oauth `POST`
  - /api/1.1/servers/:name/configfiles/ats `GET`
  - /api/1.1/servers/:id/queue_update `POST`
  - /api/1.1/profiles/:name/configfiles/ats/* `GET`
  - /api/1.4/profiles/name/:name/copy/:copy
  - /api/1.1/servers/:name/configfiles/ats/* `GET`
  - /api/1.1/cdns/:name/configfiles/ats/* `GET`
  - /api/1.1/servers/:id/status `PUT`
  - /api/1.1/dbdump `GET`
  - /api/1.1/servers/:name/configfiles/ats/parent.config
  - /api/1.1/servers/:name/configfiles/ats/remap.config
  - /api/1.1/user/login/token `POST`
  - /api/1.4/deliveryservice_stats `GET`
  - /api/1.1/deliveryservices/request
  - /api/1.1/federations/:id/users
  - /api/1.1/federations/:id/users/:userID
  - /api/1.2/current_stats
  - /api/1.1/osversions
  - /api/1.1/stats_summary `GET`
  - /api/1.1/api_capabilities `GET`
  - /api/1.1/user/current `PUT`
  - /api/1.1/federations/:id/federation_resolvers `(GET, POST)`

- Traffic Router: Added a tunable bounded queue to support DNS request processing.
- Traffic Ops API Routing Blacklist: via the `routing_blacklist` field in `cdn.conf`, enable certain whitelisted Go routes to be handled by Perl instead (via the `perl_routes` list) in case a regression is found in the Go handler, and explicitly disable any routes via the `disabled_routes` list. Requests to disabled routes are immediately given a 503 response. Both fields are lists of Route IDs, and route information (ID, version, method, path, and whether or not it can bypass to Perl) can be found by running `./traffic_ops_golang --api-routes`. To disable a route or have it bypassed to Perl, find its Route ID using the previous command and put it in the `disabled_routes` or `perl_routes` list, respectively.
- To support reusing a single riak cluster connection, an optional parameter is added to riak.conf: "HealthCheckInterval". This options takes a 'Duration' value (ie: 10s, 5m) which affects how often the riak cluster is health checked.  Default is currently set to: "HealthCheckInterval": "5s".
- Added a new Go db/admin binary to replace the Perl db/admin.pl script which is now deprecated and will be removed in a future release. The new db/admin binary is essentially a drop-in replacement for db/admin.pl since it supports all of the same commands and options; therefore, it should be used in place of db/admin.pl for all the same tasks.
- Added an API 1.4 endpoint, /api/1.4/cdns/dnsseckeys/refresh, to perform necessary behavior previously served outside the API under `/internal`.
- Added the DS Record text to the cdn dnsseckeys endpoint in 1.4.
- Added monitoring.json snapshotting. This stores the monitoring json in the same table as the crconfig snapshot. Snapshotting is now required in order to push out monitoring changes.
- To traffic_ops_ort.pl added the ability to handle ##OVERRIDE## delivery service ANY_MAP raw remap text to replace and comment out a base delivery service remap rules. THIS IS A TEMPORARY HACK until versioned delivery services are implemented.
- Snapshotting the CRConfig now deletes HTTPS certificates in Riak for delivery services which have been deleted in Traffic Ops.
- Added a context menu in place of the "Actions" column from the following tables in Traffic Portal: cache group tables, CDN tables, delivery service tables, parameter tables, profile tables, server tables.
- Traffic Portal standalone Dockerfile
- In Traffic Portal, removes the need to specify line breaks using `__RETURN__` in delivery service edge/mid header rewrite rules, regex remap expressions, raw remap text and traffic router additional request/response headers.
- In Traffic Portal, provides the ability to clone delivery service assignments from one cache to another cache of the same type. Issue #2963.
- Added an API 1.4 endpoint, /api/1.4/server_capabilities, to create, read, and delete server capabilities.
- Traffic Ops now allows each delivery service to have a set of query parameter keys to be retained for consistent hash generation by Traffic Router.
- In Traffic Portal, delivery service table columns can now be rearranged and their visibility toggled on/off as desired by the user. Hidden table columns are excluded from the table search. These settings are persisted in the browser.
- Added an API 1.4 endpoint, /api/1.4/user/login/oauth to handle SSO login using OAuth.
- Added /#!/sso page to Traffic Portal to catch redirects back from OAuth provider and POST token into the API.
- In Traffic Portal, server table columns can now be rearranged and their visibility toggled on/off as desired by the user. Hidden table columns are excluded from the table search. These settings are persisted in the browser.
- Added pagination support to some Traffic Ops endpoints via three new query parameters, limit and offset/page
- Traffic Ops now supports a "sortOrder" query parameter on some endpoints to return API responses in descending order
- Traffic Ops now uses a consistent format for audit logs across all Go endpoints
- Added cache-side config generator, atstccfg, installed with ORT. Includes all configs. Includes a plugin system.
- Fixed ATS config generation to omit regex remap, header rewrite, URL Sig, and URI Signing files for delivery services not assigned to that server.
- In Traffic Portal, all tables now include a 'CSV' link to enable the export of table data in CSV format.
- Pylint configuration now enforced (present in [a file in the Python client directory](./traffic_control/clients/python/pylint.rc))
- Added an optional SMTP server configuration to the TO configuration file, api now has unused abilitiy to send emails
- Traffic Monitor now has "gbps" calculated stat, allowing operators to monitor bandwidth in Gbps.
- Added an API 1.4 endpoint, /api/1.4/deliveryservices_required_capabilities, to create, read, and delete associations between a delivery service and a required capability.
- Added ATS config generation omitting parents without Delivery Service Required Capabilities.
- In Traffic Portal, added the ability to create, view and delete server capabilities and associate those server capabilities with servers and delivery services. See [blueprint](./blueprints/server-capabilitites.md)
- Added validation to prevent assigning servers to delivery services without required capabilities.
- Added deep coverage zone routing percentage to the Traffic Portal dashboard.
- Added a `traffic_ops/app/bin/osversions-convert.pl` script to convert the `osversions.cfg` file from Perl to JSON as part of the `/osversions` endpoint rewrite.
- Added [Experimental] - Emulated Vault suppling a HTTP server mimicking RIAK behavior for usage as traffic-control vault.
- Added Traffic Ops Client function that returns a Delivery Service Nullable Response when requesting for a Delivery Service by XMLID

### Changed
- Traffic Router:  TR will now allow steering DSs and steering target DSs to have RGB enabled. (fixes #3910)
- Traffic Portal:  Traffic Portal now allows Regional Geo Blocking to be enabled for a Steering Delivery Service.
- Traffic Ops: fixed a regression where the `Expires` cookie header was not being set properly in responses. Also, added the `Max-Age` cookie header in responses.
- Traffic Router, added TLS certificate validation on certificates imported from Traffic Ops
  - validates modulus of private and public keys
  - validates current timestamp falls within the certificate date bracket
  - validates certificate subjects against the DS URL
- Traffic Ops Golang Endpoints
  - Updated /api/1.1/cachegroups: Cache Group Fallbacks are included
  - Updated /api/1.1/cachegroups: fixed so fallbackToClosest can be set through API
    - Warning:  a PUT of an old Cache Group JSON without the fallbackToClosest field will result in a `null` value for that field
- Traffic Router: fixed a bug which would cause `REFUSED` DNS answers if the zone priming execution did not complete within the configured `zonemanager.init.timeout` period.
- Issue 2821: Fixed "Traffic Router may choose wrong certificate when SNI names overlap"
- traffic_ops/app/bin/checks/ToDnssecRefresh.pl now requires "user" and "pass" parameters of an operations-level user! Update your scripts accordingly! This was necessary to move to an API endpoint with proper authentication, which may be safely exposed.
- Traffic Monitor UI updated to support HTTP or HTTPS traffic.
- Traffic Monitor health/stat time now includes full body download (like prior TM <=2.1 version)
- Modified Traffic Router logging format to include an additional field for DNS log entries, namely `rhi`. This defaults to '-' and is only used when EDNS0 client subnet extensions are enabled and a client subnet is present in the request. When enabled and a subnet is present, the subnet appears in the `chi` field and the resolver address is in the `rhi` field.
- Changed traffic_ops_ort.pl so that hdr_rw-&lt;ds&gt;.config files are compared with strict ordering and line duplication when detecting configuration changes.
- Traffic Ops (golang), Traffic Monitor, Traffic Stats are now compiled using Go version 1.11. Grove was already being compiled with this version which improves performance for TLS when RSA certificates are used.
- Fixed issue #3497: TO API clients that don't specify the latest minor version will overwrite/default any fields introduced in later versions
- Fixed permissions on DELETE /api/$version/deliveryservice_server/{dsid}/{serverid} endpoint
- Issue 3476: Traffic Router returns partial result for CLIENT_STEERING Delivery Services when Regional Geoblocking or Anonymous Blocking is enabled.
- Upgraded Traffic Portal to AngularJS 1.7.8
- Issue 3275: Improved the snapshot diff performance and experience.
- Issue 3550: Fixed TC golang client setting for cache control max age
- Issue #3605: Fixed Traffic Monitor custom ports in health polling URL.
- Issue 3587: Fixed Traffic Ops Golang reverse proxy and Riak logs to be consistent with the format of other error logs.
- Database migrations have been collapsed. Rollbacks to migrations that previously existed are no longer possible.
- Issue #3750: Fixed Grove access log fractional seconds.
- Issue #3646: Fixed Traffic Monitor Thresholds.
- Modified Traffic Router API to be available via HTTPS.
- Added fields to traffic_portal_properties.json to configure SSO through OAuth.
- Added field to cdn.conf to configure whitelisted URLs for Json Key Set URL returned from OAuth provider.
- Improved [profile comparison view in Traffic Portal](https://github.com/apache/trafficcontrol/blob/master/blueprints/profile-param-compare-manage.md).
- Issue #3871 - provides users with a specified role the ability to mark any delivery service request as complete.
- Fixed Traffic Ops Golang POST servers/id/deliveryservice continuing erroneously after a database error.
- Fixed Traffic Ops Golang POST servers/id/deliveryservice double-logging errors.
- Issue #4131 - The "Clone Delivery Service Assignments" menu item is hidden on a cache when the cache has zero delivery service assignments to clone.
- Traffic Portal - Turn off TLSv1
- Removed Traffic Portal dependency on Restangular
- Issue #1486 - Dashboard graph for bandwidth now displays units in the tooltip when hovering over a data point

### Deprecated/Removed
- Traffic Ops API Endpoints
  - /api/1.1/cachegroup_fallbacks
  - /api_capabilities `POST`

## [3.0.0] - 2018-10-30
### Added
- Removed MySQL-to-Postgres migration tools.  This tool is supported for 1.x to 2.x upgrades only and should not be used with 3.x.
- Backup Edge Cache group: If the matched group in the CZF is not available, this list of backup edge cache group configured via Traffic Ops API can be used as backup. In the event of all backup edge cache groups not available, GEO location can be optionally used as further backup. APIs detailed [here](http://traffic-control-cdn.readthedocs.io/en/latest/development/traffic_ops_api/v12/cachegroup_fallbacks.html)
- Traffic Ops Golang Proxy Endpoints
  - /api/1.4/users `(GET,POST,PUT)`
  - /api/1.3/origins `(GET,POST,PUT,DELETE)`
  - /api/1.3/coordinates `(GET,POST,PUT,DELETE)`
  - /api/1.3/staticdnsentries `(GET,POST,PUT,DELETE)`
  - /api/1.1/deliveryservices/xmlId/:xmlid/sslkeys `GET`
  - /api/1.1/deliveryservices/hostname/:hostname/sslkeys `GET`
  - /api/1.1/deliveryservices/sslkeys/add `POST`
  - /api/1.1/deliveryservices/xmlId/:xmlid/sslkeys/delete `GET`
- Delivery Service Origins Refactor: The Delivery Service API now creates/updates an Origin entity on Delivery Service creates/updates, and the `org_server_fqdn` column in the `deliveryservice` table has been removed. The `org_server_fqdn` data is now computed from the Delivery Service's primary origin (note: the name of the primary origin is the `xml_id` of its delivery service).
- Cachegroup-Coordinate Refactor: The Cachegroup API now creates/updates a Coordinate entity on Cachegroup creates/updates, and the `latitude` and `longitude` columns in the `cachegroup` table have been replaced with `coordinate` (a foreign key to Coordinate). Coordinates created from Cachegroups are given the name `from_cachegroup_\<cachegroup name\>`.
- Geolocation-based Client Steering: two new steering target types are available to use for `CLIENT_STEERING` delivery services: `STEERING_GEO_ORDER` and `STEERING_GEO_WEIGHT`. When targets of these types have an Origin with a Coordinate, Traffic Router will order and prioritize them based upon the shortest total distance from client -> edge -> origin. Co-located targets are grouped together and can be weighted or ordered within the same location using `STEERING_GEO_WEIGHT` or `STEERING_GEO_ORDER`, respectively.
- Tenancy is now the default behavior in Traffic Ops.  All database entries that reference a tenant now have a default of the root tenant.  This eliminates the need for the `use_tenancy` global parameter and will allow for code to be simplified as a result. If all user and delivery services reference the root tenant, then there will be no difference from having `use_tenancy` set to 0.
- Cachegroup Localization Methods: The Cachegroup API now supports an optional `localizationMethods` field which specifies the localization methods allowed for that cachegroup (currently 'DEEP_CZ', 'CZ', and 'GEO'). By default if this field is null/empty, all localization methods are enabled. After Traffic Router has localized a client, it will only route that client to cachegroups that have enabled the localization method used. For example, this can be used to prevent GEO-localized traffic (i.e. most likely from off-net/internet clients) to cachegroups that aren't optimal for internet traffic.
- Traffic Monitor Client Update: Traffic Monitor is updated to use the Traffic Ops v13 client.
- Removed previously deprecated `traffic_monitor_java`
- Added `infrastructure/cdn-in-a-box` for Apachecon 2018 demonstration
- The CacheURL Delivery service field is deprecated.  If you still need this functionality, you can create the configuration explicitly via the raw remap field.

## [2.2.0] - 2018-06-07
### Added
- Per-DeliveryService Routing Names: you can now choose a Delivery Service's Routing Name (rather than a hardcoded "tr" or "edge" name). This might require a few pre-upgrade steps detailed [here](http://traffic-control-cdn.readthedocs.io/en/latest/admin/traffic_ops/migration_from_20_to_22.html#per-deliveryservice-routing-names)
- [Delivery Service Requests](http://traffic-control-cdn.readthedocs.io/en/latest/admin/quick_howto/ds_requests.html#ds-requests): When enabled, delivery service requests are created when ALL users attempt to create, update or delete a delivery service. This allows users with higher level permissions to review delivery service changes for completeness and accuracy before deploying the changes.
- Traffic Ops Golang Proxy Endpoints
  - /api/1.3/about `(GET)`
  - /api/1.3/asns `(GET,POST,PUT,DELETE)`
  - /api/1.3/cachegroups `(GET,POST,PUT,DELETE)`
  - /api/1.3/cdns `(GET,POST,PUT,DELETE)`
  - /api/1.3/cdns/capacity `(GET)`
  - /api/1.3/cdns/configs `(GET)`
  - /api/1.3/cdns/dnsseckeys `(GET)`
  - /api/1.3/cdns/domain `(GET)`
  - /api/1.3/cdns/monitoring `(GET)`
  - /api/1.3/cdns/health `(GET)`
  - /api/1.3/cdns/routing `(GET)`
  - /api/1.3/deliveryservice_requests `(GET,POST,PUT,DELETE)`
  - /api/1.3/divisions `(GET,POST,PUT,DELETE)`
  - /api/1.3/hwinfos `(GET)`
  - /api/1.3/login `(POST)`
  - /api/1.3/parameters `(GET,POST,PUT,DELETE)`
  - /api/1.3/profileparameters `(GET,POST,PUT,DELETE)`
  - /api/1.3/phys_locations `(GET,POST,PUT,DELETE)`
  - /api/1.3/ping `(GET)`
  - /api/1.3/profiles `(GET,POST,PUT,DELETE)`
  - /api/1.3/regions `(GET,POST,PUT,DELETE)`
  - /api/1.3/servers `(GET,POST,PUT,DELETE)`
  - /api/1.3/servers/checks `(GET)`
  - /api/1.3/servers/details `(GET)`
  - /api/1.3/servers/status `(GET)`
  - /api/1.3/servers/totals `(GET)`
  - /api/1.3/statuses `(GET,POST,PUT,DELETE)`
  - /api/1.3/system/info `(GET)`
  - /api/1.3/types `(GET,POST,PUT,DELETE)`
- Fair Queuing Pacing: Using the FQ Pacing Rate parameter in Delivery Services allows operators to limit the rate of individual sessions to the edge cache. This feature requires a Trafficserver RPM containing the fq_pacing experimental plugin AND setting 'fq' as the default Linux qdisc in sysctl.
- Traffic Ops rpm changed to remove world-read permission from configuration files.

### Changed
- Reformatted this CHANGELOG file to the keep-a-changelog format

[Unreleased]: https://github.com/apache/trafficcontrol/compare/RELEASE-4.0.0...HEAD
[4.0.0]: https://github.com/apache/trafficcontrol/compare/RELEASE-3.0.0...RELEASE-4.0.0
[3.0.0]: https://github.com/apache/trafficcontrol/compare/RELEASE-2.2.0...RELEASE-3.0.0
[2.2.0]: https://github.com/apache/trafficcontrol/compare/RELEASE-2.1.0...RELEASE-2.2.0<|MERGE_RESOLUTION|>--- conflicted
+++ resolved
@@ -21,14 +21,11 @@
   - /api/1.5/stats_summary `(POST)`
   - /api/1.1/cdns/routing
   - /api/1.1/cachegroupparameters/ `(GET, POST)`
-<<<<<<< HEAD
   - /api/2.0/isos
-=======
   - /api/1.5/deliveryservice/:id/routing
   - /api/1.5/deliveryservices/sslkeys/generate/letsencrypt `POST`
   - /api/1.5/letsencrypt/autorenew `POST`
   - /api/1.5/letsencrypt/dnsrecords `GET`
->>>>>>> c8d3e23b
 
 ### Changed
 - Fix to traffic_ops_ort.pl to strip specific comment lines before checking if a file has changed.  Also promoted a changed file message from DEBUG to ERROR for report mode.
