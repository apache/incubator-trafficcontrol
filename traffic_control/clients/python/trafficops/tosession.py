#
# Licensed under the Apache License, Version 2.0 (the "License");
# you may not use this file except in compliance with the License.
# You may obtain a copy of the License at
#
#     http://www.apache.org/licenses/LICENSE-2.0
#
# Unless required by applicable law or agreed to in writing, software
# distributed under the License is distributed on an "AS IS" BASIS,
# WITHOUT WARRANTIES OR CONDITIONS OF ANY KIND, either express or implied.
# See the License for the specific language governing permissions and
# limitations under the License.
#

"""
Module to help create/retrieve/update/delete data from/to the Traffic Ops API.

Requires Python Version >= 3.6
"""

# Core Modules
import logging
import sys

# Third-party Modules
import munch
import requests.exceptions as rex

# Local Modules
from .restapi import LoginError, OperationError, api_request, RestApiSession
from .utils import log_with_debug_info

__all__ = ['TOSession']

LOGGER = logging.getLogger(__name__)

class TOSession(RestApiSession):
	"""
	Traffic Ops Session Class
	Once you login to the Traffic Ops API via :meth:`login`, you can call one or more of the methods
	to retrieve, POST, PUT, DELETE, etc. data to the API.  If you are not logged in, an	exception
	will be thrown if you try to call any of the endpoint methods. This API client is simplistic and
	lightly structured on purpose but adding support for new endpoints routinely takes seconds.
	Another nice bit of convenience that result data is, by default, wrapped in	:class:`munch.Munch`
	objects, which provide attribute access to the returned dictionaries/hashes - e.g.
	``a_dict['a_key']`` with :mod:`munch` becomes ``a_dict.a_key`` or ``a_dict['a_key']``. Also, the
	lack of rigid structure (loose coupling) means many changes to the Traffic Ops API,	as it
	evolves, will probably go un-noticed (usually additions), which means fewer	future problems to
	potentially fix in user applications.

	An area of improvement for later is defining classes to represent request data instead
	of loading up dictionaries for request data.

	Please see the :ref:`API documentation <to-api>` for the details of the API endpoints.

	Adding end-point methods

	.. code-block:: python3
		:caption: Endpoint with no URL parameters and no query parameters

		@api_request('get', 'cdns', ('2.0',))
		def get_cdns(self):
			pass


	.. code-block:: python3
		:caption: End-point with URL parameters and no query parameters

		@api_request('get', 'cdns/{cdn_id:d}', ('2.0',))
		def get_cdn_by_id(self, cdn_id=None):
			pass


	.. code-block:: python3
		:caption: End-point with no URL parameters but with query parameters

		@api_request('get', 'deliveryservices', ('2.0',))
		def get_deliveryservices(self, query_params=None):
			pass

	.. code-block:: python3
		:caption: End-point with URL parameters and query parameters

		@api_request('get', 'deliveryservices/xmlId/{xml_id}/sslkeys', ('2.0',))
		def get_deliveryservice_ssl_keys_by_xml_id(self, xml_id=None, query_params=None):
			pass

	.. code-block:: python3
		:caption: End-point with request data

		@api_request('post', 'cdns', ('2.0',))
		def create_cdn(self, data=None):
			pass

	.. code-block:: python3
		:caption: End-point with URL parameters and request data

		@api_request('put', 'cdns', ('2.0',))
		def update_cdn_by_id(self, cdn_id=None, data=None):
			pass

	Calling end-point methods

	:meth:`get_cdns` calls endpoint :ref:`to-api-cdns` e.g. ``t.get_cdns()``

	:meth:`get_types` calls endpoint :ref:`to-api-types`, optionally with query parameters e.g. ``get_foo_data(id=45, query_params={'sort': 'asc'})`` calls endpoint ``GET api/2.x/foo/45?sort=asc`` (presumably)

	:meth:`cdns_queue_update` calls endpoint :ref:`to-api-cdns-id-queue_update`, with an ID path parameter and a JSON payload e.g. ``cdns_queue_update(id=1, data={'action': 'queue'})``

	.. note:: Only a small subset of the API endpoints are implemented. More can be implemented as needed.
	"""

	def __init__(self, host_ip, host_port=443, api_version='2.0', ssl=True, headers=None,
	             verify_cert=True):
		"""
		The class initializer.
		:param host_ip: The dns name or ip address of the Traffic Ops host to use to talk to the API
		:type host_ip: str
		:param host_port: The port to use when contacting the Traffic Ops API
		:type host_port: int
		:param api_version: The version of the API to use when calling end-points on the Traffic Ops API
		:type api_version: str
		:param ssl: Should ssl be used? (http vs. https)
		:type ssl: bool
		:param headers:  The http headers to use when contacting the Traffic Ops API
		:type headers: Dict[str, str]
		:type verify_cert: bool
		"""
		super(TOSession, self).__init__(host_ip=host_ip, api_version=api_version,
		                                api_base_path='api/{api_version}/',
		                                host_port=host_port, ssl=ssl, headers=headers,
		                                verify_cert=verify_cert)

		self._logged_in = False

		msg = 'TOSession instance {0:#0x} initialized: Details: {1}'
		log_with_debug_info(logging.DEBUG, msg.format(id(self), self.__dict__))

	def login(self, username, password):
		"""
		Login to the Traffic Ops API.
		:param username: Traffic Ops User Name
		:type username: str
		:param password: Traffic Ops User Password
		:type password: str
		:return: None
		:rtype: None
		:raises: LoginError
		"""
		logging.info("Connecting to Traffic Ops at %s...", self.to_url)

		if not self.is_open:
			self.create()

		logging.info("Connected. Authenticating...")

		self._logged_in = False
		try:
			# Try to login to Traffic Ops
			self.post('user/login', data={'u': username, 'p': password})
			self._logged_in = True
		except rex.SSLError as e:
			logging.debug("%s", e, stack_info=True, exc_info=True)
			self.close()
			msg = ('{0}.  This system may have a self-signed certificate.  Try creating this'
			       ' TOSession object passing verify_cert=False. e.g. TOSession(..., '
			       'verify_cert=False).')
			msg = msg.format(e)
			logging.error(msg)
			logging.warning("disabling certificate verification is not recommended.")
			raise LoginError(msg) from e
		except OperationError as e:
			logging.debug("%s", e, exc_info=True, stack_info=True)
			msg = 'Logging in to Traffic Ops has failed. Reason: {0}'.format(e)
			self.close()
			logging.error(msg)
			raise OperationError(msg) from e

		logging.info("Authenticated.")

	@property
	def to_url(self):
		"""
		The URL without the api portion. (read-only)

		:return: The URL should match '[\\w\\+\\-\\.]+://[\\w\\+\\-\\.]+(:\\d+)?' e.g https://to.somedomain.net or https://to.somedomain.net:443
		:rtype: str
		"""

		return self.server_url

	@property
	def base_url(self):
		"""
		Returns the base url. (read-only)

		:return: The base url should match '[\\w\\+\\-\\.]+://[\\w\\+\\-\\.]+(:\\d+)?' e.g https://to.somedomain.net/api/2.0/
		:rtype: str
		"""

		return self._api_base_url

	@property
	def logged_in(self):
		"""
		Read-only property of to determine if user is logged in to Traffic Ops.
		:return: :const:`True` if connected and logged in, :const:`False` otherwise
		:rtype: bool
		"""

		return self.is_open and self._logged_in

	# Programmatic Endpoint Methods - These can be created when you need to employ "creative
	# methods" to form a correlated composite data set from one or more Traffic Ops API call(s) or
	# employ composite operations against the API.
	# Also, if the API requires you to retrieve the data via paging, these types of methods can be
	# useful to perform that type of work too.
	# These methods need to support similar method signatures as employed by the restapi.api_request
	# decorator method_name argument.
	def get_all_deliveryservice_servers(self, *args, **kwargs):
		"""
		Get all servers attached to all delivery services via the Traffic Ops API.
		:rtype: Tuple[Union[Dict[str, Any], List[Dict[str, Any]]], requests.Response]
		:raises: Union[LoginError, OperationError]
		"""
		result_set = []
		resp = None
		limit = 10000
		page = 1

		munchify = True  # Default to True
		if 'munchify' in kwargs:
			munchify = kwargs['munchify']

		while True:
			data, resp = self.get_deliveryserviceserver(query_params={'limit':limit, 'page': page},
			                                           *args, **kwargs)

			if not data:
				break

			result_set.extend(munch.munchify(data) if munchify else data)
			page += 1

		return result_set, resp  # Note: Return last response object received

	#
	# PUT ALL API DEFINITIONS BELOW AND UNDER ITS RESPECTIVE PAGE (whether it is 2.0 or 2.1, etc, if its
	# a CDN put it under CDN header and corresponding calls)
	#

	#
	#	API Capabilities
	#
	@api_request('get', 'api_capabilities', ('2.0',))
	def get_api_capabilities(self, query_params=None):
		"""
		Get all API-capability mappings
		:ref:`to-api-api_capabilities`
		:rtype: Tuple[Union[Dict[str, Any], List[Dict[str, Any]]], requests.Response]
		:raises: Union[LoginError, OperationError]
		"""

	#
	# ASN
	#
	@api_request('get', 'asns', ('2.0',))
	def get_asns(self, query_params=None):
		"""
		Get ASNs.
		:ref:`to-api-asns`
		:rtype: Tuple[Union[Dict[str, Any], List[Dict[str, Any]]], requests.Response]
		:raises: Union[LoginError, OperationError]
		"""

	@api_request('post', 'asns', ('2.0',))
	def create_asn(self, data=None):
		"""
		Create ASN
		:ref:`to-api-asns`
		:param data: The ASN data to use for ASN creation.
		:type data: Dict[str, Any]
		:rtype: Tuple[Union[Dict[str, Any], List[Dict[str, Any]]], requests.Response]
		:raises: Union[LoginError, OperationError]
		"""

	@api_request('put', 'asns', ('2.0',))
	def update_asn(self, query_params=None):
		"""
		Update ASN
		:ref:`to-api-asns-id`
		:param asn_id: The ID of the ASN to update
		:type asn_id: int
		:rtype: Tuple[Union[Dict[str, Any], List[Dict[str, Any]]], requests.Response]
		:raises: Union[LoginError, OperationError]
		"""

	@api_request('delete', 'asns', ('2.0',))
	def delete_asn(self, query_params=None):
		"""
		Delete ASN
		:to-api-asns-id:
		:param asn_id: The ID of the ASN to delete
		:type asn_id: int
		:rtype: Tuple[Union[Dict[str, Any], List[Dict[str, Any]]], requests.Response]
		:raises: Union[LoginError, OperationError]
		"""

	#
	# Cache Statistics
	#
	@api_request('get', 'cache_stats', ('2.0',))
	def get_cache_stats(self, query_params=None):
		"""
		Retrieves statistics about the CDN.
		:ref:`to-api-cache_stats`
		:param query_params: See API page for more information on accepted params
		:type query_params: Dict[str, Any]
		:rtype: Tuple[Union[Dict[str, Any], List[Dict[str, Any]]], requests.Response]
		:raises: Union[LoginError, OperationError]
		"""

	@api_request('get', 'caches/stats', ('2.0',))
	def get_traffic_monitor_cache_stats(self):
		"""
		Retrieves cache stats from Traffic Monitor. Also includes rows for aggregates
		:ref:`to-api-caches-stats`
		:rtype: Tuple[Union[Dict[str, Any], List[Dict[str, Any]]], requests.Response]
		:raises: Union[LoginError, OperationError]
		"""

	#
	# Cache Groups
	#
	@api_request('get', 'cachegroups', ('2.0',))
	def get_cachegroups(self, query_params=None):
		"""
		Get Cache Groups.
		:ref:`to-api-cachegroups`
		:rtype: Tuple[Union[Dict[str, Any], List[Dict[str, Any]]], requests.Response]
		:raises: Union[LoginError, OperationError]
		"""

	@api_request('get', 'cachegroups/{cache_group_id:d}/parameters', ('2.0',))
	def get_cachegroup_parameters(self, cache_group_id=None):
		"""
		Get a cache groups parameters
		:ref:`to-api-cachegroups-id-parameters`
		:param cache_group_id: The cache group Id
		:type cache_group_id: int
		:rtype: Tuple[Dict[str, Any], requests.Response]
		:raises: Union[LoginError, OperationError]
		"""

	@api_request('get', 'cachegroupparameters', ('2.0',))
	def get_all_cachegroup_parameters(self):
		"""
		A collection of all cache group parameters.
		:ref:`to-api-cachegroupparameters`
		:rtype: Tuple[Dict[str, Any], requests.Response]
		:raises: Union[LoginError, OperationError]
		"""

	@api_request('post', 'cachegroups', ('2.0',))
	def create_cachegroups(self, data=None):
		"""
		Create a Cache Group
		:ref:`to-api-cachegroups`
		:param data: The parameter data to use for cachegroup creation.
		:type data: Dict[str, Any]
		:rtype: Tuple[Union[Dict[str, Any], List[Dict[str, Any]]], requests.Response]
		:raises: Union[LoginError, OperationError]
		"""

	@api_request('put', 'cachegroups/{cache_group_id:d}', ('2.0',))
	def update_cachegroups(self, cache_group_id=None, data=None):
		"""
		Update a cache group
		:ref:`to-api-cachegroups-id`
		:param cache_group_id: The cache group id to update
		:type cache_group_id: Integer
		:param data: The parameter data to use for cachegroup creation.
		:type data: Dict[str, Any]
		:rtype: Tuple[Union[Dict[str, Any], List[Dict[str, Any]]], requests.Response]
		:raises: Union[LoginError, OperationError]
		"""

	@api_request('delete', 'cachegroups/{cache_group_id:d}', ('2.0',))
	def delete_cachegroups(self, cache_group_id=None):
		"""
		Delete a cache group
		:ref:`to-api-cachegroups-id`
		:param cache_group_id: The cache group id to update
		:type cache_group_id: Integer
		:rtype: Tuple[Union[Dict[str, Any], List[Dict[str, Any]]], requests.Response]
		:raises: Union[LoginError, OperationError]
		"""

	@api_request('post', 'cachegroups/{cache_group_id:d}/queue_update', ('2.0',))
	def cachegroups_queue_update(self, cache_group_id=None, data=None):
		"""
		Queue Updates by Cache Group ID
		:ref:`to-api-cachegroups-id-queue_update`
		:param cache_group_id: The Cache Group Id
		:type cache_group_id: int
		:param data: The update action. QueueUpdateRequest() can be used for this argument also.
		:type data: Dict[str, Any]
		:rtype: Tuple[Dict[str, Any], requests.Response]
		:raises: Union[LoginError, OperationError]
		"""

	@api_request('delete', 'cachegroupparameters/{cache_group_id:d}/{parameter_id:d}', ('2.0',))
	def delete_cache_group_parameters(self, cache_group_id=None, parameter_id=None):
		"""
		Delete a cache group parameter association
		:ref:`to-api-cachegroupparameters-id-parameterID`
		:param cache_group_id: The cache group id in which the parameter will be deleted
		:type cache_group_id: int
		:param parameter_id: The parameter id which will be disassociated
		:type parameter_id: int
		:rtype: Tuple[Dict[str, Any], requests.Response]
		:raises: Union[LoginError, OperationError]
		"""

	#
	# Capabilities
	#
	@api_request('get', 'capabilities', ('2.0',))
	def get_capabilities(self, query_params=None):
		"""
		Retrieves capabilities
		:ref:`to-api-capabilities`
		:param query_params: See API page for more information on accepted parameters
		:type query_params: Dict[str, Any]
		:rtype: Tuple[Union[Dict[str, Any], List[Dict[str, Any]]], requests.Response]
		:raises: Union[LoginError, OperationError]
		"""

	#
	# CDN
	#
	@api_request('get', 'cdns', ('2.0',))
	def get_cdns(self, query_params=None):
		"""
		Get all CDNs.
		:ref:`to-api-cdns`
		:param query_params: See API page for more information on accepted parameters
		:type query_params: Dict[str, Any]
		:rtype: Tuple[Union[Dict[str, Any], List[Dict[str, Any]]], requests.Response]
		:raises: Union[LoginError, OperationError]
		"""

	@api_request('post', 'cdns', ('2.0',))
	def create_cdn(self, data=None):
		"""
		Create a new CDN.
		:ref:`to-api-cdns`
		:param data: The parameter data to use for cdn creation.
		:type data: Dict[str, Any]
		:rtype: Tuple[Dict[str, Any], requests.Response]
		:raises: Union[LoginError, OperationError]
		"""

	@api_request('put', 'cdns/{cdn_id:d}', ('2.0',))
	def update_cdn_by_id(self, cdn_id=None, data=None):
		"""
		Update a CDN by Id.
		:ref:`to-api-cdns-id`
		:param cdn_id: The CDN id
		:type cdn_id: int
		:param data: The parameter data to use for cdn update.
		:type data: Dict[str, Any]
		:rtype: Tuple[Dict[str, Any], requests.Response]
		:raises: Union[LoginError, OperationError]
		"""

	@api_request('delete', 'cdns/{cdn_id:d}', ('2.0',))
	def delete_cdn_by_id(self, cdn_id=None):
		"""
		Delete a CDN by Id.
		:ref:`to-api-cdns-id`
		:param cdn_id: The CDN id
		:type cdn_id: int
		:rtype: Tuple[Dict[str, Any], requests.Response]
		:raises: Union[LoginError, OperationError]
		"""

	@api_request('post', 'cdns/{cdn_id:d}/queue_update', ('2.0',))
	def cdns_queue_update(self, cdn_id=None, data=None):
		"""
		Queue Updates by CDN Id.
		:ref:`to-api-cdns-id-queue_update`
		:param cdn_id: The CDN Id
		:type cdn_id: int
		:param data: The update action. QueueUpdateRequest() can be used for this argument also.
		:type data: Dict[str, Any]
		:rtype: Tuple[Dict[str, Any], requests.Response]
		:raises: Union[LoginError, OperationError]
		"""

	#
	# CDN Health/Usage
	#
	@api_request('get', 'cdns/health', ('2.0',))
	def get_cdns_health(self):
		"""
		Retrieves the health of all locations (cache groups) for all CDNs
		:ref:`to-api-cdns-health`
		:rtype: Tuple[Dict[str, Any], requests.Response]
		:raises: Union[LoginError, OperationError]
		"""


	@api_request('get', 'cdns/{cdn_name:s}/health', ('2.0',))
	def get_cdn_health_by_name(self, cdn_name=None):
		"""
		Retrieves the health of all locations (cache groups) for a given CDN
		:ref:`to-api-cdns-name-health`
		:param cdn_name: The CDN name to find health for
		:type cdn_name: String
		:rtype: Tuple[Dict[str, Any], requests.Response]
		:raises: Union[LoginError, OperationError]
		"""

	@api_request('get', 'cdns/capacity', ('2.0',))
	def get_cdns_capacity(self):
		"""
		Retrieves the aggregate capacity percentages of all locations (cache groups) for a given CDN.
		:ref:`to-api-cdns-capacity`
		:rtype: Tuple[Dict[str, Any], requests.Response]
		:raises: Union[LoginError, OperationError]
		"""

	#
	# CDN Routing
	#
	@api_request('get', 'cdns/routing', ('2.0',))
	def get_cdns_routing(self):
		"""
		Retrieves the aggregate routing percentages of all locations (cache groups) for a given CDN.
		:ref:`to-api-cdns-routing`
		:rtype: Tuple[Dict[str, Any], requests.Response]
		:raises: Union[LoginError, OperationError]
		"""

	#
	# CDN Domains
	#
	@api_request('get', 'cdns/domains', ('2.0',))
	def get_cdns_domains(self):
		"""
		Retrieves the different CDN domains
		:ref:`to-api-cdns-domains`
		:rtype: Tuple[Dict[str, Any], requests.Response]
		:raises: Union[LoginError, OperationError]
		"""

	#
	# CDN Topology
	#

	@api_request('get', 'cdns/{cdn_name:s}/configs/monitoring', ('2.0',))
	def get_cdn_monitoring_info(self, cdn_name=None):
		"""
		Retrieves CDN monitoring information
		:ref:`to-api-cdns-name-configs-monitoring`
		:param cdn_name: The CDN name to find configs for
		:type cdn_name: String
		:rtype: Tuple[Dict[str, Any], requests.Response]
		:raises: Union[LoginError, OperationError]
		"""

	#
	# DNSSEC Keys
	#
	@api_request('get', 'cdns/name/{cdn_name:s}/dnsseckeys', ('2.0',))
	def get_cdn_dns_sec_keys(self, cdn_name=None):
		"""
		Gets a list of dnsseckeys for a CDN and all associated Delivery Services
		:ref:`to-api-cdns-name-name-dnsseckeys`
		:param cdn_name: The CDN name to find dnsseckeys info for
		:type cdn_name: String
		:rtype: Tuple[Dict[str, Any], requests.Response]
		:raises: Union[LoginError, OperationError]
		"""

	@api_request('delete', 'cdns/name/{cdn_name:s}/dnsseckeys', ('2.0',))
	def delete_cdn_dns_sec_keys(self, cdn_name=None):
		"""
		Delete dnssec keys for a cdn and all associated delivery services
		:ref:`to-api-cdns-name-name-dnsseckeys`
		:param cdn_name: The CDN name to delete dnsseckeys info for
		:type cdn_name: String
		:rtype: Tuple[Dict[str, Any], requests.Response]
		:raises: Union[LoginError, OperationError]
		"""

	@api_request('post', 'deliveryservices/dnsseckeys/generate', ('2.0',))
	def create_cdn_dns_sec_keys(self, data=None):
		"""
		Generates ZSK and KSK keypairs for a CDN and all associated Delivery Services
		:ref:`to-api-deliveryservices-dnsseckeys-generate`
		:param data: The parameter data to use for cachegroup creation.
		:type data: Dict[str, Any]
		:rtype: Tuple[Dict[str, Any], requests.Response]
		:raises: Union[LoginError, OperationError]
		"""

	#
	# CDN SSL Keys
	#
	@api_request('get', 'cdns/name/{cdn_name:s}/sslkeys', ('2.0',))
	def get_cdn_ssl_keys(self, cdn_name=None):
		"""
		Returns ssl certificates for all Delivery Services that are a part of the CDN.
		:ref:`to-api-cdns-name-name-sslkeys`
		:param cdn_name: The CDN name to find ssl keys for
		:type cdn_name: String
		:rtype: Tuple[Dict[str, Any], requests.Response]
		:raises: Union[LoginError, OperationError]
		"""

	#
	# Change Logs
	#
	@api_request('get', 'logs', ('2.0',))
	def get_change_logs(self, query_params=None):
		"""
		Retrieve all change logs from traffic ops
		:ref:`to-api-logs`
		:rtype: Tuple[Dict[str, Any], requests.Response]
		:raises: Union[LoginError, OperationError]
		"""

	@api_request('get', 'logs/newcount', ('2.0',))
	def get_change_logs_newcount(self):
		"""
		Get amount of new logs from traffic ops
		:ref:`to-api-logs-newcount`
		:rtype: Tuple[Dict[str, Any], requests.Response]
		:raises: Union[LoginError, OperationError]
		"""

	#
	# Delivery Service
	#
	@api_request('get', 'deliveryservices', ('2.0',))
	def get_deliveryservices(self, query_params=None):
		"""
		Retrieves all delivery services (if admin or ops) or all delivery services assigned to user.
		:ref:`to-api-deliveryservices`
		:rtype: Tuple[Union[Dict[str, Any], List[Dict[str, Any]]], requests.Response]
		:raises: Union[LoginError, OperationError]
		"""

	@api_request('post', 'deliveryservices', ('2.0',))
	def create_deliveryservice(self, data=None):
		"""
		Allows user to create a delivery service.
		:ref:`to-api-deliveryservices`
		:param data: The request data structure for the API request
		:type data: Dict[str, Any]
		:rtype: Tuple[Dict[str, Any], requests.Response]
		:raises: Union[LoginError, OperationError]
		"""

	@api_request('put', 'deliveryservices/{delivery_service_id:d}', ('2.0',))
	def update_deliveryservice_by_id(self, delivery_service_id=None, data=None):
		"""
		Update a Delivery Service by Id.
		:ref:`to-api-deliveryservices-id`
		:param delivery_service_id: The delivery service Id
		:type delivery_service_id: int
		:param data: The request data structure for the API request
		:type data: Dict[str, Any]
		:rtype: Tuple[Union[Dict[str, Any], List[Dict[str, Any]]], requests.Response]
		:raises: Union[LoginError, OperationError]
		"""

	@api_request('put', 'deliveryservices/{delivery_service_id:d}/safe', ('2.0',))
	def update_deliveryservice_safe(self, delivery_service_id=None, data=None):
		"""
		Allows a user to edit limited fields of a Delivery Service.
		:ref:`to-api-deliveryservices-id-safe`
		:param delivery_service_id: The Delivery Service Id
		:type delivery_service_id: int
		:param data: The request data structure for the API request
		:type data: Dict[str, Any]
		:rtype: Tuple[Union[Dict[str, Any], List[Dict[str, Any]]], requests.Response]
		:raises: Union[LoginError, OperationError]
		"""


	@api_request('delete', 'deliveryservices/{delivery_service_id:d}', ('2.0',))
	def delete_deliveryservice_by_id(self, delivery_service_id=None):
		"""
		Allows user to delete a delivery service.
		:ref:`to-api-deliveryservices-id`
		:param delivery_service_id: The delivery service Id
		:type delivery_service_id: int
		:rtype: Tuple[Dict[str, Any], requests.Response]
		:raises: Union[LoginError, OperationError]
		"""

	#
	# Delivery Service Health
	#
	@api_request('get', 'deliveryservices/{delivery_service_id:d}/health', ('2.0',))
	def get_delivery_service_health(self, delivery_service_id=None):
		"""
		Retrieves the health of all locations (cache groups) for a delivery service. Delivery
		service must be assigned to user if user is not admin or operations.
		:ref:`to-api-deliveryservices-id-health`
		:param delivery_service_id: The delivery service Id
		:type delivery_service_id: int
		:rtype: Tuple[Union[Dict[str, Any], List[Dict[str, Any]]], requests.Response]
		:raises: Union[LoginError, OperationError]
		"""

	@api_request('get', 'deliveryservices/{delivery_service_id:d}/capacity', ('2.0',))
	def get_delivery_service_capacity(self, delivery_service_id=None):
		"""
		Retrieves the capacity percentages of a delivery service. Delivery service must be assigned
		to user if user is not admin or operations.
		:ref:`to-api-deliveryservices-id-capacity`
		:param delivery_service_id: The delivery service Id
		:type delivery_service_id: int
		:rtype: Tuple[Union[Dict[str, Any], List[Dict[str, Any]]], requests.Response]
		:raises: Union[LoginError, OperationError]
		"""

	#
	# Delivery Service Server
	#
	@api_request('get', 'deliveryserviceserver', ('2.0',))
	def get_deliveryserviceserver(self, query_params=None):
		"""
		Retrieves delivery service / server assignments. (Allows pagination and limits)
		:ref:`to-api-deliveryserviceserver`
		:param query_params: The required url query parameters for the call
		:type query_params: Dict[str, Any]
		:rtype: Tuple[Union[Dict[str, Any], List[Dict[str, Any]]], requests.Response]
		:raises: Union[LoginError, OperationError]
		"""

	@api_request('post', 'deliveryserviceserver', ('2.0',))
	def assign_deliveryservice_servers_by_ids(self, data=None):
		"""
		Assign servers by id to a Delivery Service. (New Method)
		:ref:`to-api-deliveryserviceserver`
		:param data: The required data to create server associations to a delivery service
		:type data: Dict[str, Any]
		:rtype: Tuple[Union[Dict[str, Any], List[Dict[str, Any]]], requests.Response]
		:raises: Union[LoginError, OperationError]
		"""

	@api_request('post', 'deliveryservices/{xml_id}/servers', ('2.0',))
	def assign_deliveryservice_servers_by_names(self, xml_id=None, data=None):
		"""
		Assign servers by name to a Delivery Service by xmlId.
		:ref:`to-api-deliveryservices-xmlid-servers`
		:param xml_id: The XML Id of the delivery service
		:type xml_id: str
		:param data: The required data to assign servers to a delivery service
		:type data: Dict[str, Any]
		:rtype: Tuple[Dict[str, Any], requests.Response]
		:raises: Union[LoginError, OperationError]
		"""

	@api_request('delete', 'deliveryservice_server/{delivery_service_id:d}/{server_id:d}',('2.0',))
	def delete_deliveryservice_servers_by_id(self, delivery_service_id=None, server_id=None):
		"""
		Removes a server (cache) from a delivery service.
		:ref:`to-api-deliveryservice_server-dsid-serverid`
		:param delivery_service_id: The delivery service id
		:type delivery_service_id: int
		:param server_id: The server id to remove from delivery service
		:type server_id: int
		:rtype: Tuple[Union[Dict[str, Any], List[Dict[str, Any]]], requests.Response]
		:raises: Union[LoginError, OperationError]
		"""

	@api_request('get', 'deliveryservices/{delivery_service_id:d}/servers', ('2.0',))
	def get_deliveryservice_servers(self, delivery_service_id=None):
		"""
		Retrieves properties of CDN EDGE or ORG servers assigned to a delivery service.
		:ref:`to-api-deliveryservices-id-servers`
		:param delivery_service_id: The delivery service Id
		:type delivery_service_id: int
		:rtype: Tuple[Dict[str, Any], requests.Response]
		:raises: Union[LoginError, OperationError]
		"""

	@api_request('get', 'deliveryservices/{delivery_service_id:d}/servers/eligible', ('2.0',))
	def get_deliveryservice_ineligible_servers(self, delivery_service_id=None):
		"""
		Retrieves properties of CDN EDGE or ORG servers not eligible for assignment to a delivery
		service.
		:ref:`to-api-deliveryservices-id-servers-eligible`
		:param delivery_service_id: The delivery service Id
		:type delivery_service_id: int
		:rtype: Tuple[Dict[str, Any], requests.Response]
		:raises: Union[LoginError, OperationError]
		"""

	#
	# Delivery Service SSL Keys
	#
	@api_request('get', 'deliveryservices/xmlId/{xml_id}/sslkeys', ('2.0',))
	def get_deliveryservice_ssl_keys_by_xml_id(self, xml_id=None, query_params=None):
		"""
		Get SSL keys for a Delivery Service by xmlId.
		:ref:`to-api-deliveryservices-xmlid-xmlid-sslkeys`
		:param xml_id: The Delivery Service XML id
		:type xml_id: str
		:param query_params: The url query parameters for the call
		:type query_params: Dict[str, Any]
		:rtype: Tuple[Dict[str, Any], requests.Response]
		:raises: Union[LoginError, OperationError]
		"""

	@api_request('get', 'deliveryservices/xmlId/{xml_id}/sslkeys/delete', ('2.0',))
	def delete_deliveryservice_ssl_keys_by_xml_id(self, xml_id=None, query_params=None):
		"""
		Delete SSL keys for a Delivery Service by xmlId.
		:ref:`to-api-deliveryservices-xmlid-xmlid-sslkeys-delete`
		:param xml_id: The Delivery Service xmlId
		:type xml_id: str
		:param query_params: The url query parameters for the call
		:type query_params: Dict[str, Any]
		:rtype: Tuple[Dict[str, Any], requests.Response]
		:raises: Union[LoginError, OperationError]
		"""

	@api_request('post', 'deliveryservices/sslkeys/generate', ('2.0',))
	def generate_deliveryservice_ssl_keys(self, data=None):
		"""
		Generate an SSL certificate. (self-signed)
		:ref:`to-api-deliveryservices-sslkeys-generate`
		:param data: The parameter data to use for Delivery Service SSL key generation.
		:type data: Dict[str, Any]
		:rtype: Tuple[Dict[str, Any], requests.Response]
		:raises: Union[LoginError, OperationError]
		"""

	@api_request('post', 'deliveryservices/sslkeys/add', ('2.0',))
	def add_ssl_keys_to_deliveryservice(self, data=None):
		"""
		Add SSL keys to a Delivery Service.
		:ref:`to-api-deliveryservices-sslkeys-add`
		:param data: The parameter data to use for adding SSL keys to a Delivery Service.
		:type data: Dict[str, Any]
		:rtype: Tuple[Dict[str, Any], requests.Response]
		:raises: Union[LoginError, OperationError]
		"""

	#
	# Delivery Service URL Sig Keys
	#
	@api_request('post', 'deliveryservices/xmlId/{xml_id}/urlkeys/generate', ('2.0',))
	def generate_deliveryservice_url_signature_keys(self, xml_id=None):
		"""
		Generate URL Signature Keys for a Delivery Service by xmlId.
		:ref:`to-api-deliveryservices-xmlid-xmlid-urlkeys-generate`
		:param xml_id: The Delivery Service xmlId
		:type xml_id: str
		:rtype: Tuple[Dict[str, Any], requests.Response]
		:raises: Union[LoginError, OperationError]
		"""

	#
	# Delivery Service Regexes
	#
	@api_request('get', 'deliveryservices_regexes', ('2.0',))
	def get_deliveryservices_regexes(self):
		"""
		Get RegExes for all Delivery Services.
		:ref:`to-api-deliveryservices_regexes`
		:rtype: Tuple[Union[Dict[str, Any], List[Dict[str, Any]]], requests.Response]
		:raises: Union[LoginError, OperationError]
		"""

	@api_request('get', 'deliveryservices/{delivery_service_id:d}/regexes', ('2.0',))
	def get_deliveryservice_regexes_by_id(self, delivery_service_id=None, query_params=None):
		"""
		Get RegExes for a Delivery Service by Id.
		:ref:`to-api-deliveryservices-id-regexes`
		:param delivery_service_id: The delivery service Id
		:type delivery_service_id: int
		:param query_params: The url query parameters for the call
		:type query_params: Dict[str, Any]
		:rtype: Tuple[Union[Dict[str, Any], List[Dict[str, Any]]], requests.Response]
		:raises: Union[LoginError, OperationError]
		"""

	@api_request('post', 'deliveryservices/{delivery_service_id:d}/regexes', ('2.0',))
	def create_deliveryservice_regexes(self, delivery_service_id=None, data=None):
		"""
		Create a regex for a delivery service
		:ref:`to-api-deliveryservices-id-regexes`
		:param delivery_service_id: The delivery service Id
		:type delivery_service_id: int
		:param data: The required data to create delivery service regexes
		:type data: Dict[str, Any]
		:rtype: Tuple[Dict[str, Any], requests.Response]
		:raises: Union[LoginError, OperationError]
		"""

	@api_request('put', 'deliveryservices/{delivery_service_id:d}/regexes/{regex_id:d}', ('2.0',))
	def update_deliveryservice_regexes(self, delivery_service_id=None, regex_id=None,
	                                   query_params=None):
		"""
		Update a regex for a delivery service
		:ref:`to-api-deliveryservices-id-regexes-rid`
		:param delivery_service_id: The delivery service Id
		:type delivery_service_id: int
		:param regex_id: The delivery service regex id
		:type regex_id: int
		:param query_params: The required data to update delivery service regexes
		:type query_params: Dict[str, Any]
		:rtype: Tuple[Dict[str, Any], requests.Response]
		:raises: Union[LoginError, OperationError]
		"""

	@api_request('delete', 'deliveryservices/{delivery_service_id:d}/regexes/'
	                        '{delivery_service_regex_id:d}', ('2.0',))
	def delete_deliveryservice_regex_by_regex_id(self, delivery_service_id=None,
	                                             delivery_service_regex_id=None):
		"""
		Delete a RegEx by Id for a Delivery Service by Id.
		:ref:`to-api-deliveryservices-id-regexes-rid`
		:param delivery_service_id: The delivery service Id
		:type delivery_service_id: int
		:param delivery_service_regex_id: The delivery service regex Id
		:type delivery_service_regex_id: int
		:rtype: Tuple[Dict[str, Any], requests.Response]
		:raises: Union[LoginError, OperationError]
		"""

	#
	# Delivery Service Statistics
	#
	@api_request('get', 'deliveryservice_stats', ('2.0',))
	def get_delivery_service_stats(self, query_params=None):
		"""
		Retrieves statistics on the delivery services.
		:ref:`to-api-deliveryservice_stats`
		:param query_params: The optional url query parameters for the call
		:type query_params: Dict[str, Any]
		:rtype: Tuple[Union[Dict[str, Any], List[Dict[str, Any]]], requests.Response]
		:raises: Union[LoginError, OperationError]
		"""

	#
	# Divisions
	#
	@api_request('get', 'divisions', ('2.0',))
	def get_divisions(self, query_params=None):
		"""
		Get all divisions.
		:ref:`to-api-divisions`
		:rtype: Tuple[Union[Dict[str, Any], List[Dict[str, Any]]], requests.Response]
		:raises: Union[LoginError, OperationError]
		"""

	@api_request('put', 'divisions/{division_id:d}', ('2.0',))
	def update_division(self, division_id=None, query_params=None):
		"""
		Update a division by division id
		:ref:`to-api-divisions-id`
		:param division_id: The division id to update
		:type division_id: int
		:param query_params: The required data to update delivery service regexes
		:type query_params: Dict[str, Any]
		:rtype: Tuple[Union[Dict[str, Any], List[Dict[str, Any]]], requests.Response]
		:raises: Union[LoginError, OperationError]
		"""

	@api_request('post', 'divisions', ('2.0',))
	def create_division(self, data=None):
		"""
		Create a division
		:ref:`to-api-divisions`
		:param data: The update action. QueueUpdateRequest() can be used for this argument also.
		:type data: Dict[str, Any]
		:rtype: Tuple[Union[Dict[str, Any], List[Dict[str, Any]]], requests.Response]
		:raises: Union[LoginError, OperationError]
		"""

	@api_request('delete', 'divisions/{division_id:d}', ('2.0',))
	def delete_division(self, division_id=None, query_params=None):
		"""
		Delete a division by division id
		:ref:`to-api-divisions-id`
		:param division_id: The division id to delete
		:type division_id: int
		:param query_params: The required data to update delivery service regexes
		:type query_params: Dict[str, Any]
		:rtype: Tuple[Union[Dict[str, Any], List[Dict[str, Any]]], requests.Response]
		:raises: Union[LoginError, OperationError]
		"""

	#
	# Federation
	#
	@api_request('get', 'federations', ('2.0',))
	def get_federations(self):
		"""
		Retrieves a list of federation mappings (aka federation resolvers) for a the current user
		:ref:`to-api-federations`
		:rtype: Tuple[Union[Dict[str, Any], List[Dict[str, Any]]], requests.Response]
		:raises: Union[LoginError, OperationError]
		"""


	@api_request('post', 'federations', ('2.0',))
	def create_federation(self, data=None):
		"""
		Allows a user to add federations for their delivery service(s).
		:ref:`to-api-federations`
		:param data: The update action. QueueUpdateRequest() can be used for this argument also.
		:type data: Dict[str, Any]
		:rtype: Tuple[Union[Dict[str, Any], List[Dict[str, Any]]], requests.Response]
		:raises: Union[LoginError, OperationError]
		"""


	@api_request('get', 'cdns/{cdn_name:s}/federations', ('2.0',))
	def get_federations_for_cdn(self, cdn_name=None, query_params=None):
		"""
		Retrieves a list of federations for a cdn.
		:ref:`to-api-cdns-name-federations`
		:param cdn_name: The CDN name to find federation
		:type cdn_name: String
		:param query_params: The optional url query parameters for the call
		:type query_params: Dict[str, Any]
		:rtype: Tuple[Union[Dict[str, Any], List[Dict[str, Any]]], requests.Response]
		:raises: Union[LoginError, OperationError]
		"""


	@api_request('post', 'cdns/{cdn_name:s}/federations', ('2.0',))
	def create_federation_in_cdn(self, cdn_name=None, data=None):
		"""
		Create a federation.
		:ref:`to-api-cdns-name-federations`
		:param cdn_name: The CDN name to find federation
		:type cdn_name: String
		:rtype: Tuple[Union[Dict[str, Any], List[Dict[str, Any]]], requests.Response]
		:raises: Union[LoginError, OperationError]
		"""

	@api_request('put', 'cdns/{cdn_name:s}/federations/{federation_id:d}', ('2.0',))
	def update_federation_in_cdn(self, cdn_name=None, federation_id=None, query_params=None):
		"""
		Update a federation.
		:ref:`to-api-cdns-name-federations-id`
		:param cdn_name: The CDN name to find federation
		:type cdn_name: String
		:param federation_id: The federation id
		:type federation_id: int
		:rtype: Tuple[Union[Dict[str, Any], List[Dict[str, Any]]], requests.Response]
		:raises: Union[LoginError, OperationError]
		"""

	@api_request('delete', 'cdns/{cdn_name:s}/federations/{federation_id:d}', ('2.0',))
	def delete_federation_in_cdn(self, cdn_name=None, federation_id=None):
		"""
		Delete a federation.
		:ref:`to-api-cdns-name-federations-id`
		:param cdn_name: The CDN name to find federation
		:type cdn_name: String
		:param federation_id: The federation id
		:type federation_id: int
		:rtype: Tuple[Union[Dict[str, Any], List[Dict[str, Any]]], requests.Response]
		:raises: Union[LoginError, OperationError]
		"""

	#
	# Federation Delivery Service
	#
	@api_request('get', 'federations/{federation_id:d}/deliveryservices', ('2.0',))
	def get_federation_delivery_services(self, federation_id=None):
		"""
		Retrieves delivery services assigned to a federation
		:ref:`to-api-federations-id-deliveryservices`
		:param federation_id: The federation id
		:type federation_id: int
		:param federation_id: The federation id
		:type federation_id: int
		:rtype: Tuple[Union[Dict[str, Any], List[Dict[str, Any]]], requests.Response]
		:raises: Union[LoginError, OperationError]
		"""


	@api_request('post', 'federations/{federation_id:d}/deliveryservices', ('2.0',))
	def assign_delivery_services_to_federations(self, federation_id=None, data=None):
		"""
		Create one or more federation / delivery service assignments.
		:ref:`to-api-federations-id-deliveryservices`
		:param federation_id: The federation id
		:type federation_id: int
		:param data: The update action. QueueUpdateRequest() can be used for this argument also.
		:type data: Dict[str, Any]
		:rtype: Tuple[Union[Dict[str, Any], List[Dict[str, Any]]], requests.Response]
		:raises: Union[LoginError, OperationError]
		"""

	#
	# Federation Federation Resolver
	#
	@api_request('get', 'federations/{federation_id:d}/federation_resolvers', ('2.0',))
	def get_federation_resolvers_by_id(self, federation_id=None):
		"""
		:ref:`to-api-federations-id-federation_resolvers`
		Retrieves federation resolvers assigned to a federation
		:param federation_id: The federation id
		:type federation_id: int
		:rtype: Tuple[Union[Dict[str, Any], List[Dict[str, Any]]], requests.Response]
		:raises: Union[LoginError, OperationError]
		"""


	@api_request('post', 'federations/{federation_id:d}/federation_resolvers', ('2.0',))
	def assign_federation_resolver_to_federations(self, federation_id=None, data=None):
		"""
		Create one or more federation / federation resolver assignments.
		:ref:`to-api-federations-id-federation_resolvers`
		:param federation_id: The federation id
		:type federation_id: int
		:param data: The update action. QueueUpdateRequest() can be used for this argument also.
		:type data: Dict[str, Any]
		:rtype: Tuple[Union[Dict[str, Any], List[Dict[str, Any]]], requests.Response]
		:raises: Union[LoginError, OperationError]
		"""

	#
	# Federation Resolver
	#
	@api_request('get', 'federation_resolvers', ('2.0',))
	def get_federation_resolvers(self, query_params=None):
		"""
		Get federation resolvers.
		:ref:`to-api-federation_resolvers`
		:rtype: Tuple[Union[Dict[str, Any], List[Dict[str, Any]]], requests.Response]
		:raises: Union[LoginError, OperationError]
		"""


	@api_request('post', 'federation_resolvers', ('2.0',))
	def create_federation_resolver(self, data=None):
		"""
		Create a federation resolver.
		:param data: The update action. QueueUpdateRequest() can be used for this argument also.
		:type data: Dict[str, Any]
		:rtype: Tuple[Union[Dict[str, Any], List[Dict[str, Any]]], requests.Response]
		:raises: Union[LoginError, OperationError]
		"""

	@api_request('delete', 'federation_resolvers/{federation_resolver_id:d}', ('2.0',))
	def delete_federation_resolver(self, federation_resolver_id=None):
		"""
		Delete a federation resolver.
		:param data: The update action. QueueUpdateRequest() can be used for this argument also.
		:type data: Dict[str, Any]
		:rtype: Tuple[Union[Dict[str, Any], List[Dict[str, Any]]], requests.Response]
		:raises: Union[LoginError, OperationError]
		"""

	#
	# Federation User
	#
	@api_request('get', 'federations/{federation_id:d}/users', ('2.0',))
	def get_federation_users(self, federation_id=None):
		"""
		Retrieves users assigned to a federation.
		:ref:`to-api-federations-id-users`
		:rtype: Tuple[Union[Dict[str, Any], List[Dict[str, Any]]], requests.Response]
		:raises: Union[LoginError, OperationError]
		"""

	@api_request('post', 'federations/{federation_id:d}/users', ('2.0',))
	def create_federation_user(self, federation_id=None, data=None):
		"""
		Create one or more federation / user assignments.
		:ref:`to-api-federations-id-users`
		:param federation_id: Federation ID
		:type federation_id: int
		:param data: The update action. QueueUpdateRequest() can be used for this argument also.
		:type data: Dict[str, Any]
		:rtype: Tuple[Union[Dict[str, Any], List[Dict[str, Any]]], requests.Response]
		:raises: Union[LoginError, OperationError]
		"""

	@api_request('delete', 'federations/{federation_id:d}/users/{user_id:d}', ('2.0',))
	def delete_federation_user(self, federation_id=None, user_id=None):
		"""
		Delete one or more federation / user assignments.
		:ref:`to-api-federations-id-users-id`
		:param federation_id: Federation ID
		:type federation_id: int
		:param user_id: Federation User ID
		:type user_id: int
		:rtype: Tuple[Union[Dict[str, Any], List[Dict[str, Any]]], requests.Response]
		:raises: Union[LoginError, OperationError]
		"""

	#
	# ISO
	#
	@api_request('get', 'osversions', ('2.0',))
	def get_osversions(self):
		"""
		Get all OS versions for ISO generation and the directory where the kickstarter files are
		found. The values are retrieved from osversions.json found in either ``/var/www/files`` or in
		the location defined by the kickstart.files.location parameter (if defined).
		:ref:`to-api-osversions`
		:rtype: Tuple[Union[Dict[str, Any], List[Dict[str, Any]]], requests.Response]
		:raises: Union[LoginError, OperationError]
		"""

	#TODO: this currently doesn't work, as /isos wasn't rewritten yet
	@api_request('post', 'isos', ('2.0',))
	def generate_iso(self, data=None):
		"""
		Generate an ISO
		:ref:`to-api-isos`
		:param data: The update action. QueueUpdateRequest() can be used for this argument also.
		:type data: Dict[str, Any]
		:rtype: Tuple[Union[Dict[str, Any], List[Dict[str, Any]]], requests.Response]
		:raises: Union[LoginError, OperationError]
		"""

	#
	# Jobs
	#
	@api_request('get', 'jobs', ('2.0',))
	def get_jobs(self, query_params=None):
		"""
		Get all content-invalidation jobs (tenancy permitting).
		:ref:`to-api-jobs`
		:rtype: Tuple[Union[Dict[str, Any], List[Dict[str, Any]]], requests.Response]
		:raises: Union[LoginError, OperationError]
		"""

	@api_request('post', 'jobs', ('2.0',))
	def create_job(self, data=None):
		"""
		Creates a new content-invalidation job sorted by start time.
		:ref:`to-api-jobs`
		:param data: The content-invalidation job object that will be created.
		:type data: Dict[str, Any]
		:rtype: Tuple[Union[Dict[str, Any], List[Dict[str, Any]]], requests.Response]
		:raises: Union[LoginError, OperationError]
		"""

	@api_request('get', 'jobs', ('2.0',))
	def update_job(self, data=None, query_params=None):
		"""
		Replaces a content-invalidation job with the one passed.
		:param data: The content-invalidation job with which the identified job will be replaced.
		:type data: Dict[str, Any]
		:param query_params: 'id' is a required parameter, identifying the job being updated.
		:ref:`to-api-jobs`
		:rtype: Tuple[Union[Dict[str, Any], List[Dict[str, Any]]], requests.Response]
		:raises: Union[LoginError, OperationError]
		"""

	@api_request('delete', 'jobs', ('2.0',))
	def delete_job(self, query_params=None):
		"""
		Deletes a content-invalidation job.
		:ref:`to-api-jobs`
		:param query_params: 'id' is a required parameter, identifying the job being deleted.
		:rtype: Tuple[Union[Dict[str, Any], List[Dict[str, Any]]], requests.Response]
		:raises: Union[LoginError, OperationError]
		"""

	#
	# Parameter
	#
	@api_request('get', 'parameters', ('2.0',))
	def get_parameters(self, query_params=None):
		"""
		Get all Parameters.
		:ref:`to-api-parameters`
		:rtype: Tuple[Union[Dict[str, Any], List[Dict[str, Any]]], requests.Response]
		:raises: Union[LoginError, OperationError]
		"""

	@api_request('get', 'profiles/{id:d}/parameters', ('2.0',))
	def get_parameters_by_profile_id(self, profile_id=None):
		"""
		Get all Parameters associated with a Profile by Id.
		:ref:`to-api-profiles-id-parameters`
		:param profile_id: The profile Id
		:type profile_id: int
		:rtype: Tuple[Union[Dict[str, Any], List[Dict[str, Any]]], requests.Response]
		:raises: Union[LoginError, OperationError]
		"""

	@api_request('get', 'profiles/name/{profile_name}/parameters', ('2.0',))
	def get_parameters_by_profile_name(self, profile_name=None):
		"""
		Get all Parameters associated with a Profile by Name.
		:ref:`to-api-profiles-name-name-parameters`
		:param profile_name: The profile name
		:type profile_name: str
		:rtype: Tuple[Union[Dict[str, Any], List[Dict[str, Any]]], requests.Response]
		:raises: Union[LoginError, OperationError]
		"""

	@api_request('post', 'parameters', ('2.0',))
	def create_parameter(self, data=None):
		"""
		Create Parameter
		:ref:`to-api-parameters`
		:param data: The parameter(s) data to use for parameter creation.
		:type data: Union[Dict[str, Any], List[Dict[str, Any]]]
		:rtype: Tuple[Dict[str, Any], requests.Response]
		:raises: Union[LoginError, OperationError]
		"""

	@api_request('put', 'parameters/{parameter_id:d}', ('2.0',))
	def update_parameter(self, parameter_id=None, query_params=None):
		"""
		Update Parameter
		:ref:`to-api-parameters-id`
		:param parameter_id: The parameter id to update
		:type parameter_id: int
		:rtype: Tuple[Dict[str, Any], requests.Response]
		:raises: Union[LoginError, OperationError]
		"""


	@api_request('delete', 'parameters/{parameter_id:d}', ('2.0',))
	def delete_parameter(self, parameter_id=None):
		"""
		Delete Parameter
		:ref:`to-api-parameters-id`
		:param parameter_id: The parameter id to delete
		:type parameter_id: int
		:rtype: Tuple[Dict[str, Any], requests.Response]
		:raises: Union[LoginError, OperationError]
		"""

	#
	# Physical Location
	#
	@api_request('get', 'phys_locations', ('2.0',))
	def get_physical_locations(self, query_params=None):
		"""
		Get Physical Locations.
		:ref:`to-api-phys_locations`
		:rtype: Tuple[Union[Dict[str, Any], List[Dict[str, Any]]], requests.Response]
		:raises: Union[LoginError, OperationError]
		"""

	@api_request('put', 'phys_locations/{physical_location_id:d}', ('2.0',))
	def update_physical_location(self, physical_location_id=None, query_params=None):
		"""
		Update Physical Location by id
		:ref:`to-api-phys_locations-id`
		:param physical_location_id: The id to update
		:type physical_location_id: int
		:rtype: Tuple[Union[Dict[str, Any], List[Dict[str, Any]]], requests.Response]
		:raises: Union[LoginError, OperationError]
		"""

	@api_request('delete', 'phys_locations/{physical_location_id:d}', ('2.0',))
	def delete_physical_location(self, physical_location_id=None, query_params=None):
		"""
		Delete Physical Location by id
		:ref:`to-api-phys_locations-id`
		:param physical_location_id: The id to delete
		:type physical_location_id: int
		:rtype: Tuple[Union[Dict[str, Any], List[Dict[str, Any]]], requests.Response]
		:raises: Union[LoginError, OperationError]
		"""

	#
	# Profiles
	#
	@api_request('get', 'profiles', ('2.0',))
	def get_profiles(self, query_params=None):
		"""
		Get Profiles.
		:ref:`to-api-profiles`
		:rtype: Tuple[Union[Dict[str, Any], List[Dict[str, Any]]], requests.Response]
		:raises: Union[LoginError, OperationError]
		"""

	@api_request('post', 'profiles', ('2.0',))
	def create_profile(self, data=None):
		"""
		Create a profile
		:ref:`to-api-profiles`
		:param data: The update action. QueueUpdateRequest() can be used for this argument also.
		:type data: Dict[str, Any]
		:rtype: Tuple[Union[Dict[str, Any], List[Dict[str, Any]]], requests.Response]
		:raises: Union[LoginError, OperationError]
		"""

	@api_request('post', 'profiles/name/{new_profile_name:s}/copy/{copy_profile_name:s}', ('2.0',))
	def copy_profile(self, new_profile_name=None, copy_profile_name=None, data=None):
		"""
		Copy profile to a new profile. The new profile name must not exist
		:ref:`to-api-profiles-name-name-copy-copy`
		:param new_profile_name: The name of profile to copy to
		:type new_profile_name: String
		:param copy_profile_name: The name of profile copy from
		:type copy_profile_name: String
		:param data: The update action. QueueUpdateRequest() can be used for this argument also.
		:type data: Dict[str, Any]
		:rtype: Tuple[Union[Dict[str, Any], List[Dict[str, Any]]], requests.Response]
		:raises: Union[LoginError, OperationError]
		"""

	@api_request('put', 'profiles/{profile_id:d}', ('2.0',))
	def update_profile_by_id(self, profile_id=None, data=None):
		"""
		Update Profile by Id.
		:ref:`to-api-profiles-id`
		:param profile_id: The profile Id
		:type profile_id: int
		:param data: The parameter data to edit
		:type data: Dict[str, Any]
		:rtype: Tuple[Union[Dict[str, Any], List[Dict[str, Any]]], requests.Response]
		:raises: Union[LoginError, OperationError]
		"""

	@api_request('delete', 'profiles/{profile_id:d}', ('2.0',))
	def delete_profile_by_id(self, profile_id=None):
		"""
		Delete Profile by Id.
		:ref:`to-api-profiles-id`
		:param profile_id: The profile Id
		:type profile_id: int
		:rtype: Tuple[Union[Dict[str, Any], List[Dict[str, Any]]], requests.Response]
		:raises: Union[LoginError, OperationError]
		"""

	#
	# Profile Parameters
	#
	@api_request('post', 'profileparameters', ('2.0',))
	def associate_paramater_to_profile(self, data=None):
		"""
		Associate parameter to profile.
		:ref:`to-api-profileparameters`
		:rtype: Tuple[Union[Dict[str, Any], List[Dict[str, Any]]], requests.Response]
		:raises: Union[LoginError, OperationError]
		"""


	@api_request('post', 'profiles/{profile_id:d}/parameters', ('2.0',))
	def associate_parameters_by_profile_id(self, profile_id=None, data=None):
		"""
		Associate Parameters to a Profile by Id.
		:ref:`to-api-profiles-id-parameters`
		:param profile_id: The profile id
		:type profile_id: int
		:param data: The parameter data to associate
		:type data: Union[Dict[str, Any], List[Dict[str, Any]]]
		:rtype: Tuple[Dict[str, Any], requests.Response]
		:raises: Union[LoginError, OperationError]
		"""

	@api_request('post', 'profileparameter', ('2.0',))
	def assign_profile_to_parameter_ids(self, data=None):
		"""
		Create one or more profile / parameter assignments.
		:ref:`to-api-profileparameter`
		:param data: The data to assign
		:type data: Union[Dict[str, Any], List[Dict[str, Any]]]
		:rtype: Tuple[Dict[str, Any], requests.Response]
		:raises: Union[LoginError, OperationError]
		"""

	@api_request('post', 'parameterprofile', ('2.0',))
	def assign_parameter_to_profile_ids(self, data=None):
		"""
		Create one or more parameter / profile assignments.
		:ref:`to-api-profileparameter`
		:param data: The data to assign
		:type data: Union[Dict[str, Any], List[Dict[str, Any]]]
		:rtype: Tuple[Dict[str, Any], requests.Response]
		:raises: Union[LoginError, OperationError]
		"""


	@api_request('post', 'profiles/name/{profile_name}/parameters', ('2.0',))
	def associate_parameters_by_profile_name(self, profile_name=None, data=None):
		"""
		Associate Parameters to a Profile by Name.
		:ref:`to-api-profiles-name-name-parameters`
		:param profile_name: The profile name
		:type profile_name: str
		:param data: The parameter data to associate
		:type data: Union[Dict[str, Any], List[Dict[str, Any]]]
		:rtype: Tuple[Dict[str, Any], requests.Response]
		:raises: Union[LoginError, OperationError]
		"""

	@api_request('delete', 'profileparameters/{profile_id:d}/{parameter_id:d}', ('2.0',))
	def delete_profile_parameter_association_by_id(self, profile_id=None, parameter_id=None):
		"""
		Delete Parameter association by Id for a Profile by Id.
		:ref:`to-api-profileparameters-profileID-parameterID`
		:param profile_id: The profile id
		:type profile_id: int
		:param parameter_id: The parameter id
		:type parameter_id: int
		:rtype: Tuple[Dict[str, Any], requests.Response]
		:raises: Union[LoginError, OperationError]
		"""

	#
	# Regions
	#
	@api_request('get', 'regions', ('2.0',))
	def get_regions(self, query_params=None):
		"""
		Get Regions.
		:ref:`to-api-regions`
		:param query_params: The optional url query parameters for the call
		:type query_params: Dict[str, Any]
		:rtype: Tuple[Union[Dict[str, Any], List[Dict[str, Any]]], requests.Response]
		:raises: Union[LoginError, OperationError]
		"""

	@api_request('post', 'regions', ('2.0',))
	def create_region(self, query_params=None, data=None):
		"""
		Create a region
		:ref:`to-api-regions`
		:param data: The update action. QueueUpdateRequest() can be used for this argument also.
		:type data: Dict[str, Any]
		:rtype: Tuple[Union[Dict[str, Any], List[Dict[str, Any]]], requests.Response]
		:raises: Union[LoginError, OperationError]
		"""

	@api_request('delete', 'regions', ('2.0',))
	def delete_region(self, query_params=None):
		"""
		Delete a region by name or ID as a query parameter
		:ref:`to-api-regions-id`
		:param query_params: The optional url query parameters for the call
		:type query_params: Dict[str, Any]
		:rtype: Tuple[Union[Dict[str, Any], List[Dict[str, Any]]], requests.Response]
		:raises: Union[LoginError, OperationError]
		"""

	@api_request('get', 'regions/{region_id:d}', ('2.0',))
	def get_region_by_id(self, region_id=None):
		"""
		Get Region by ID
		:ref:`to-api-regions-id`
		:param region_id: The region id of the region to retrieve
		:type region_id: int
		:rtype: Tuple[Union[Dict[str, Any], List[Dict[str, Any]]], requests.Response]
		:raises: Union[LoginError, OperationError]
		"""

	@api_request('put', 'regions/{region_id:d}', ('2.0',))
	def update_region(self, region_id=None):
		"""
		Update a region
		:ref:`to-api-regions-id`
		:parma region_id: The region to update
		:type region_id: int
		:rtype: Tuple[Union[Dict[str, Any], List[Dict[str, Any]]], requests.Response]
		:raises: Union[LoginError, OperationError]
		"""

	#
	# Roles
	#
	@api_request('get', 'roles', ('2.0',))
	def get_roles(self):
		"""
		Get Roles.
		:ref:`to-api-roles`
		:rtype: Tuple[Union[Dict[str, Any], List[Dict[str, Any]]], requests.Response]
		:raises: Union[LoginError, OperationError]
		"""

	@api_request('post', 'roles', ('2.0',))
	def create_role(self, data=None):
		"""
		Create a new Role.
		:ref:`to-api-roles`
		:param data: A new Role object to be created.
		:type data: Dict[str, Any]
		:rtype: Tuple[Union[Dict[str, Any], List[Dict[str, Any]]], requests.Response]
		:raises: Union[LoginError, OperationError]
		"""

	@api_request('put', 'roles', ('2.0',))
	def update_role(self, data=None, query_params=None):
		"""
		Get Roles.
		:ref:`to-api-roles`
		:param data: A new Role object which will replace the one identified.
		:type data: Dict[str, Any]
		:param query_params: 'id' is a required parameter, defining the Role to be replaced.
		:rtype: Tuple[Union[Dict[str, Any], List[Dict[str, Any]]], requests.Response]
		:raises: Union[LoginError, OperationError]
		"""

	@api_request('delete', 'roles', ('2.0',))
	def delete_role(self, query_params=None):
		"""
		Delete a Role.
		:ref:`to-api-roles`
		:rtype: Tuple[Union[Dict[str, Any], List[Dict[str, Any]]], requests.Response]
		:raises: Union[LoginError, OperationError]
		"""

	#
	# Server
	#
	@api_request('get', 'servers', ('2.0',))
	def get_servers(self, query_params=None):
		"""
		Get Servers.
		:ref:`to-api-servers`
		:param query_params: The optional url query parameters for the call
		:type query_params: Dict[str, Any]
		:rtype: Tuple[Union[Dict[str, Any], List[Dict[str, Any]]], requests.Response]
		:raises: Union[LoginError, OperationError]
		"""

	@api_request('get', 'servers/{server_id:d}/deliveryservices', ('2.0',))
	def get_server_delivery_services(self, server_id=None):
		"""
		Retrieves all delivery services assigned to the server
		:ref:`to-api-servers-id-deliveryservices`
		:param server_id: The server id to retrieve
		:type server_id: int
		:rtype: Tuple[Union[Dict[str, Any], List[Dict[str, Any]]], requests.Response]
		:raises: Union[LoginError, OperationError]
		"""

<<<<<<< HEAD
	@api_request('get', 'servers/status', ('2.0',))
	def get_server_status_count(self):
		"""
		Retrieves a count of CDN servers by status
		:ref:`to-api-servers-status`
		:rtype: Tuple[Union[Dict[str, Any], List[Dict[str, Any]]], requests.Response]
		:raises: Union[LoginError, OperationError]
		"""

	@api_request('get', 'servers/details', ('2.0',))
	def get_server_details(self,  query_params=None):
=======
	@api_request('get', 'servers/hostname/{name}/details', ('2.0',))
	def get_server_details(self, name=None):
>>>>>>> 497b6e05
		"""
		Get server details from trafficOps
		:ref:`to-api-servers-details`
		:param query_params: The optional url query parameters for the call
		:type query_params: Dict[str, Any]
		:rtype: Tuple[Union[Dict[str, Any], List[Dict[str, Any]]], requests.Response]
		:raises: Union[LoginError, OperationError]
		"""

	@api_request('post', 'servercheck', ('2.0',))
	def create_servercheck(self, data=None):
		"""
		Post a server check result to the serverchecks table.
		:ref:`to-api-servercheck`
		:param data: The parameter data to use for server creation
		:type data: Dict[str, Any]
		:rtype: Tuple[Union[Dict[str, Any], List[Dict[str, Any]]], requests.Response]
		:raises: Union[LoginError, OperationError]
		"""

	@api_request('post', 'servers', ('2.0',))
	def create_server(self, data=None):
		"""
		Create a new Server.
		:ref:`to-api-servers`
		:param data: The parameter data to use for server creation
		:type data: Dict[str, Any]
		:rtype: Tuple[Union[Dict[str, Any], List[Dict[str, Any]]], requests.Response]
		:raises: Union[LoginError, OperationError]
		"""

	@api_request('put', 'servers/{server_id:d}', ('2.0',))
	def update_server_by_id(self, server_id=None, data=None):
		"""
		Update a Server by Id.
		:ref:`to-api-servers-id`
		:param server_id: The server Id
		:type server_id: int
		:param data: The parameter data to edit
		:type data: Dict[str, Any]
		:rtype: Tuple[Union[Dict[str, Any], List[Dict[str, Any]]], requests.Response]
		:raises: Union[LoginError, OperationError]
		"""
	@api_request('put', 'servers/{server_id:d}/status', ('2.0',))
	def update_server_status_by_id(self, server_id=None, data=None):
		"""
		Update server_status by Id.
		:ref:`to-api-servers-id-status`
		:param server_id: The server Id
		:type server_id: int
		:status: https://traffic-control-cdn.readthedocs.io/en/latest/api/server.html
		:rtype: Tuple[Union[Dict[str, Any], List[Dict[str, Any]]], requests.Response]
		:raises: Union[LoginError, OperationError]
		"""

	@api_request('delete', 'servers/{server_id:d}', ('2.0',))
	def delete_server_by_id(self, server_id=None):
		"""
		Delete a Server by Id.
		:ref:`to-api-servers-id`
		:param server_id: The server Id
		:type server_id: int
		:rtype: Tuple[Union[Dict[str, Any], List[Dict[str, Any]]], requests.Response]
		:raises: Union[LoginError, OperationError]
		"""

	@api_request('post', 'servers/{server_id:d}/queue_update', ('2.0',))
	def servers_queue_update(self, server_id=None, data=None):
		"""
		Queue Updates by Server Id.
		:ref:`to-api-servers-id-queue_update`
		:param server_id: The server Id
		:type server_id: int
		:param data: The update action.  QueueUpdateRequest() can be used for this argument also.
		:type data: Dict[str, Any]
		:rtype: Tuple[Dict[str, Any], requests.Response]
		:raises: Union[LoginError, OperationError]
		"""

	@api_request('get', 'servers/{server_name}/update_status', ('2.0',))
	def get_server_update_status(self, server_name=None):
		"""
		Gets the current update status of a server named ``server_name``.
		:ref:`to-api-servers-hostname-update_status`
		:param server_name: The (short) hostname of the server for which the update status will be fetched
		:rtype: Tuple[Dict[str, Any], requests.Response]
		:raises: Union[LoginError, OperationError]
		"""

	#
	# Static DNS Entries
	#
	@api_request('get', 'staticdnsentries', ('2.0',))
	def get_staticdnsentries(self, query_params=None):
		"""
		Get static DNS entries associated with the delivery service
		:ref:`to-api-staticdnsentries`
		:param query_params: The optional url query parameters for the call
		:type query_params: Dict[str, Any]
		:rtype: Tuple[Union[Dict[str, Any], List[Dict[str, Any]]], requests.Response]
		:raises: Union[LoginError, OperationError]
		"""

	@api_request('post', 'staticdnsentries', ('2.0',))
	def create_staticdnsentries(self, data=None):
		"""
		Create static DNS entries associated with the delivery service
		:ref:`to-api-staticdnsentries`
		:param data: The update action. QueueUpdateRequest() can be used for this argument also.
		:type data: Dict[str, Any]
		:rtype: Tuple[Union[Dict[str, Any], List[Dict[str, Any]]], requests.Response]
		:raises: Union[LoginError, OperationError]
		"""

	@api_request('put', 'staticdnsentries', ('2.0',))
	def update_staticdnsentries(self, data=None, query_params=None):
		"""
		Update static DNS entries associated with the delivery service
		:ref:`to-api-staticdnsentries`
		:param data: The update action. QueueUpdateRequest() can be used for this argument also.
		:type data: Dict[str, Any]
		:param query_params: The optional url query parameters for the call
		:type query_params: Dict[str, Any]
		:rtype: Tuple[Union[Dict[str, Any], List[Dict[str, Any]]], requests.Response]
		:raises: Union[LoginError, OperationError]
		"""

	@api_request('delete', 'staticdnsentries', ('2.0',))
	def delete_staticdnsentries(self, query_params=None):
		"""
		Delete static DNS entries associated with the delivery service
		:ref:`to-api-staticdnsentries`
		:param query_params: The optional url query parameters for the call
		:type query_params: Dict[str, Any]
		:rtype: Tuple[Union[Dict[str, Any], List[Dict[str, Any]]], requests.Response]
		:raises: Union[LoginError, OperationError]
		"""

	#
	# Status
	#
	@api_request('get', 'statuses', ('2.0',))
	def get_statuses(self, query_params=None):
		"""
		Retrieves a list of the server status codes available.
		:ref:`to-api-statuses`
		:rtype: Tuple[Union[Dict[str, Any], List[Dict[str, Any]]], requests.Response]
		:raises: Union[LoginError, OperationError]
		"""

	#
	# System
	#
	@api_request('get', 'system/info', ('2.0',))
	def get_system_info(self):
		"""
		Get information on the traffic ops system.
		:ref:`to-api-system-info`
		:rtype: Tuple[Union[Dict[str, Any], List[Dict[str, Any]]], requests.Response]
		:raises: Union[LoginError, OperationError]
		"""


	#
	# Tenants
	#
	@api_request('get', 'tenants', ('2.0',))
	def get_tenants(self, query_params=None):
		"""
		Get all tenants.
		:ref:`to-api-tenants`
		:rtype: Tuple[Union[Dict[str, Any], List[Dict[str, Any]]], requests.Response]
		:raises: Union[LoginError, OperationError]
		"""

	@api_request('put', 'tenants/{tenant_id:d}', ('2.0',))
	def update_tenant(self, tenant_id=None):
		"""
		Update a tenant
		:ref:`to-api-tenants-id`
		:param tenant_id: The tenant to update
		:type tenant_id: int
		:rtype: Tuple[Union[Dict[str, Any], List[Dict[str, Any]]], requests.Response]
		:raises: Union[LoginError, OperationError]
		"""

	@api_request('post', 'tenants', ('2.0',))
	def create_tenant(self, data=None):
		"""
		Create a tenant
		:ref:`to-api-tenants`
		:param data: The update action. QueueUpdateRequest() can be used for this argument also.
		:type data: Dict[str, Any]
		:rtype: Tuple[Union[Dict[str, Any], List[Dict[str, Any]]], requests.Response]
		:raises: Union[LoginError, OperationError]
		"""


	#
	# TO Extensions
	#
	@api_request('get', 'to_extensions', ('2.0',))
	def get_to_extensions(self):
		"""
		Retrieves the list of extensions.
		:ref:`to-api-to_extensions`
		:rtype: Tuple[Union[Dict[str, Any], List[Dict[str, Any]]], requests.Response]
		:raises: Union[LoginError, OperationError]
		"""

	@api_request('post', 'to_extensions', ('2.0',))
	def create_to_extension(self, data=None):
		"""
		Creates a Traffic Ops extension.
		:ref:`to-api-to_extensions`
		:param data: The update action. QueueUpdateRequest() can be used for this argument also.
		:type data: Dict[str, Any]
		:rtype: Tuple[Union[Dict[str, Any], List[Dict[str, Any]]], requests.Response]
		:raises: Union[LoginError, OperationError]
		"""

	@api_request('delete', 'to_extensions/{extension_id:d}', ('2.0',))
	def delete_to_extension(self, extension_id=None):
		"""
		Deletes a Traffic Ops extension.
		:ref:`to-api-to_extensions-id`
		:param extension_id: The extension id to delete
		:type extension_id: int
		:rtype: Tuple[Union[Dict[str, Any], List[Dict[str, Any]]], requests.Response]
		:raises: Union[LoginError, OperationError]
		"""

	#
	# Types
	#
	@api_request('get', 'types', ('2.0',))
	def get_types(self, query_params=None):
		"""
		Get Data Types.
		:ref:`to-api-types`
		:rtype: Tuple[Union[Dict[str, Any], List[Dict[str, Any]]], requests.Response]
		:raises: Union[LoginError, OperationError]
		"""

	#
	# Users
	#
	@api_request('get', 'users', ('2.0',))
	def get_users(self):
		"""
		Retrieves all users.
		:ref:`to-api-users`
		:rtype: Tuple[Union[Dict[str, Any], List[Dict[str, Any]]], requests.Response]
		:raises: Union[LoginError, OperationError]
		"""

	@api_request('get', 'users/{user_id:d}', ('2.0',))
	def get_user_by_id(self, user_id=None):
		"""
		Retrieves user by ID.
		:ref:`to-api-users-id`
		:param user_id: The user to retrieve
		:type user_id: int
		:rtype: Tuple[Union[Dict[str, Any], List[Dict[str, Any]]], requests.Response]
		:raises: Union[LoginError, OperationError]
		"""

	@api_request('post', 'users', ('2.0',))
	def create_user(self, data=None):
		"""
		Create a user.
		:ref:`to-api-users`
		:param data: The update action. QueueUpdateRequest() can be used for this argument also.
		:type data: Dict[str, Any]
		:rtype: Tuple[Union[Dict[str, Any], List[Dict[str, Any]]], requests.Response]
		:raises: Union[LoginError, OperationError]
		"""

	@api_request('put', 'users/{user_id:d}', ('2.0',))
	def update_user_by_id(self, user_id=None, data=None):
		"""
		Update a user.
		:ref:`to-api-users`
		:param data: The user update data payload.
		:type data: Dict[str, Any]
		:rtype: Tuple[Union[Dict[str, Any], List[Dict[str, Any]]], requests.Response]
		:raises: Union[LoginError, OperationError]
		"""

	@api_request('post', 'users/register', ('2.0',))
	def create_user_with_registration(self, data=None):
		"""
		Register a user and send registration email
		:ref:`to-api-users-register`
		:param data: The update action. QueueUpdateRequest() can be used for this argument also.
		:type data: Dict[str, Any]
		:rtype: Tuple[Union[Dict[str, Any], List[Dict[str, Any]]], requests.Response]
		:raises: Union[LoginError, OperationError]
		"""

	@api_request('get', 'user/current', ('2.0',))
	def get_authenticated_user(self):
		"""
		Retrieves the profile for the authenticated user.
		:ref:`to-api-user-current`
		:rtype: Tuple[Union[Dict[str, Any], List[Dict[str, Any]]], requests.Response]
		:raises: Union[LoginError, OperationError]
		"""

	@api_request('put', 'user/current', ('2.0',))
	def replace_authenticated_user(self, data=None):
		"""
		Updates the currently authenticated user.
		:ref:`to-api-user-current`
		:param data: The new user information which will replace the current user's user information.
		:type data: Dict[str, Any]
		:rtype: Tuple[Union[Dict[str, Any], List[Dict[str, Any]]], requests.Response]
		:raises: Union[LoginError, OperationError]
		"""

	#
	# Snapshot CRConfig
	#
	@api_request('get', 'cdns/{cdn_name}/snapshot', ('2.0',))
	def get_current_snapshot_crconfig(self, cdn_name=None):
		"""
		Retrieves the CURRENT snapshot for a CDN which doesn't necessarily represent the current
		state of the CDN. The contents of this snapshot are currently used by Traffic Monitor and
		Traffic Router.
		:ref:`to-api-cdns-name-snapshot`
		:param cdn_name: The CDN name
		:type cdn_name: str
		:rtype: Tuple[Dict[str, Any], requests.Response]
		:raises: Union[LoginError, OperationError]
		"""

	@api_request('get', 'cdns/{cdn_name}/snapshot/new', ('2.0',))
	def get_pending_snapshot_crconfig(self, cdn_name=None):
		"""
		Retrieves a PENDING snapshot for a CDN which represents the current state of the CDN. The
		contents of this snapshot are NOT currently used by Traffic Monitor and Traffic Router. Once
		a snapshot is performed, this snapshot will become the CURRENT snapshot and will be used by
		Traffic Monitor and Traffic Router.
		:ref:`to-api-cdns-name-snapshot-new`
		:param cdn_name: The CDN name
		:type cdn_name: str
		:rtype: Tuple[Dict[str, Any], requests.Response]
		:raises: Union[LoginError, OperationError]
		"""

	@api_request('put', 'snapshot/{cdn_name}', ('2.0',))
	def snapshot_crconfig(self, cdn_name=None):
		"""
		Snapshot CRConfig by CDN Name.
		:ref:`to-api-snapshot-name`
		:param cdn_name: The CDN name
		:type cdn_name: str
		:rtype: Tuple[Dict[str, Any], requests.Response]
		:raises: Union[LoginError, OperationError]
		"""

	#
	# Coordinate
	#
	@api_request('get', 'coordinates', ('2.0',))
	def get_coordinates(self, query_params=None):
		"""
		Get all coordinates associated with the cdn
		:ref:`to-api-coordinates`
		:param query_params: The optional url query parameters for the call
		:type query_params: Dict[str, Any]
		:rtype: Tuple[Union[Dict[str, Any], List[Dict[str, Any]]], requests.Response]
		:raises: Union[LoginError, OperationError]
		"""

	@api_request('post', 'coordinates', ('2.0',))
	def create_coordinates(self, data=None):
		"""
		Create coordinates
		:ref:`to-api-coordinates`
		:param data: The update action. QueueUpdateRequest() can be used for this argument also.
		:type data: Dict[str, Any]
		:rtype: Tuple[Union[Dict[str, Any], List[Dict[str, Any]]], requests.Response]
		:raises: Union[LoginError, OperationError]
		"""

	@api_request('put', 'coordinates', ('2.0',))
	def update_coordinates(self, query_params=None, data=None):
		"""
		Update coordinates
		:ref:`to-api-coordinates`
		:param query_params: The optional url query parameters for the call
		:type query_params: Dict[str, Any]
		:param data: The update action. QueueUpdateRequest() can be used for this argument also.
		:type data: Dict[str, Any]
		:rtype: Tuple[Union[Dict[str, Any], List[Dict[str, Any]]], requests.Response]
		:raises: Union[LoginError, OperationError]
		"""

	@api_request('delete', 'coordinates', ('2.0',))
	def delete_coordinates(self, query_params=None):
		"""
		Delete coordinates
		:ref:`to-api-coordinates`
		:param query_params: The optional url query parameters for the call
		:type query_params: Dict[str, Any]
		:rtype: Tuple[Union[Dict[str, Any], List[Dict[str, Any]]], requests.Response]
		:raises: Union[LoginError, OperationError]
		"""

	#
	# Origin
	#
	@api_request('get', 'origins', ('2.0',))
	def get_origins(self, query_params=None):
		"""
		Get origins associated with the delivery service
		:ref:`to-api-origins`
		:param query_params: The optional url query parameters for the call
		:type query_params: Dict[str, Any]
		:rtype: Tuple[Union[Dict[str, Any], List[Dict[str, Any]]], requests.Response]
		:raises: Union[LoginError, OperationError]
		"""

	@api_request('post', 'origins', ('2.0',))
	def create_origins(self, data=None):
		"""
		Creates origins associated with a delivery service
		:ref:`to-api-origins`
		:param data: The update action. QueueUpdateRequest() can be used for this argument also.
		:type data: Dict[str, Any]
		:rtype: Tuple[Union[Dict[str, Any], List[Dict[str, Any]]], requests.Response]
		:raises: Union[LoginError, OperationError]
		"""

	@api_request('put', 'origins', ('2.0',))
	def update_origins(self, query_params=None):
		"""
		Updates origins associated with a delivery service
		:ref:`to-api-origins`
		:param data: The update action. QueueUpdateRequest() can be used for this argument also.
		:type data: Dict[str, Any]
		:param query_params: The optional url query parameters for the call
		:type query_params: Dict[str, Any]
		:rtype: Tuple[Union[Dict[str, Any], List[Dict[str, Any]]], requests.Response]
		:raises: Union[LoginError, OperationError]
		"""

	@api_request('delete', 'origins', ('2.0',))
	def delete_origins(self, query_params=None):
		"""
		Updates origins associated with a delivery service
		:ref:`to-api-origins`
		:param query_params: The optional url query parameters for the call
		:type query_params: Dict[str, Any]
		:rtype: Tuple[Union[Dict[str, Any], List[Dict[str, Any]]], requests.Response]
		:raises: Union[LoginError, OperationError]
		"""

	####################################################################################
	####                                                                            ####
	####                          Data Model Overrides                              ####
	####                                                                            ####
	####################################################################################

	def __enter__(self):
		"""
		Implements context-management for ToSessions. This will open the session by sending a
		connection request immediately, rather than waiting for login.

		:returns: The constructed object (:meth:`__init__` is called implicitly prior to this method)
		"""
		self.create()
		return self

	def __exit__(self, exc_type, exc_value, traceback):
		"""
		Implements context-management for TOSessions. This will close the underlying socket.
		"""
		self.close()

		if exc_type:
			logging.error("%s", exc_value)
			logging.debug("%s", exc_type, stack_info=traceback)




if __name__ == '__main__':
	# Sample usages
	import operator

	DEBUG = False

	logging.basicConfig(stream=sys.stderr, level=logging.INFO if not DEBUG else logging.DEBUG)

	# TOSession Class Examples
	#     TOSession is a class that allows you to create a session to a Traffic Ops instance
	#     and interact with the Traffic Ops API.

	# Traffic Ops System - for self-signed cert -> turn off cert verification
	TOS = TOSession(host_ip='to.somedomain.net', verify_cert=True)
	TOS.login('someuser', 'someuser123')

	# Objects get returned munch-ified by default which means you can access dictionary keys as
	# attributes names but you can still access the entries with keys as well e.g.
	# ``cdn.name`` is equivalent to ``cdn['name']``
	CDNS = TOS.get_cdns()[0]
	print(CDNS)
	for cdn in CDNS:
		print('CDN [{0}] has id [{1}]'.format(cdn.name, cdn.id))

	ALL_TYPES = TOS.get_types()[0]
	print('All Types are (sorted by useInTable, name):')
	print(ALL_TYPES)
	for atype in sorted(ALL_TYPES, key=operator.itemgetter('useInTable', 'name')):
		print('Type [{0}] for table [{1}]'.format(atype.name, atype.useInTable))

	print('Getting all cache groups (bulk)...')
	CACHE_GROUPS = TOS.get_cachegroups()[0]
	for cache_group in CACHE_GROUPS:
		print('Bulk cache group [{0}] has id [{1}]'.format(cache_group.name, cache_group.id))

		# Example with URL replacement parameters
		# e.g. TOSession.get_cachegroups_by_id() == end-point 'api/1.2/cachegroups/{id}'
		#      See TOSession object for details.
		print('    Getting cachegroup by id [{0}]'.format(cache_group.id),
			  ' to demonstrate getting by id...')
		cg_id_list = TOS.get_cachegroup_by_id(cache_group_id=cache_group.id)[0]
		print('    Cache group [{0}] by id [{1}]'.format(cg_id_list[0].name, cg_id_list[0].id))

	# Example with URL query parameters
	SERVER_TYPES = TOS.get_types(query_params={'useInTable': 'server'})[0]
	print('Server Types are:')
	print(SERVER_TYPES)
	for stype in SERVER_TYPES:
		print('Type [{0}] for table [{1}]'.format(stype.name, stype.useInTable))
	TOS.close()
	print('Done!')<|MERGE_RESOLUTION|>--- conflicted
+++ resolved
@@ -1642,31 +1642,6 @@
 		:raises: Union[LoginError, OperationError]
 		"""
 
-<<<<<<< HEAD
-	@api_request('get', 'servers/status', ('2.0',))
-	def get_server_status_count(self):
-		"""
-		Retrieves a count of CDN servers by status
-		:ref:`to-api-servers-status`
-		:rtype: Tuple[Union[Dict[str, Any], List[Dict[str, Any]]], requests.Response]
-		:raises: Union[LoginError, OperationError]
-		"""
-
-	@api_request('get', 'servers/details', ('2.0',))
-	def get_server_details(self,  query_params=None):
-=======
-	@api_request('get', 'servers/hostname/{name}/details', ('2.0',))
-	def get_server_details(self, name=None):
->>>>>>> 497b6e05
-		"""
-		Get server details from trafficOps
-		:ref:`to-api-servers-details`
-		:param query_params: The optional url query parameters for the call
-		:type query_params: Dict[str, Any]
-		:rtype: Tuple[Union[Dict[str, Any], List[Dict[str, Any]]], requests.Response]
-		:raises: Union[LoginError, OperationError]
-		"""
-
 	@api_request('post', 'servercheck', ('2.0',))
 	def create_servercheck(self, data=None):
 		"""
