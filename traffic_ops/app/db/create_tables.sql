<<<<<<< HEAD
--
-- PostgreSQL database dump
--

-- Dumped from database version 9.5.4
-- Dumped by pg_dump version 9.5.5

SET statement_timeout = 0;
SET lock_timeout = 0;
SET client_encoding = 'UTF8';
SET standard_conforming_strings = on;
SET check_function_bodies = false;
SET client_min_messages = warning;
SET row_security = off;

--
-- Name: plpgsql; Type: EXTENSION; Schema: -; Owner: 
--

CREATE EXTENSION IF NOT EXISTS plpgsql WITH SCHEMA pg_catalog;


--
-- Name: EXTENSION plpgsql; Type: COMMENT; Schema: -; Owner: 
--

COMMENT ON EXTENSION plpgsql IS 'PL/pgSQL procedural language';


SET search_path = public, pg_catalog;

--
-- Name: on_update_current_timestamp_last_updated(); Type: FUNCTION; Schema: public; Owner: to_user
--

CREATE FUNCTION on_update_current_timestamp_last_updated() RETURNS trigger
    LANGUAGE plpgsql
    AS $$
BEGIN
  NEW.last_updated = now();
  RETURN NEW;
END;
$$;


ALTER FUNCTION public.on_update_current_timestamp_last_updated() OWNER TO to_user;

SET default_tablespace = '';

SET default_with_oids = false;

--
-- Name: asn; Type: TABLE; Schema: public; Owner: to_user
--

CREATE TABLE asn (
    id bigint NOT NULL,
    asn bigint NOT NULL,
    cachegroup bigint DEFAULT '0'::bigint NOT NULL,
    last_updated timestamp with time zone DEFAULT now()
);


ALTER TABLE asn OWNER TO to_user;

--
-- Name: asn_id_seq; Type: SEQUENCE; Schema: public; Owner: to_user
--

CREATE SEQUENCE asn_id_seq
    START WITH 1
    INCREMENT BY 1
    NO MINVALUE
    NO MAXVALUE
    CACHE 1;


ALTER TABLE asn_id_seq OWNER TO to_user;

--
-- Name: asn_id_seq; Type: SEQUENCE OWNED BY; Schema: public; Owner: to_user
--

ALTER SEQUENCE asn_id_seq OWNED BY asn.id;


--
-- Name: cachegroup; Type: TABLE; Schema: public; Owner: to_user
--

CREATE TABLE cachegroup (
    id bigint NOT NULL,
    name text NOT NULL,
    short_name text NOT NULL,
    latitude numeric,
    longitude numeric,
    parent_cachegroup_id bigint,
    secondary_parent_cachegroup_id bigint,
    type bigint NOT NULL,
    last_updated timestamp with time zone DEFAULT now()
);


ALTER TABLE cachegroup OWNER TO to_user;

--
-- Name: cachegroup_id_seq; Type: SEQUENCE; Schema: public; Owner: to_user
--

CREATE SEQUENCE cachegroup_id_seq
    START WITH 1
    INCREMENT BY 1
    NO MINVALUE
    NO MAXVALUE
    CACHE 1;


ALTER TABLE cachegroup_id_seq OWNER TO to_user;

--
-- Name: cachegroup_id_seq; Type: SEQUENCE OWNED BY; Schema: public; Owner: to_user
--

ALTER SEQUENCE cachegroup_id_seq OWNED BY cachegroup.id;


--
-- Name: cachegroup_parameter; Type: TABLE; Schema: public; Owner: to_user
--

CREATE TABLE cachegroup_parameter (
    cachegroup bigint DEFAULT '0'::bigint NOT NULL,
    parameter bigint NOT NULL,
    last_updated timestamp with time zone DEFAULT now()
);


ALTER TABLE cachegroup_parameter OWNER TO to_user;

--
-- Name: cdn; Type: TABLE; Schema: public; Owner: to_user
--

CREATE TABLE cdn (
    id bigint NOT NULL,
    name text,
    last_updated timestamp with time zone DEFAULT now() NOT NULL,
    dnssec_enabled boolean DEFAULT false NOT NULL
);


ALTER TABLE cdn OWNER TO to_user;

--
-- Name: cdn_id_seq; Type: SEQUENCE; Schema: public; Owner: to_user
--

CREATE SEQUENCE cdn_id_seq
    START WITH 1
    INCREMENT BY 1
    NO MINVALUE
    NO MAXVALUE
    CACHE 1;


ALTER TABLE cdn_id_seq OWNER TO to_user;

--
-- Name: cdn_id_seq; Type: SEQUENCE OWNED BY; Schema: public; Owner: to_user
--

ALTER SEQUENCE cdn_id_seq OWNED BY cdn.id;


--
-- Name: deliveryservice; Type: TABLE; Schema: public; Owner: to_user
--

CREATE TABLE deliveryservice (
    id bigint NOT NULL,
    xml_id text NOT NULL,
    active boolean DEFAULT false NOT NULL,
    dscp bigint NOT NULL,
    signed boolean DEFAULT false,
    qstring_ignore smallint,
    geo_limit smallint DEFAULT '0'::smallint,
    http_bypass_fqdn text,
    dns_bypass_ip text,
    dns_bypass_ip6 text,
    dns_bypass_ttl bigint,
    org_server_fqdn text,
    type bigint NOT NULL,
    profile bigint NOT NULL,
    cdn_id bigint NOT NULL,
    ccr_dns_ttl bigint,
    global_max_mbps bigint,
    global_max_tps bigint,
    long_desc text,
    long_desc_1 text,
    long_desc_2 text,
    max_dns_answers bigint DEFAULT '0'::bigint,
    info_url text,
    miss_lat numeric,
    miss_long numeric,
    check_path text,
    last_updated timestamp with time zone DEFAULT now(),
    protocol smallint DEFAULT '0'::smallint,
    ssl_key_version bigint DEFAULT '0'::bigint,
    ipv6_routing_enabled boolean DEFAULT false,
    range_request_handling smallint DEFAULT '0'::smallint,
    edge_header_rewrite text,
    origin_shield text,
    mid_header_rewrite text,
    regex_remap text,
    cacheurl text,
    remap_text text,
    multi_site_origin boolean DEFAULT false,
    display_name text NOT NULL,
    tr_response_headers text,
    initial_dispersion bigint DEFAULT '1'::bigint,
    dns_bypass_cname text,
    tr_request_headers text,
    regional_geo_blocking boolean DEFAULT false NOT NULL,
    geo_provider smallint DEFAULT '0'::smallint,
    geo_limit_countries text,
    logs_enabled boolean DEFAULT false,
    multi_site_origin_algorithm smallint,
    geolimit_redirect_url text
);


ALTER TABLE deliveryservice OWNER TO to_user;

--
-- Name: deliveryservice_id_seq; Type: SEQUENCE; Schema: public; Owner: to_user
--

CREATE SEQUENCE deliveryservice_id_seq
    START WITH 1
    INCREMENT BY 1
    NO MINVALUE
    NO MAXVALUE
    CACHE 1;


ALTER TABLE deliveryservice_id_seq OWNER TO to_user;

--
-- Name: deliveryservice_id_seq; Type: SEQUENCE OWNED BY; Schema: public; Owner: to_user
--

ALTER SEQUENCE deliveryservice_id_seq OWNED BY deliveryservice.id;


--
-- Name: deliveryservice_regex; Type: TABLE; Schema: public; Owner: to_user
--

CREATE TABLE deliveryservice_regex (
    deliveryservice bigint NOT NULL,
    regex bigint NOT NULL,
    set_number bigint DEFAULT '0'::bigint
);


ALTER TABLE deliveryservice_regex OWNER TO to_user;

--
-- Name: deliveryservice_server; Type: TABLE; Schema: public; Owner: to_user
--

CREATE TABLE deliveryservice_server (
    deliveryservice bigint NOT NULL,
    server bigint NOT NULL,
    last_updated timestamp with time zone DEFAULT now()
);


ALTER TABLE deliveryservice_server OWNER TO to_user;

--
-- Name: deliveryservice_tmuser; Type: TABLE; Schema: public; Owner: to_user
--

CREATE TABLE deliveryservice_tmuser (
    deliveryservice bigint NOT NULL,
    tm_user_id bigint NOT NULL,
    last_updated timestamp with time zone DEFAULT now()
);


ALTER TABLE deliveryservice_tmuser OWNER TO to_user;

--
-- Name: division; Type: TABLE; Schema: public; Owner: to_user
--

CREATE TABLE division (
    id bigint NOT NULL,
    name text NOT NULL,
    last_updated timestamp with time zone DEFAULT now()
);


ALTER TABLE division OWNER TO to_user;

--
-- Name: division_id_seq; Type: SEQUENCE; Schema: public; Owner: to_user
--

CREATE SEQUENCE division_id_seq
    START WITH 1
    INCREMENT BY 1
    NO MINVALUE
    NO MAXVALUE
    CACHE 1;


ALTER TABLE division_id_seq OWNER TO to_user;

--
-- Name: division_id_seq; Type: SEQUENCE OWNED BY; Schema: public; Owner: to_user
--

ALTER SEQUENCE division_id_seq OWNED BY division.id;


--
-- Name: federation; Type: TABLE; Schema: public; Owner: to_user
--

CREATE TABLE federation (
    id bigint NOT NULL,
    cname text NOT NULL,
    description text,
    ttl integer NOT NULL,
    last_updated timestamp with time zone DEFAULT now()
);


ALTER TABLE federation OWNER TO to_user;

--
-- Name: federation_deliveryservice; Type: TABLE; Schema: public; Owner: to_user
--

CREATE TABLE federation_deliveryservice (
    federation bigint NOT NULL,
    deliveryservice bigint NOT NULL,
    last_updated timestamp with time zone DEFAULT now()
);


ALTER TABLE federation_deliveryservice OWNER TO to_user;

--
-- Name: federation_federation_resolver; Type: TABLE; Schema: public; Owner: to_user
--

CREATE TABLE federation_federation_resolver (
    federation bigint NOT NULL,
    federation_resolver bigint NOT NULL,
    last_updated timestamp with time zone DEFAULT now()
);


ALTER TABLE federation_federation_resolver OWNER TO to_user;

--
-- Name: federation_id_seq; Type: SEQUENCE; Schema: public; Owner: to_user
--

CREATE SEQUENCE federation_id_seq
    START WITH 1
    INCREMENT BY 1
    NO MINVALUE
    NO MAXVALUE
    CACHE 1;


ALTER TABLE federation_id_seq OWNER TO to_user;

--
-- Name: federation_id_seq; Type: SEQUENCE OWNED BY; Schema: public; Owner: to_user
--

ALTER SEQUENCE federation_id_seq OWNED BY federation.id;


--
-- Name: federation_resolver; Type: TABLE; Schema: public; Owner: to_user
--

CREATE TABLE federation_resolver (
    id bigint NOT NULL,
    ip_address text NOT NULL,
    type bigint NOT NULL,
    last_updated timestamp with time zone DEFAULT now()
);


ALTER TABLE federation_resolver OWNER TO to_user;

--
-- Name: federation_resolver_id_seq; Type: SEQUENCE; Schema: public; Owner: to_user
--

CREATE SEQUENCE federation_resolver_id_seq
    START WITH 1
    INCREMENT BY 1
    NO MINVALUE
    NO MAXVALUE
    CACHE 1;


ALTER TABLE federation_resolver_id_seq OWNER TO to_user;

--
-- Name: federation_resolver_id_seq; Type: SEQUENCE OWNED BY; Schema: public; Owner: to_user
--

ALTER SEQUENCE federation_resolver_id_seq OWNED BY federation_resolver.id;


--
-- Name: federation_tmuser; Type: TABLE; Schema: public; Owner: to_user
--

CREATE TABLE federation_tmuser (
    federation bigint NOT NULL,
    tm_user bigint NOT NULL,
    role bigint NOT NULL,
    last_updated timestamp with time zone DEFAULT now()
);


ALTER TABLE federation_tmuser OWNER TO to_user;

--
-- Name: hwinfo; Type: TABLE; Schema: public; Owner: to_user
--

CREATE TABLE hwinfo (
    id bigint NOT NULL,
    serverid bigint NOT NULL,
    description text NOT NULL,
    val text NOT NULL,
    last_updated timestamp with time zone DEFAULT now()
);


ALTER TABLE hwinfo OWNER TO to_user;

--
-- Name: hwinfo_id_seq; Type: SEQUENCE; Schema: public; Owner: to_user
--

CREATE SEQUENCE hwinfo_id_seq
    START WITH 1
    INCREMENT BY 1
    NO MINVALUE
    NO MAXVALUE
    CACHE 1;


ALTER TABLE hwinfo_id_seq OWNER TO to_user;

--
-- Name: hwinfo_id_seq; Type: SEQUENCE OWNED BY; Schema: public; Owner: to_user
--

ALTER SEQUENCE hwinfo_id_seq OWNED BY hwinfo.id;


--
-- Name: job; Type: TABLE; Schema: public; Owner: to_user
--

CREATE TABLE job (
    id bigint NOT NULL,
    agent bigint,
    object_type text,
    object_name text,
    keyword text NOT NULL,
    parameters text,
    asset_url text NOT NULL,
    asset_type text NOT NULL,
    status bigint NOT NULL,
    start_time timestamp with time zone NOT NULL,
    entered_time timestamp with time zone NOT NULL,
    job_user bigint NOT NULL,
    last_updated timestamp with time zone DEFAULT now(),
    job_deliveryservice bigint
);


ALTER TABLE job OWNER TO to_user;

--
-- Name: job_agent; Type: TABLE; Schema: public; Owner: to_user
--

CREATE TABLE job_agent (
    id bigint NOT NULL,
    name text,
    description text,
    active integer DEFAULT 0 NOT NULL,
    last_updated timestamp with time zone DEFAULT now()
);


ALTER TABLE job_agent OWNER TO to_user;

--
-- Name: job_agent_id_seq; Type: SEQUENCE; Schema: public; Owner: to_user
--

CREATE SEQUENCE job_agent_id_seq
    START WITH 1
    INCREMENT BY 1
    NO MINVALUE
    NO MAXVALUE
    CACHE 1;


ALTER TABLE job_agent_id_seq OWNER TO to_user;

--
-- Name: job_agent_id_seq; Type: SEQUENCE OWNED BY; Schema: public; Owner: to_user
--

ALTER SEQUENCE job_agent_id_seq OWNED BY job_agent.id;


--
-- Name: job_id_seq; Type: SEQUENCE; Schema: public; Owner: to_user
--

CREATE SEQUENCE job_id_seq
    START WITH 1
    INCREMENT BY 1
    NO MINVALUE
    NO MAXVALUE
    CACHE 1;


ALTER TABLE job_id_seq OWNER TO to_user;

--
-- Name: job_id_seq; Type: SEQUENCE OWNED BY; Schema: public; Owner: to_user
--

ALTER SEQUENCE job_id_seq OWNED BY job.id;


--
-- Name: job_result; Type: TABLE; Schema: public; Owner: to_user
--

CREATE TABLE job_result (
    id bigint NOT NULL,
    job bigint NOT NULL,
    agent bigint NOT NULL,
    result text NOT NULL,
    description text,
    last_updated timestamp with time zone DEFAULT now()
);


ALTER TABLE job_result OWNER TO to_user;

--
-- Name: job_result_id_seq; Type: SEQUENCE; Schema: public; Owner: to_user
--

CREATE SEQUENCE job_result_id_seq
    START WITH 1
    INCREMENT BY 1
    NO MINVALUE
    NO MAXVALUE
    CACHE 1;


ALTER TABLE job_result_id_seq OWNER TO to_user;

--
-- Name: job_result_id_seq; Type: SEQUENCE OWNED BY; Schema: public; Owner: to_user
--

ALTER SEQUENCE job_result_id_seq OWNED BY job_result.id;


--
-- Name: job_status; Type: TABLE; Schema: public; Owner: to_user
--

CREATE TABLE job_status (
    id bigint NOT NULL,
    name text,
    description text,
    last_updated timestamp with time zone DEFAULT now()
);


ALTER TABLE job_status OWNER TO to_user;

--
-- Name: job_status_id_seq; Type: SEQUENCE; Schema: public; Owner: to_user
--

CREATE SEQUENCE job_status_id_seq
    START WITH 1
    INCREMENT BY 1
    NO MINVALUE
    NO MAXVALUE
    CACHE 1;


ALTER TABLE job_status_id_seq OWNER TO to_user;

--
-- Name: job_status_id_seq; Type: SEQUENCE OWNED BY; Schema: public; Owner: to_user
--

ALTER SEQUENCE job_status_id_seq OWNED BY job_status.id;


--
-- Name: log; Type: TABLE; Schema: public; Owner: to_user
--

CREATE TABLE log (
    id bigint NOT NULL,
    level text,
    message text NOT NULL,
    tm_user bigint NOT NULL,
    ticketnum text,
    last_updated timestamp with time zone DEFAULT now()
);


ALTER TABLE log OWNER TO to_user;

--
-- Name: log_id_seq; Type: SEQUENCE; Schema: public; Owner: to_user
--

CREATE SEQUENCE log_id_seq
    START WITH 1
    INCREMENT BY 1
    NO MINVALUE
    NO MAXVALUE
    CACHE 1;


ALTER TABLE log_id_seq OWNER TO to_user;

--
-- Name: log_id_seq; Type: SEQUENCE OWNED BY; Schema: public; Owner: to_user
--

ALTER SEQUENCE log_id_seq OWNED BY log.id;


--
-- Name: parameter; Type: TABLE; Schema: public; Owner: to_user
--

CREATE TABLE parameter (
    id bigint NOT NULL,
    name text NOT NULL,
    config_file text,
    value text NOT NULL,
    last_updated timestamp with time zone DEFAULT now(),
    secure boolean DEFAULT false NOT NULL
);


ALTER TABLE parameter OWNER TO to_user;

--
-- Name: parameter_id_seq; Type: SEQUENCE; Schema: public; Owner: to_user
--

CREATE SEQUENCE parameter_id_seq
    START WITH 1
    INCREMENT BY 1
    NO MINVALUE
    NO MAXVALUE
    CACHE 1;


ALTER TABLE parameter_id_seq OWNER TO to_user;

--
-- Name: parameter_id_seq; Type: SEQUENCE OWNED BY; Schema: public; Owner: to_user
--

ALTER SEQUENCE parameter_id_seq OWNED BY parameter.id;


--
-- Name: phys_location; Type: TABLE; Schema: public; Owner: to_user
--

CREATE TABLE phys_location (
    id bigint NOT NULL,
    name text NOT NULL,
    short_name text NOT NULL,
    address text NOT NULL,
    city text NOT NULL,
    state text NOT NULL,
    zip text NOT NULL,
    poc text,
    phone text,
    email text,
    comments text,
    region bigint NOT NULL,
    last_updated timestamp with time zone DEFAULT now()
);


ALTER TABLE phys_location OWNER TO to_user;

--
-- Name: phys_location_id_seq; Type: SEQUENCE; Schema: public; Owner: to_user
--

CREATE SEQUENCE phys_location_id_seq
    START WITH 1
    INCREMENT BY 1
    NO MINVALUE
    NO MAXVALUE
    CACHE 1;


ALTER TABLE phys_location_id_seq OWNER TO to_user;

--
-- Name: phys_location_id_seq; Type: SEQUENCE OWNED BY; Schema: public; Owner: to_user
--

ALTER SEQUENCE phys_location_id_seq OWNED BY phys_location.id;


--
-- Name: profile; Type: TABLE; Schema: public; Owner: to_user
--

CREATE TABLE profile (
    id bigint NOT NULL,
    name text NOT NULL,
    description text,
    last_updated timestamp with time zone DEFAULT now()
);


ALTER TABLE profile OWNER TO to_user;

--
-- Name: profile_id_seq; Type: SEQUENCE; Schema: public; Owner: to_user
--

CREATE SEQUENCE profile_id_seq
    START WITH 1
    INCREMENT BY 1
    NO MINVALUE
    NO MAXVALUE
    CACHE 1;


ALTER TABLE profile_id_seq OWNER TO to_user;

--
-- Name: profile_id_seq; Type: SEQUENCE OWNED BY; Schema: public; Owner: to_user
--

ALTER SEQUENCE profile_id_seq OWNED BY profile.id;


--
-- Name: profile_parameter; Type: TABLE; Schema: public; Owner: to_user
--

CREATE TABLE profile_parameter (
    profile bigint NOT NULL,
    parameter bigint NOT NULL,
    last_updated timestamp with time zone DEFAULT now()
);


ALTER TABLE profile_parameter OWNER TO to_user;

--
-- Name: regex; Type: TABLE; Schema: public; Owner: to_user
--

CREATE TABLE regex (
    id bigint NOT NULL,
    pattern text DEFAULT ''::text NOT NULL,
    type bigint NOT NULL,
    last_updated timestamp with time zone DEFAULT now()
);


ALTER TABLE regex OWNER TO to_user;

--
-- Name: regex_id_seq; Type: SEQUENCE; Schema: public; Owner: to_user
--

CREATE SEQUENCE regex_id_seq
    START WITH 1
    INCREMENT BY 1
    NO MINVALUE
    NO MAXVALUE
    CACHE 1;


ALTER TABLE regex_id_seq OWNER TO to_user;

--
-- Name: regex_id_seq; Type: SEQUENCE OWNED BY; Schema: public; Owner: to_user
--

ALTER SEQUENCE regex_id_seq OWNED BY regex.id;


--
-- Name: region; Type: TABLE; Schema: public; Owner: to_user
--

CREATE TABLE region (
    id bigint NOT NULL,
    name text NOT NULL,
    division bigint NOT NULL,
    last_updated timestamp with time zone DEFAULT now()
);


ALTER TABLE region OWNER TO to_user;

--
-- Name: region_id_seq; Type: SEQUENCE; Schema: public; Owner: to_user
--

CREATE SEQUENCE region_id_seq
    START WITH 1
    INCREMENT BY 1
    NO MINVALUE
    NO MAXVALUE
    CACHE 1;


ALTER TABLE region_id_seq OWNER TO to_user;

--
-- Name: region_id_seq; Type: SEQUENCE OWNED BY; Schema: public; Owner: to_user
--

ALTER SEQUENCE region_id_seq OWNED BY region.id;


--
-- Name: role; Type: TABLE; Schema: public; Owner: to_user
--

CREATE TABLE role (
    id bigint NOT NULL,
    name text NOT NULL,
    description text,
    priv_level bigint NOT NULL
);


ALTER TABLE role OWNER TO to_user;

--
-- Name: role_id_seq; Type: SEQUENCE; Schema: public; Owner: to_user
--

CREATE SEQUENCE role_id_seq
    START WITH 1
    INCREMENT BY 1
    NO MINVALUE
    NO MAXVALUE
    CACHE 1;


ALTER TABLE role_id_seq OWNER TO to_user;

--
-- Name: role_id_seq; Type: SEQUENCE OWNED BY; Schema: public; Owner: to_user
--

ALTER SEQUENCE role_id_seq OWNED BY role.id;


--
-- Name: server; Type: TABLE; Schema: public; Owner: to_user
--

CREATE TABLE server (
    id bigint NOT NULL,
    host_name text NOT NULL,
    domain_name text NOT NULL,
    tcp_port bigint,
    xmpp_id text,
    xmpp_passwd text,
    interface_name text NOT NULL,
    ip_address text NOT NULL,
    ip_netmask text NOT NULL,
    ip_gateway text NOT NULL,
    ip6_address text,
    ip6_gateway text,
    interface_mtu bigint DEFAULT '9000'::bigint NOT NULL,
    phys_location bigint NOT NULL,
    rack text,
    cachegroup bigint DEFAULT '0'::bigint NOT NULL,
    type bigint NOT NULL,
    status bigint NOT NULL,
    offline_reason text,
    upd_pending boolean DEFAULT false NOT NULL,
    profile bigint NOT NULL,
    cdn_id bigint NOT NULL,
    mgmt_ip_address text,
    mgmt_ip_netmask text,
    mgmt_ip_gateway text,
    ilo_ip_address text,
    ilo_ip_netmask text,
    ilo_ip_gateway text,
    ilo_username text,
    ilo_password text,
    router_host_name text,
    router_port_name text,
    guid text,
    last_updated timestamp with time zone DEFAULT now(),
    https_port bigint
);


ALTER TABLE server OWNER TO to_user;

--
-- Name: server_id_seq; Type: SEQUENCE; Schema: public; Owner: to_user
--

CREATE SEQUENCE server_id_seq
    START WITH 1
    INCREMENT BY 1
    NO MINVALUE
    NO MAXVALUE
    CACHE 1;


ALTER TABLE server_id_seq OWNER TO to_user;

--
-- Name: server_id_seq; Type: SEQUENCE OWNED BY; Schema: public; Owner: to_user
--

ALTER SEQUENCE server_id_seq OWNED BY server.id;


--
-- Name: servercheck; Type: TABLE; Schema: public; Owner: to_user
--

CREATE TABLE servercheck (
    id bigint NOT NULL,
    server bigint NOT NULL,
    aa bigint,
    ab bigint,
    ac bigint,
    ad bigint,
    ae bigint,
    af bigint,
    ag bigint,
    ah bigint,
    ai bigint,
    aj bigint,
    ak bigint,
    al bigint,
    am bigint,
    an bigint,
    ao bigint,
    ap bigint,
    aq bigint,
    ar bigint,
    bf bigint,
    at bigint,
    au bigint,
    av bigint,
    aw bigint,
    ax bigint,
    ay bigint,
    az bigint,
    ba bigint,
    bb bigint,
    bc bigint,
    bd bigint,
    be bigint,
    last_updated timestamp with time zone DEFAULT now()
);


ALTER TABLE servercheck OWNER TO to_user;

--
-- Name: servercheck_id_seq; Type: SEQUENCE; Schema: public; Owner: to_user
--

CREATE SEQUENCE servercheck_id_seq
    START WITH 1
    INCREMENT BY 1
    NO MINVALUE
    NO MAXVALUE
    CACHE 1;


ALTER TABLE servercheck_id_seq OWNER TO to_user;

--
-- Name: servercheck_id_seq; Type: SEQUENCE OWNED BY; Schema: public; Owner: to_user
--

ALTER SEQUENCE servercheck_id_seq OWNED BY servercheck.id;


--
-- Name: staticdnsentry; Type: TABLE; Schema: public; Owner: to_user
--

CREATE TABLE staticdnsentry (
    id bigint NOT NULL,
    host text NOT NULL,
    address text NOT NULL,
    type bigint NOT NULL,
    ttl bigint DEFAULT '3600'::bigint NOT NULL,
    deliveryservice bigint NOT NULL,
    cachegroup bigint,
    last_updated timestamp with time zone DEFAULT now()
);


ALTER TABLE staticdnsentry OWNER TO to_user;

--
-- Name: staticdnsentry_id_seq; Type: SEQUENCE; Schema: public; Owner: to_user
--

CREATE SEQUENCE staticdnsentry_id_seq
    START WITH 1
    INCREMENT BY 1
    NO MINVALUE
    NO MAXVALUE
    CACHE 1;


ALTER TABLE staticdnsentry_id_seq OWNER TO to_user;

--
-- Name: staticdnsentry_id_seq; Type: SEQUENCE OWNED BY; Schema: public; Owner: to_user
--

ALTER SEQUENCE staticdnsentry_id_seq OWNED BY staticdnsentry.id;


--
-- Name: stats_summary; Type: TABLE; Schema: public; Owner: to_user
--

CREATE TABLE stats_summary (
    id bigint NOT NULL,
    cdn_name text DEFAULT 'all'::text NOT NULL,
    deliveryservice_name text NOT NULL,
    stat_name text NOT NULL,
    stat_value double precision NOT NULL,
    summary_time timestamp with time zone DEFAULT now() NOT NULL,
    stat_date date
);


ALTER TABLE stats_summary OWNER TO to_user;

--
-- Name: stats_summary_id_seq; Type: SEQUENCE; Schema: public; Owner: to_user
--

CREATE SEQUENCE stats_summary_id_seq
    START WITH 1
    INCREMENT BY 1
    NO MINVALUE
    NO MAXVALUE
    CACHE 1;


ALTER TABLE stats_summary_id_seq OWNER TO to_user;

--
-- Name: stats_summary_id_seq; Type: SEQUENCE OWNED BY; Schema: public; Owner: to_user
--

ALTER SEQUENCE stats_summary_id_seq OWNED BY stats_summary.id;


--
-- Name: status; Type: TABLE; Schema: public; Owner: to_user
--

CREATE TABLE status (
    id bigint NOT NULL,
    name text NOT NULL,
    description text,
    last_updated timestamp with time zone DEFAULT now()
);


ALTER TABLE status OWNER TO to_user;

--
-- Name: status_id_seq; Type: SEQUENCE; Schema: public; Owner: to_user
--

CREATE SEQUENCE status_id_seq
    START WITH 1
    INCREMENT BY 1
    NO MINVALUE
    NO MAXVALUE
    CACHE 1;


ALTER TABLE status_id_seq OWNER TO to_user;

--
-- Name: status_id_seq; Type: SEQUENCE OWNED BY; Schema: public; Owner: to_user
--

ALTER SEQUENCE status_id_seq OWNED BY status.id;


--
-- Name: steering_target; Type: TABLE; Schema: public; Owner: to_user
--

CREATE TABLE steering_target (
    deliveryservice bigint NOT NULL,
    target bigint NOT NULL,
    weight bigint NOT NULL,
    last_updated timestamp with time zone DEFAULT now()
);


ALTER TABLE steering_target OWNER TO to_user;

--
-- Name: tm_user; Type: TABLE; Schema: public; Owner: to_user
--

CREATE TABLE tm_user (
    id bigint NOT NULL,
    username text,
    public_ssh_key text,
    role bigint,
    uid bigint,
    gid bigint,
    local_passwd text,
    confirm_local_passwd text,
    last_updated timestamp with time zone DEFAULT now(),
    company text,
    email text,
    full_name text,
    new_user boolean DEFAULT false NOT NULL,
    address_line1 text,
    address_line2 text,
    city text,
    state_or_province text,
    phone_number text,
    postal_code text,
    country text,
    token text,
    registration_sent timestamp with time zone
);


ALTER TABLE tm_user OWNER TO to_user;

--
-- Name: tm_user_id_seq; Type: SEQUENCE; Schema: public; Owner: to_user
--

CREATE SEQUENCE tm_user_id_seq
    START WITH 1
    INCREMENT BY 1
    NO MINVALUE
    NO MAXVALUE
    CACHE 1;


ALTER TABLE tm_user_id_seq OWNER TO to_user;

--
-- Name: tm_user_id_seq; Type: SEQUENCE OWNED BY; Schema: public; Owner: to_user
--

ALTER SEQUENCE tm_user_id_seq OWNED BY tm_user.id;


--
-- Name: to_extension; Type: TABLE; Schema: public; Owner: to_user
--

CREATE TABLE to_extension (
    id bigint NOT NULL,
    name text NOT NULL,
    version text NOT NULL,
    info_url text NOT NULL,
    script_file text NOT NULL,
    isactive boolean DEFAULT false NOT NULL,
    additional_config_json text,
    description text,
    servercheck_short_name text,
    servercheck_column_name text,
    type bigint NOT NULL,
    last_updated timestamp with time zone DEFAULT now() NOT NULL
);


ALTER TABLE to_extension OWNER TO to_user;

--
-- Name: to_extension_id_seq; Type: SEQUENCE; Schema: public; Owner: to_user
--

CREATE SEQUENCE to_extension_id_seq
    START WITH 1
    INCREMENT BY 1
    NO MINVALUE
    NO MAXVALUE
    CACHE 1;


ALTER TABLE to_extension_id_seq OWNER TO to_user;

--
-- Name: to_extension_id_seq; Type: SEQUENCE OWNED BY; Schema: public; Owner: to_user
--

ALTER SEQUENCE to_extension_id_seq OWNED BY to_extension.id;


--
-- Name: type; Type: TABLE; Schema: public; Owner: to_user
--

CREATE TABLE type (
    id bigint NOT NULL,
    name text NOT NULL,
    description text,
    use_in_table text,
    last_updated timestamp with time zone DEFAULT now()
);


ALTER TABLE type OWNER TO to_user;

--
-- Name: type_id_seq; Type: SEQUENCE; Schema: public; Owner: to_user
--

CREATE SEQUENCE type_id_seq
    START WITH 1
    INCREMENT BY 1
    NO MINVALUE
    NO MAXVALUE
    CACHE 1;


ALTER TABLE type_id_seq OWNER TO to_user;

--
-- Name: type_id_seq; Type: SEQUENCE OWNED BY; Schema: public; Owner: to_user
--

ALTER SEQUENCE type_id_seq OWNED BY type.id;


--
-- Name: id; Type: DEFAULT; Schema: public; Owner: to_user
--

ALTER TABLE ONLY asn ALTER COLUMN id SET DEFAULT nextval('asn_id_seq'::regclass);


--
-- Name: id; Type: DEFAULT; Schema: public; Owner: to_user
--

ALTER TABLE ONLY cachegroup ALTER COLUMN id SET DEFAULT nextval('cachegroup_id_seq'::regclass);


--
-- Name: id; Type: DEFAULT; Schema: public; Owner: to_user
--

ALTER TABLE ONLY cdn ALTER COLUMN id SET DEFAULT nextval('cdn_id_seq'::regclass);


--
-- Name: id; Type: DEFAULT; Schema: public; Owner: to_user
--

ALTER TABLE ONLY deliveryservice ALTER COLUMN id SET DEFAULT nextval('deliveryservice_id_seq'::regclass);


--
-- Name: id; Type: DEFAULT; Schema: public; Owner: to_user
--

ALTER TABLE ONLY division ALTER COLUMN id SET DEFAULT nextval('division_id_seq'::regclass);


--
-- Name: id; Type: DEFAULT; Schema: public; Owner: to_user
--

ALTER TABLE ONLY federation ALTER COLUMN id SET DEFAULT nextval('federation_id_seq'::regclass);


--
-- Name: id; Type: DEFAULT; Schema: public; Owner: to_user
--

ALTER TABLE ONLY federation_resolver ALTER COLUMN id SET DEFAULT nextval('federation_resolver_id_seq'::regclass);


--
-- Name: id; Type: DEFAULT; Schema: public; Owner: to_user
--

ALTER TABLE ONLY hwinfo ALTER COLUMN id SET DEFAULT nextval('hwinfo_id_seq'::regclass);


--
-- Name: id; Type: DEFAULT; Schema: public; Owner: to_user
--

ALTER TABLE ONLY job ALTER COLUMN id SET DEFAULT nextval('job_id_seq'::regclass);


--
-- Name: id; Type: DEFAULT; Schema: public; Owner: to_user
--

ALTER TABLE ONLY job_agent ALTER COLUMN id SET DEFAULT nextval('job_agent_id_seq'::regclass);


--
-- Name: id; Type: DEFAULT; Schema: public; Owner: to_user
--

ALTER TABLE ONLY job_result ALTER COLUMN id SET DEFAULT nextval('job_result_id_seq'::regclass);


--
-- Name: id; Type: DEFAULT; Schema: public; Owner: to_user
--

ALTER TABLE ONLY job_status ALTER COLUMN id SET DEFAULT nextval('job_status_id_seq'::regclass);


--
-- Name: id; Type: DEFAULT; Schema: public; Owner: to_user
--

ALTER TABLE ONLY log ALTER COLUMN id SET DEFAULT nextval('log_id_seq'::regclass);


--
-- Name: id; Type: DEFAULT; Schema: public; Owner: to_user
--

ALTER TABLE ONLY parameter ALTER COLUMN id SET DEFAULT nextval('parameter_id_seq'::regclass);


--
-- Name: id; Type: DEFAULT; Schema: public; Owner: to_user
--

ALTER TABLE ONLY phys_location ALTER COLUMN id SET DEFAULT nextval('phys_location_id_seq'::regclass);


--
-- Name: id; Type: DEFAULT; Schema: public; Owner: to_user
--

ALTER TABLE ONLY profile ALTER COLUMN id SET DEFAULT nextval('profile_id_seq'::regclass);


--
-- Name: id; Type: DEFAULT; Schema: public; Owner: to_user
--

ALTER TABLE ONLY regex ALTER COLUMN id SET DEFAULT nextval('regex_id_seq'::regclass);


--
-- Name: id; Type: DEFAULT; Schema: public; Owner: to_user
--

ALTER TABLE ONLY region ALTER COLUMN id SET DEFAULT nextval('region_id_seq'::regclass);


--
-- Name: id; Type: DEFAULT; Schema: public; Owner: to_user
--

ALTER TABLE ONLY role ALTER COLUMN id SET DEFAULT nextval('role_id_seq'::regclass);


--
-- Name: id; Type: DEFAULT; Schema: public; Owner: to_user
--

ALTER TABLE ONLY server ALTER COLUMN id SET DEFAULT nextval('server_id_seq'::regclass);


--
-- Name: id; Type: DEFAULT; Schema: public; Owner: to_user
--

ALTER TABLE ONLY servercheck ALTER COLUMN id SET DEFAULT nextval('servercheck_id_seq'::regclass);


--
-- Name: id; Type: DEFAULT; Schema: public; Owner: to_user
--

ALTER TABLE ONLY staticdnsentry ALTER COLUMN id SET DEFAULT nextval('staticdnsentry_id_seq'::regclass);


--
-- Name: id; Type: DEFAULT; Schema: public; Owner: to_user
--

ALTER TABLE ONLY stats_summary ALTER COLUMN id SET DEFAULT nextval('stats_summary_id_seq'::regclass);


--
-- Name: id; Type: DEFAULT; Schema: public; Owner: to_user
--

ALTER TABLE ONLY status ALTER COLUMN id SET DEFAULT nextval('status_id_seq'::regclass);


--
-- Name: id; Type: DEFAULT; Schema: public; Owner: to_user
--

ALTER TABLE ONLY tm_user ALTER COLUMN id SET DEFAULT nextval('tm_user_id_seq'::regclass);


--
-- Name: id; Type: DEFAULT; Schema: public; Owner: to_user
--

ALTER TABLE ONLY to_extension ALTER COLUMN id SET DEFAULT nextval('to_extension_id_seq'::regclass);


--
-- Name: id; Type: DEFAULT; Schema: public; Owner: to_user
--

ALTER TABLE ONLY type ALTER COLUMN id SET DEFAULT nextval('type_id_seq'::regclass);


--
-- Name: idx_89468_primary; Type: CONSTRAINT; Schema: public; Owner: to_user
--

ALTER TABLE ONLY asn
    ADD CONSTRAINT idx_89468_primary PRIMARY KEY (id, cachegroup);


--
-- Name: idx_89476_primary; Type: CONSTRAINT; Schema: public; Owner: to_user
--

ALTER TABLE ONLY cachegroup
    ADD CONSTRAINT idx_89476_primary PRIMARY KEY (id, type);


--
-- Name: idx_89484_primary; Type: CONSTRAINT; Schema: public; Owner: to_user
--

ALTER TABLE ONLY cachegroup_parameter
    ADD CONSTRAINT idx_89484_primary PRIMARY KEY (cachegroup, parameter);


--
-- Name: idx_89491_primary; Type: CONSTRAINT; Schema: public; Owner: to_user
--

ALTER TABLE ONLY cdn
    ADD CONSTRAINT idx_89491_primary PRIMARY KEY (id);


--
-- Name: idx_89502_primary; Type: CONSTRAINT; Schema: public; Owner: to_user
--

ALTER TABLE ONLY deliveryservice
    ADD CONSTRAINT idx_89502_primary PRIMARY KEY (id, type);


--
-- Name: idx_89517_primary; Type: CONSTRAINT; Schema: public; Owner: to_user
--

ALTER TABLE ONLY deliveryservice_regex
    ADD CONSTRAINT idx_89517_primary PRIMARY KEY (deliveryservice, regex);


--
-- Name: idx_89521_primary; Type: CONSTRAINT; Schema: public; Owner: to_user
--

ALTER TABLE ONLY deliveryservice_server
    ADD CONSTRAINT idx_89521_primary PRIMARY KEY (deliveryservice, server);


--
-- Name: idx_89525_primary; Type: CONSTRAINT; Schema: public; Owner: to_user
--

ALTER TABLE ONLY deliveryservice_tmuser
    ADD CONSTRAINT idx_89525_primary PRIMARY KEY (deliveryservice, tm_user_id);


--
-- Name: idx_89531_primary; Type: CONSTRAINT; Schema: public; Owner: to_user
--

ALTER TABLE ONLY division
    ADD CONSTRAINT idx_89531_primary PRIMARY KEY (id);


--
-- Name: idx_89541_primary; Type: CONSTRAINT; Schema: public; Owner: to_user
--

ALTER TABLE ONLY federation
    ADD CONSTRAINT idx_89541_primary PRIMARY KEY (id);


--
-- Name: idx_89549_primary; Type: CONSTRAINT; Schema: public; Owner: to_user
--

ALTER TABLE ONLY federation_deliveryservice
    ADD CONSTRAINT idx_89549_primary PRIMARY KEY (federation, deliveryservice);


--
-- Name: idx_89553_primary; Type: CONSTRAINT; Schema: public; Owner: to_user
--

ALTER TABLE ONLY federation_federation_resolver
    ADD CONSTRAINT idx_89553_primary PRIMARY KEY (federation, federation_resolver);


--
-- Name: idx_89559_primary; Type: CONSTRAINT; Schema: public; Owner: to_user
--

ALTER TABLE ONLY federation_resolver
    ADD CONSTRAINT idx_89559_primary PRIMARY KEY (id);


--
-- Name: idx_89567_primary; Type: CONSTRAINT; Schema: public; Owner: to_user
--

ALTER TABLE ONLY federation_tmuser
    ADD CONSTRAINT idx_89567_primary PRIMARY KEY (federation, tm_user);


--
-- Name: idx_89583_primary; Type: CONSTRAINT; Schema: public; Owner: to_user
--

ALTER TABLE ONLY hwinfo
    ADD CONSTRAINT idx_89583_primary PRIMARY KEY (id);


--
-- Name: idx_89593_primary; Type: CONSTRAINT; Schema: public; Owner: to_user
--

ALTER TABLE ONLY job
    ADD CONSTRAINT idx_89593_primary PRIMARY KEY (id);


--
-- Name: idx_89603_primary; Type: CONSTRAINT; Schema: public; Owner: to_user
--

ALTER TABLE ONLY job_agent
    ADD CONSTRAINT idx_89603_primary PRIMARY KEY (id);


--
-- Name: idx_89614_primary; Type: CONSTRAINT; Schema: public; Owner: to_user
--

ALTER TABLE ONLY job_result
    ADD CONSTRAINT idx_89614_primary PRIMARY KEY (id);


--
-- Name: idx_89624_primary; Type: CONSTRAINT; Schema: public; Owner: to_user
--

ALTER TABLE ONLY job_status
    ADD CONSTRAINT idx_89624_primary PRIMARY KEY (id);


--
-- Name: idx_89634_primary; Type: CONSTRAINT; Schema: public; Owner: to_user
--

ALTER TABLE ONLY log
    ADD CONSTRAINT idx_89634_primary PRIMARY KEY (id, tm_user);


--
-- Name: idx_89644_primary; Type: CONSTRAINT; Schema: public; Owner: to_user
--

ALTER TABLE ONLY parameter
    ADD CONSTRAINT idx_89644_primary PRIMARY KEY (id);


--
-- Name: idx_89655_primary; Type: CONSTRAINT; Schema: public; Owner: to_user
--

ALTER TABLE ONLY phys_location
    ADD CONSTRAINT idx_89655_primary PRIMARY KEY (id);


--
-- Name: idx_89665_primary; Type: CONSTRAINT; Schema: public; Owner: to_user
--

ALTER TABLE ONLY profile
    ADD CONSTRAINT idx_89665_primary PRIMARY KEY (id);


--
-- Name: idx_89673_primary; Type: CONSTRAINT; Schema: public; Owner: to_user
--

ALTER TABLE ONLY profile_parameter
    ADD CONSTRAINT idx_89673_primary PRIMARY KEY (profile, parameter);


--
-- Name: idx_89679_primary; Type: CONSTRAINT; Schema: public; Owner: to_user
--

ALTER TABLE ONLY regex
    ADD CONSTRAINT idx_89679_primary PRIMARY KEY (id, type);


--
-- Name: idx_89690_primary; Type: CONSTRAINT; Schema: public; Owner: to_user
--

ALTER TABLE ONLY region
    ADD CONSTRAINT idx_89690_primary PRIMARY KEY (id);


--
-- Name: idx_89700_primary; Type: CONSTRAINT; Schema: public; Owner: to_user
--

ALTER TABLE ONLY role
    ADD CONSTRAINT idx_89700_primary PRIMARY KEY (id);


--
-- Name: idx_89709_primary; Type: CONSTRAINT; Schema: public; Owner: to_user
--

ALTER TABLE ONLY server
    ADD CONSTRAINT idx_89709_primary PRIMARY KEY (id, cachegroup, type, status, profile);


--
-- Name: idx_89722_primary; Type: CONSTRAINT; Schema: public; Owner: to_user
--

ALTER TABLE ONLY servercheck
    ADD CONSTRAINT idx_89722_primary PRIMARY KEY (id, server);


--
-- Name: idx_89729_primary; Type: CONSTRAINT; Schema: public; Owner: to_user
--

ALTER TABLE ONLY staticdnsentry
    ADD CONSTRAINT idx_89729_primary PRIMARY KEY (id);


--
-- Name: idx_89740_primary; Type: CONSTRAINT; Schema: public; Owner: to_user
--

ALTER TABLE ONLY stats_summary
    ADD CONSTRAINT idx_89740_primary PRIMARY KEY (id);


--
-- Name: idx_89751_primary; Type: CONSTRAINT; Schema: public; Owner: to_user
--

ALTER TABLE ONLY status
    ADD CONSTRAINT idx_89751_primary PRIMARY KEY (id);


--
-- Name: idx_89759_primary; Type: CONSTRAINT; Schema: public; Owner: to_user
--

ALTER TABLE ONLY steering_target
    ADD CONSTRAINT idx_89759_primary PRIMARY KEY (deliveryservice, target);


--
-- Name: idx_89765_primary; Type: CONSTRAINT; Schema: public; Owner: to_user
--

ALTER TABLE ONLY tm_user
    ADD CONSTRAINT idx_89765_primary PRIMARY KEY (id);


--
-- Name: idx_89776_primary; Type: CONSTRAINT; Schema: public; Owner: to_user
--

ALTER TABLE ONLY to_extension
    ADD CONSTRAINT idx_89776_primary PRIMARY KEY (id);


--
-- Name: idx_89786_primary; Type: CONSTRAINT; Schema: public; Owner: to_user
--

ALTER TABLE ONLY type
    ADD CONSTRAINT idx_89786_primary PRIMARY KEY (id);


--
-- Name: idx_89468_cr_id_unique; Type: INDEX; Schema: public; Owner: to_user
--

CREATE UNIQUE INDEX idx_89468_cr_id_unique ON asn USING btree (id);


--
-- Name: idx_89468_fk_cran_cachegroup1; Type: INDEX; Schema: public; Owner: to_user
--

CREATE INDEX idx_89468_fk_cran_cachegroup1 ON asn USING btree (cachegroup);


--
-- Name: idx_89476_cg_name_unique; Type: INDEX; Schema: public; Owner: to_user
--

CREATE UNIQUE INDEX idx_89476_cg_name_unique ON cachegroup USING btree (name);


--
-- Name: idx_89476_cg_short_unique; Type: INDEX; Schema: public; Owner: to_user
--

CREATE UNIQUE INDEX idx_89476_cg_short_unique ON cachegroup USING btree (short_name);


--
-- Name: idx_89476_fk_cg_1; Type: INDEX; Schema: public; Owner: to_user
--

CREATE INDEX idx_89476_fk_cg_1 ON cachegroup USING btree (parent_cachegroup_id);


--
-- Name: idx_89476_fk_cg_secondary; Type: INDEX; Schema: public; Owner: to_user
--

CREATE INDEX idx_89476_fk_cg_secondary ON cachegroup USING btree (secondary_parent_cachegroup_id);


--
-- Name: idx_89476_fk_cg_type1; Type: INDEX; Schema: public; Owner: to_user
--

CREATE INDEX idx_89476_fk_cg_type1 ON cachegroup USING btree (type);


--
-- Name: idx_89476_lo_id_unique; Type: INDEX; Schema: public; Owner: to_user
--

CREATE UNIQUE INDEX idx_89476_lo_id_unique ON cachegroup USING btree (id);


--
-- Name: idx_89484_fk_parameter; Type: INDEX; Schema: public; Owner: to_user
--

CREATE INDEX idx_89484_fk_parameter ON cachegroup_parameter USING btree (parameter);


--
-- Name: idx_89491_cdn_cdn_unique; Type: INDEX; Schema: public; Owner: to_user
--

CREATE UNIQUE INDEX idx_89491_cdn_cdn_unique ON cdn USING btree (name);


--
-- Name: idx_89502_ds_id_unique; Type: INDEX; Schema: public; Owner: to_user
--

CREATE UNIQUE INDEX idx_89502_ds_id_unique ON deliveryservice USING btree (id);


--
-- Name: idx_89502_ds_name_unique; Type: INDEX; Schema: public; Owner: to_user
--

CREATE UNIQUE INDEX idx_89502_ds_name_unique ON deliveryservice USING btree (xml_id);


--
-- Name: idx_89502_fk_cdn1; Type: INDEX; Schema: public; Owner: to_user
--

CREATE INDEX idx_89502_fk_cdn1 ON deliveryservice USING btree (cdn_id);


--
-- Name: idx_89502_fk_deliveryservice_profile1; Type: INDEX; Schema: public; Owner: to_user
--

CREATE INDEX idx_89502_fk_deliveryservice_profile1 ON deliveryservice USING btree (profile);


--
-- Name: idx_89502_fk_deliveryservice_type1; Type: INDEX; Schema: public; Owner: to_user
--

CREATE INDEX idx_89502_fk_deliveryservice_type1 ON deliveryservice USING btree (type);


--
-- Name: idx_89517_fk_ds_to_regex_regex1; Type: INDEX; Schema: public; Owner: to_user
--

CREATE INDEX idx_89517_fk_ds_to_regex_regex1 ON deliveryservice_regex USING btree (regex);


--
-- Name: idx_89521_fk_ds_to_cs_contentserver1; Type: INDEX; Schema: public; Owner: to_user
--

CREATE INDEX idx_89521_fk_ds_to_cs_contentserver1 ON deliveryservice_server USING btree (server);


--
-- Name: idx_89525_fk_tm_userid; Type: INDEX; Schema: public; Owner: to_user
--

CREATE INDEX idx_89525_fk_tm_userid ON deliveryservice_tmuser USING btree (tm_user_id);


--
-- Name: idx_89531_name_unique; Type: INDEX; Schema: public; Owner: to_user
--

CREATE UNIQUE INDEX idx_89531_name_unique ON division USING btree (name);


--
-- Name: idx_89549_fk_fed_to_ds1; Type: INDEX; Schema: public; Owner: to_user
--

CREATE INDEX idx_89549_fk_fed_to_ds1 ON federation_deliveryservice USING btree (deliveryservice);


--
-- Name: idx_89553_fk_federation_federation_resolver; Type: INDEX; Schema: public; Owner: to_user
--

CREATE INDEX idx_89553_fk_federation_federation_resolver ON federation_federation_resolver USING btree (federation);


--
-- Name: idx_89553_fk_federation_resolver_to_fed1; Type: INDEX; Schema: public; Owner: to_user
--

CREATE INDEX idx_89553_fk_federation_resolver_to_fed1 ON federation_federation_resolver USING btree (federation_resolver);


--
-- Name: idx_89559_federation_resolver_ip_address; Type: INDEX; Schema: public; Owner: to_user
--

CREATE UNIQUE INDEX idx_89559_federation_resolver_ip_address ON federation_resolver USING btree (ip_address);


--
-- Name: idx_89559_fk_federation_mapping_type; Type: INDEX; Schema: public; Owner: to_user
--

CREATE INDEX idx_89559_fk_federation_mapping_type ON federation_resolver USING btree (type);


--
-- Name: idx_89567_fk_federation_federation_resolver; Type: INDEX; Schema: public; Owner: to_user
--

CREATE INDEX idx_89567_fk_federation_federation_resolver ON federation_tmuser USING btree (federation);


--
-- Name: idx_89567_fk_federation_tmuser_role; Type: INDEX; Schema: public; Owner: to_user
--

CREATE INDEX idx_89567_fk_federation_tmuser_role ON federation_tmuser USING btree (role);


--
-- Name: idx_89567_fk_federation_tmuser_tmuser; Type: INDEX; Schema: public; Owner: to_user
--

CREATE INDEX idx_89567_fk_federation_tmuser_tmuser ON federation_tmuser USING btree (tm_user);


--
-- Name: idx_89583_fk_hwinfo1; Type: INDEX; Schema: public; Owner: to_user
--

CREATE INDEX idx_89583_fk_hwinfo1 ON hwinfo USING btree (serverid);


--
-- Name: idx_89583_serverid; Type: INDEX; Schema: public; Owner: to_user
--

CREATE UNIQUE INDEX idx_89583_serverid ON hwinfo USING btree (serverid, description);


--
-- Name: idx_89593_fk_job_agent_id1; Type: INDEX; Schema: public; Owner: to_user
--

CREATE INDEX idx_89593_fk_job_agent_id1 ON job USING btree (agent);


--
-- Name: idx_89593_fk_job_deliveryservice1; Type: INDEX; Schema: public; Owner: to_user
--

CREATE INDEX idx_89593_fk_job_deliveryservice1 ON job USING btree (job_deliveryservice);


--
-- Name: idx_89593_fk_job_status_id1; Type: INDEX; Schema: public; Owner: to_user
--

CREATE INDEX idx_89593_fk_job_status_id1 ON job USING btree (status);


--
-- Name: idx_89593_fk_job_user_id1; Type: INDEX; Schema: public; Owner: to_user
--

CREATE INDEX idx_89593_fk_job_user_id1 ON job USING btree (job_user);


--
-- Name: idx_89614_fk_agent_id1; Type: INDEX; Schema: public; Owner: to_user
--

CREATE INDEX idx_89614_fk_agent_id1 ON job_result USING btree (agent);


--
-- Name: idx_89614_fk_job_id1; Type: INDEX; Schema: public; Owner: to_user
--

CREATE INDEX idx_89614_fk_job_id1 ON job_result USING btree (job);


--
-- Name: idx_89634_fk_log_1; Type: INDEX; Schema: public; Owner: to_user
--

CREATE INDEX idx_89634_fk_log_1 ON log USING btree (tm_user);


--
-- Name: idx_89634_idx_last_updated; Type: INDEX; Schema: public; Owner: to_user
--

CREATE INDEX idx_89634_idx_last_updated ON log USING btree (last_updated);


--
-- Name: idx_89644_parameter_name_value_idx; Type: INDEX; Schema: public; Owner: to_user
--

CREATE INDEX idx_89644_parameter_name_value_idx ON parameter USING btree (name, value);


--
-- Name: idx_89655_fk_phys_location_region_idx; Type: INDEX; Schema: public; Owner: to_user
--

CREATE INDEX idx_89655_fk_phys_location_region_idx ON phys_location USING btree (region);


--
-- Name: idx_89655_name_unique; Type: INDEX; Schema: public; Owner: to_user
--

CREATE UNIQUE INDEX idx_89655_name_unique ON phys_location USING btree (name);


--
-- Name: idx_89655_short_name_unique; Type: INDEX; Schema: public; Owner: to_user
--

CREATE UNIQUE INDEX idx_89655_short_name_unique ON phys_location USING btree (short_name);


--
-- Name: idx_89665_name_unique; Type: INDEX; Schema: public; Owner: to_user
--

CREATE UNIQUE INDEX idx_89665_name_unique ON profile USING btree (name);


--
-- Name: idx_89673_fk_atsprofile_atsparameters_atsparameters1; Type: INDEX; Schema: public; Owner: to_user
--

CREATE INDEX idx_89673_fk_atsprofile_atsparameters_atsparameters1 ON profile_parameter USING btree (parameter);


--
-- Name: idx_89673_fk_atsprofile_atsparameters_atsprofile1; Type: INDEX; Schema: public; Owner: to_user
--

CREATE INDEX idx_89673_fk_atsprofile_atsparameters_atsprofile1 ON profile_parameter USING btree (profile);


--
-- Name: idx_89679_fk_regex_type1; Type: INDEX; Schema: public; Owner: to_user
--

CREATE INDEX idx_89679_fk_regex_type1 ON regex USING btree (type);


--
-- Name: idx_89679_re_id_unique; Type: INDEX; Schema: public; Owner: to_user
--

CREATE UNIQUE INDEX idx_89679_re_id_unique ON regex USING btree (id);


--
-- Name: idx_89690_fk_region_division1_idx; Type: INDEX; Schema: public; Owner: to_user
--

CREATE INDEX idx_89690_fk_region_division1_idx ON region USING btree (division);


--
-- Name: idx_89690_name_unique; Type: INDEX; Schema: public; Owner: to_user
--

CREATE UNIQUE INDEX idx_89690_name_unique ON region USING btree (name);


--
-- Name: idx_89709_fk_cdn2; Type: INDEX; Schema: public; Owner: to_user
--

CREATE INDEX idx_89709_fk_cdn2 ON server USING btree (cdn_id);


--
-- Name: idx_89709_fk_contentserver_atsprofile1; Type: INDEX; Schema: public; Owner: to_user
--

CREATE INDEX idx_89709_fk_contentserver_atsprofile1 ON server USING btree (profile);


--
-- Name: idx_89709_fk_contentserver_contentserverstatus1; Type: INDEX; Schema: public; Owner: to_user
--

CREATE INDEX idx_89709_fk_contentserver_contentserverstatus1 ON server USING btree (status);


--
-- Name: idx_89709_fk_contentserver_contentservertype1; Type: INDEX; Schema: public; Owner: to_user
--

CREATE INDEX idx_89709_fk_contentserver_contentservertype1 ON server USING btree (type);


--
-- Name: idx_89709_fk_contentserver_phys_location1; Type: INDEX; Schema: public; Owner: to_user
--

CREATE INDEX idx_89709_fk_contentserver_phys_location1 ON server USING btree (phys_location);


--
-- Name: idx_89709_fk_server_cachegroup1; Type: INDEX; Schema: public; Owner: to_user
--

CREATE INDEX idx_89709_fk_server_cachegroup1 ON server USING btree (cachegroup);


--
-- Name: idx_89709_ip6_profile; Type: INDEX; Schema: public; Owner: to_user
--

CREATE UNIQUE INDEX idx_89709_ip6_profile ON server USING btree (ip6_address, profile);


--
-- Name: idx_89709_ip_profile; Type: INDEX; Schema: public; Owner: to_user
--

CREATE UNIQUE INDEX idx_89709_ip_profile ON server USING btree (ip_address, profile);


--
-- Name: idx_89709_se_id_unique; Type: INDEX; Schema: public; Owner: to_user
--

CREATE UNIQUE INDEX idx_89709_se_id_unique ON server USING btree (id);


--
-- Name: idx_89722_fk_serverstatus_server1; Type: INDEX; Schema: public; Owner: to_user
--

CREATE INDEX idx_89722_fk_serverstatus_server1 ON servercheck USING btree (server);


--
-- Name: idx_89722_server; Type: INDEX; Schema: public; Owner: to_user
--

CREATE UNIQUE INDEX idx_89722_server ON servercheck USING btree (server);


--
-- Name: idx_89722_ses_id_unique; Type: INDEX; Schema: public; Owner: to_user
--

CREATE UNIQUE INDEX idx_89722_ses_id_unique ON servercheck USING btree (id);


--
-- Name: idx_89729_combi_unique; Type: INDEX; Schema: public; Owner: to_user
--

CREATE UNIQUE INDEX idx_89729_combi_unique ON staticdnsentry USING btree (host, address, deliveryservice, cachegroup);


--
-- Name: idx_89729_fk_staticdnsentry_cachegroup1; Type: INDEX; Schema: public; Owner: to_user
--

CREATE INDEX idx_89729_fk_staticdnsentry_cachegroup1 ON staticdnsentry USING btree (cachegroup);


--
-- Name: idx_89729_fk_staticdnsentry_ds; Type: INDEX; Schema: public; Owner: to_user
--

CREATE INDEX idx_89729_fk_staticdnsentry_ds ON staticdnsentry USING btree (deliveryservice);


--
-- Name: idx_89729_fk_staticdnsentry_type; Type: INDEX; Schema: public; Owner: to_user
--

CREATE INDEX idx_89729_fk_staticdnsentry_type ON staticdnsentry USING btree (type);


--
-- Name: idx_89765_fk_user_1; Type: INDEX; Schema: public; Owner: to_user
--

CREATE INDEX idx_89765_fk_user_1 ON tm_user USING btree (role);


--
-- Name: idx_89765_tmuser_email_unique; Type: INDEX; Schema: public; Owner: to_user
--

CREATE UNIQUE INDEX idx_89765_tmuser_email_unique ON tm_user USING btree (email);


--
-- Name: idx_89765_username_unique; Type: INDEX; Schema: public; Owner: to_user
--

CREATE UNIQUE INDEX idx_89765_username_unique ON tm_user USING btree (username);


--
-- Name: idx_89776_fk_ext_type_idx; Type: INDEX; Schema: public; Owner: to_user
--

CREATE INDEX idx_89776_fk_ext_type_idx ON to_extension USING btree (type);


--
-- Name: idx_89776_id_unique; Type: INDEX; Schema: public; Owner: to_user
--

CREATE UNIQUE INDEX idx_89776_id_unique ON to_extension USING btree (id);


--
-- Name: idx_89786_name_unique; Type: INDEX; Schema: public; Owner: to_user
--

CREATE TRIGGER on_update_current_timestamp BEFORE UPDATE ON asn FOR EACH ROW EXECUTE PROCEDURE on_update_current_timestamp_last_updated();


--
-- Name: on_update_current_timestamp; Type: TRIGGER; Schema: public; Owner: to_user
--

CREATE TRIGGER on_update_current_timestamp BEFORE UPDATE ON cachegroup FOR EACH ROW EXECUTE PROCEDURE on_update_current_timestamp_last_updated();


--
-- Name: on_update_current_timestamp; Type: TRIGGER; Schema: public; Owner: to_user
--

CREATE TRIGGER on_update_current_timestamp BEFORE UPDATE ON cachegroup_parameter FOR EACH ROW EXECUTE PROCEDURE on_update_current_timestamp_last_updated();


--
-- Name: on_update_current_timestamp; Type: TRIGGER; Schema: public; Owner: to_user
--

CREATE TRIGGER on_update_current_timestamp BEFORE UPDATE ON cdn FOR EACH ROW EXECUTE PROCEDURE on_update_current_timestamp_last_updated();


--
-- Name: on_update_current_timestamp; Type: TRIGGER; Schema: public; Owner: to_user
--

CREATE TRIGGER on_update_current_timestamp BEFORE UPDATE ON deliveryservice FOR EACH ROW EXECUTE PROCEDURE on_update_current_timestamp_last_updated();


--
-- Name: on_update_current_timestamp; Type: TRIGGER; Schema: public; Owner: to_user
--

CREATE TRIGGER on_update_current_timestamp BEFORE UPDATE ON deliveryservice_server FOR EACH ROW EXECUTE PROCEDURE on_update_current_timestamp_last_updated();


--
-- Name: on_update_current_timestamp; Type: TRIGGER; Schema: public; Owner: to_user
--

CREATE TRIGGER on_update_current_timestamp BEFORE UPDATE ON deliveryservice_tmuser FOR EACH ROW EXECUTE PROCEDURE on_update_current_timestamp_last_updated();


--
-- Name: on_update_current_timestamp; Type: TRIGGER; Schema: public; Owner: to_user
--

CREATE TRIGGER on_update_current_timestamp BEFORE UPDATE ON division FOR EACH ROW EXECUTE PROCEDURE on_update_current_timestamp_last_updated();


--
-- Name: on_update_current_timestamp; Type: TRIGGER; Schema: public; Owner: to_user
--

CREATE TRIGGER on_update_current_timestamp BEFORE UPDATE ON federation FOR EACH ROW EXECUTE PROCEDURE on_update_current_timestamp_last_updated();


--
-- Name: on_update_current_timestamp; Type: TRIGGER; Schema: public; Owner: to_user
--

CREATE TRIGGER on_update_current_timestamp BEFORE UPDATE ON federation_deliveryservice FOR EACH ROW EXECUTE PROCEDURE on_update_current_timestamp_last_updated();


--
-- Name: on_update_current_timestamp; Type: TRIGGER; Schema: public; Owner: to_user
--

CREATE TRIGGER on_update_current_timestamp BEFORE UPDATE ON federation_federation_resolver FOR EACH ROW EXECUTE PROCEDURE on_update_current_timestamp_last_updated();


--
-- Name: on_update_current_timestamp; Type: TRIGGER; Schema: public; Owner: to_user
--

CREATE TRIGGER on_update_current_timestamp BEFORE UPDATE ON federation_resolver FOR EACH ROW EXECUTE PROCEDURE on_update_current_timestamp_last_updated();


--
-- Name: on_update_current_timestamp; Type: TRIGGER; Schema: public; Owner: to_user
--

CREATE TRIGGER on_update_current_timestamp BEFORE UPDATE ON federation_tmuser FOR EACH ROW EXECUTE PROCEDURE on_update_current_timestamp_last_updated();


--
-- Name: on_update_current_timestamp; Type: TRIGGER; Schema: public; Owner: to_user
--

CREATE TRIGGER on_update_current_timestamp BEFORE UPDATE ON hwinfo FOR EACH ROW EXECUTE PROCEDURE on_update_current_timestamp_last_updated();


--
-- Name: on_update_current_timestamp; Type: TRIGGER; Schema: public; Owner: to_user
--

CREATE TRIGGER on_update_current_timestamp BEFORE UPDATE ON job FOR EACH ROW EXECUTE PROCEDURE on_update_current_timestamp_last_updated();


--
-- Name: on_update_current_timestamp; Type: TRIGGER; Schema: public; Owner: to_user
--

CREATE TRIGGER on_update_current_timestamp BEFORE UPDATE ON job_agent FOR EACH ROW EXECUTE PROCEDURE on_update_current_timestamp_last_updated();


--
-- Name: on_update_current_timestamp; Type: TRIGGER; Schema: public; Owner: to_user
--

CREATE TRIGGER on_update_current_timestamp BEFORE UPDATE ON job_result FOR EACH ROW EXECUTE PROCEDURE on_update_current_timestamp_last_updated();


--
-- Name: on_update_current_timestamp; Type: TRIGGER; Schema: public; Owner: to_user
--

CREATE TRIGGER on_update_current_timestamp BEFORE UPDATE ON job_status FOR EACH ROW EXECUTE PROCEDURE on_update_current_timestamp_last_updated();


--
-- Name: on_update_current_timestamp; Type: TRIGGER; Schema: public; Owner: to_user
--

CREATE TRIGGER on_update_current_timestamp BEFORE UPDATE ON log FOR EACH ROW EXECUTE PROCEDURE on_update_current_timestamp_last_updated();


--
-- Name: on_update_current_timestamp; Type: TRIGGER; Schema: public; Owner: to_user
--

CREATE TRIGGER on_update_current_timestamp BEFORE UPDATE ON parameter FOR EACH ROW EXECUTE PROCEDURE on_update_current_timestamp_last_updated();


--
-- Name: on_update_current_timestamp; Type: TRIGGER; Schema: public; Owner: to_user
--

CREATE TRIGGER on_update_current_timestamp BEFORE UPDATE ON phys_location FOR EACH ROW EXECUTE PROCEDURE on_update_current_timestamp_last_updated();


--
-- Name: on_update_current_timestamp; Type: TRIGGER; Schema: public; Owner: to_user
--

CREATE TRIGGER on_update_current_timestamp BEFORE UPDATE ON profile FOR EACH ROW EXECUTE PROCEDURE on_update_current_timestamp_last_updated();


--
-- Name: on_update_current_timestamp; Type: TRIGGER; Schema: public; Owner: to_user
--

CREATE TRIGGER on_update_current_timestamp BEFORE UPDATE ON profile_parameter FOR EACH ROW EXECUTE PROCEDURE on_update_current_timestamp_last_updated();


--
-- Name: on_update_current_timestamp; Type: TRIGGER; Schema: public; Owner: to_user
--

CREATE TRIGGER on_update_current_timestamp BEFORE UPDATE ON regex FOR EACH ROW EXECUTE PROCEDURE on_update_current_timestamp_last_updated();


--
-- Name: on_update_current_timestamp; Type: TRIGGER; Schema: public; Owner: to_user
--

CREATE TRIGGER on_update_current_timestamp BEFORE UPDATE ON region FOR EACH ROW EXECUTE PROCEDURE on_update_current_timestamp_last_updated();


--
-- Name: on_update_current_timestamp; Type: TRIGGER; Schema: public; Owner: to_user
--

CREATE TRIGGER on_update_current_timestamp BEFORE UPDATE ON server FOR EACH ROW EXECUTE PROCEDURE on_update_current_timestamp_last_updated();


--
-- Name: on_update_current_timestamp; Type: TRIGGER; Schema: public; Owner: to_user
--

CREATE TRIGGER on_update_current_timestamp BEFORE UPDATE ON servercheck FOR EACH ROW EXECUTE PROCEDURE on_update_current_timestamp_last_updated();


--
-- Name: on_update_current_timestamp; Type: TRIGGER; Schema: public; Owner: to_user
--

CREATE TRIGGER on_update_current_timestamp BEFORE UPDATE ON staticdnsentry FOR EACH ROW EXECUTE PROCEDURE on_update_current_timestamp_last_updated();


--
-- Name: on_update_current_timestamp; Type: TRIGGER; Schema: public; Owner: to_user
--

CREATE TRIGGER on_update_current_timestamp BEFORE UPDATE ON status FOR EACH ROW EXECUTE PROCEDURE on_update_current_timestamp_last_updated();


--
-- Name: on_update_current_timestamp; Type: TRIGGER; Schema: public; Owner: to_user
--

CREATE TRIGGER on_update_current_timestamp BEFORE UPDATE ON steering_target FOR EACH ROW EXECUTE PROCEDURE on_update_current_timestamp_last_updated();


--
-- Name: on_update_current_timestamp; Type: TRIGGER; Schema: public; Owner: to_user
--

CREATE TRIGGER on_update_current_timestamp BEFORE UPDATE ON tm_user FOR EACH ROW EXECUTE PROCEDURE on_update_current_timestamp_last_updated();


--
-- Name: on_update_current_timestamp; Type: TRIGGER; Schema: public; Owner: to_user
--

CREATE TRIGGER on_update_current_timestamp BEFORE UPDATE ON type FOR EACH ROW EXECUTE PROCEDURE on_update_current_timestamp_last_updated();


--
-- Name: fk_agent_id1; Type: FK CONSTRAINT; Schema: public; Owner: to_user
--

ALTER TABLE ONLY job_result
    ADD CONSTRAINT fk_agent_id1 FOREIGN KEY (agent) REFERENCES job_agent(id) ON DELETE CASCADE;


--
-- Name: fk_atsprofile_atsparameters_atsparameters1; Type: FK CONSTRAINT; Schema: public; Owner: to_user
--

ALTER TABLE ONLY profile_parameter
    ADD CONSTRAINT fk_atsprofile_atsparameters_atsparameters1 FOREIGN KEY (parameter) REFERENCES parameter(id) ON DELETE CASCADE;


--
-- Name: fk_atsprofile_atsparameters_atsprofile1; Type: FK CONSTRAINT; Schema: public; Owner: to_user
--

ALTER TABLE ONLY profile_parameter
    ADD CONSTRAINT fk_atsprofile_atsparameters_atsprofile1 FOREIGN KEY (profile) REFERENCES profile(id) ON DELETE CASCADE;


--
-- Name: fk_cdn1; Type: FK CONSTRAINT; Schema: public; Owner: to_user
--

ALTER TABLE ONLY deliveryservice
    ADD CONSTRAINT fk_cdn1 FOREIGN KEY (cdn_id) REFERENCES cdn(id) ON UPDATE RESTRICT ON DELETE RESTRICT;


--
-- Name: fk_cdn2; Type: FK CONSTRAINT; Schema: public; Owner: to_user
--

ALTER TABLE ONLY server
    ADD CONSTRAINT fk_cdn2 FOREIGN KEY (cdn_id) REFERENCES cdn(id) ON UPDATE RESTRICT ON DELETE RESTRICT;


--
-- Name: fk_cg_1; Type: FK CONSTRAINT; Schema: public; Owner: to_user
--

ALTER TABLE ONLY cachegroup
    ADD CONSTRAINT fk_cg_1 FOREIGN KEY (parent_cachegroup_id) REFERENCES cachegroup(id);


--
-- Name: fk_cg_param_cachegroup1; Type: FK CONSTRAINT; Schema: public; Owner: to_user
--

ALTER TABLE ONLY cachegroup_parameter
    ADD CONSTRAINT fk_cg_param_cachegroup1 FOREIGN KEY (cachegroup) REFERENCES cachegroup(id) ON DELETE CASCADE;


--
-- Name: fk_cg_secondary; Type: FK CONSTRAINT; Schema: public; Owner: to_user
--

ALTER TABLE ONLY cachegroup
    ADD CONSTRAINT fk_cg_secondary FOREIGN KEY (secondary_parent_cachegroup_id) REFERENCES cachegroup(id);


--
-- Name: fk_cg_type1; Type: FK CONSTRAINT; Schema: public; Owner: to_user
--

ALTER TABLE ONLY cachegroup
    ADD CONSTRAINT fk_cg_type1 FOREIGN KEY (type) REFERENCES type(id);


--
-- Name: fk_contentserver_atsprofile1; Type: FK CONSTRAINT; Schema: public; Owner: to_user
--

ALTER TABLE ONLY server
    ADD CONSTRAINT fk_contentserver_atsprofile1 FOREIGN KEY (profile) REFERENCES profile(id);


--
-- Name: fk_contentserver_contentserverstatus1; Type: FK CONSTRAINT; Schema: public; Owner: to_user
--

ALTER TABLE ONLY server
    ADD CONSTRAINT fk_contentserver_contentserverstatus1 FOREIGN KEY (status) REFERENCES status(id);


--
-- Name: fk_contentserver_contentservertype1; Type: FK CONSTRAINT; Schema: public; Owner: to_user
--

ALTER TABLE ONLY server
    ADD CONSTRAINT fk_contentserver_contentservertype1 FOREIGN KEY (type) REFERENCES type(id);


--
-- Name: fk_contentserver_phys_location1; Type: FK CONSTRAINT; Schema: public; Owner: to_user
--

ALTER TABLE ONLY server
    ADD CONSTRAINT fk_contentserver_phys_location1 FOREIGN KEY (phys_location) REFERENCES phys_location(id);


--
-- Name: fk_cran_cachegroup1; Type: FK CONSTRAINT; Schema: public; Owner: to_user
--

ALTER TABLE ONLY asn
    ADD CONSTRAINT fk_cran_cachegroup1 FOREIGN KEY (cachegroup) REFERENCES cachegroup(id);


--
-- Name: fk_deliveryservice_profile1; Type: FK CONSTRAINT; Schema: public; Owner: to_user
--

ALTER TABLE ONLY deliveryservice
    ADD CONSTRAINT fk_deliveryservice_profile1 FOREIGN KEY (profile) REFERENCES profile(id);


--
-- Name: fk_deliveryservice_type1; Type: FK CONSTRAINT; Schema: public; Owner: to_user
--

ALTER TABLE ONLY deliveryservice
    ADD CONSTRAINT fk_deliveryservice_type1 FOREIGN KEY (type) REFERENCES type(id);


--
-- Name: fk_ds_to_cs_contentserver1; Type: FK CONSTRAINT; Schema: public; Owner: to_user
--

ALTER TABLE ONLY deliveryservice_server
    ADD CONSTRAINT fk_ds_to_cs_contentserver1 FOREIGN KEY (server) REFERENCES server(id) ON UPDATE CASCADE ON DELETE CASCADE;


--
-- Name: fk_ds_to_cs_deliveryservice1; Type: FK CONSTRAINT; Schema: public; Owner: to_user
--

ALTER TABLE ONLY deliveryservice_server
    ADD CONSTRAINT fk_ds_to_cs_deliveryservice1 FOREIGN KEY (deliveryservice) REFERENCES deliveryservice(id) ON UPDATE CASCADE ON DELETE CASCADE;


--
-- Name: fk_ds_to_regex_deliveryservice1; Type: FK CONSTRAINT; Schema: public; Owner: to_user
--

ALTER TABLE ONLY deliveryservice_regex
    ADD CONSTRAINT fk_ds_to_regex_deliveryservice1 FOREIGN KEY (deliveryservice) REFERENCES deliveryservice(id) ON UPDATE CASCADE ON DELETE CASCADE;


--
-- Name: fk_ds_to_regex_regex1; Type: FK CONSTRAINT; Schema: public; Owner: to_user
--

ALTER TABLE ONLY deliveryservice_regex
    ADD CONSTRAINT fk_ds_to_regex_regex1 FOREIGN KEY (regex) REFERENCES regex(id) ON UPDATE CASCADE ON DELETE CASCADE;


--
-- Name: fk_ext_type; Type: FK CONSTRAINT; Schema: public; Owner: to_user
--

ALTER TABLE ONLY to_extension
    ADD CONSTRAINT fk_ext_type FOREIGN KEY (type) REFERENCES type(id);


--
-- Name: fk_federation_federation_resolver1; Type: FK CONSTRAINT; Schema: public; Owner: to_user
--

ALTER TABLE ONLY federation_federation_resolver
    ADD CONSTRAINT fk_federation_federation_resolver1 FOREIGN KEY (federation) REFERENCES federation(id) ON UPDATE CASCADE ON DELETE CASCADE;


--
-- Name: fk_federation_mapping_type; Type: FK CONSTRAINT; Schema: public; Owner: to_user
--

ALTER TABLE ONLY federation_resolver
    ADD CONSTRAINT fk_federation_mapping_type FOREIGN KEY (type) REFERENCES type(id) ON UPDATE CASCADE ON DELETE CASCADE;


--
-- Name: fk_federation_resolver_to_fed1; Type: FK CONSTRAINT; Schema: public; Owner: to_user
--

ALTER TABLE ONLY federation_federation_resolver
    ADD CONSTRAINT fk_federation_resolver_to_fed1 FOREIGN KEY (federation_resolver) REFERENCES federation_resolver(id) ON UPDATE CASCADE ON DELETE CASCADE;


--
-- Name: fk_federation_tmuser_federation; Type: FK CONSTRAINT; Schema: public; Owner: to_user
--

ALTER TABLE ONLY federation_tmuser
    ADD CONSTRAINT fk_federation_tmuser_federation FOREIGN KEY (federation) REFERENCES federation(id) ON UPDATE CASCADE ON DELETE CASCADE;


--
-- Name: fk_federation_tmuser_role; Type: FK CONSTRAINT; Schema: public; Owner: to_user
--

ALTER TABLE ONLY federation_tmuser
    ADD CONSTRAINT fk_federation_tmuser_role FOREIGN KEY (role) REFERENCES role(id) ON UPDATE CASCADE ON DELETE CASCADE;


--
-- Name: fk_federation_tmuser_tmuser; Type: FK CONSTRAINT; Schema: public; Owner: to_user
--

ALTER TABLE ONLY federation_tmuser
    ADD CONSTRAINT fk_federation_tmuser_tmuser FOREIGN KEY (tm_user) REFERENCES tm_user(id) ON UPDATE CASCADE ON DELETE CASCADE;


--
-- Name: fk_federation_to_ds1; Type: FK CONSTRAINT; Schema: public; Owner: to_user
--

ALTER TABLE ONLY federation_deliveryservice
    ADD CONSTRAINT fk_federation_to_ds1 FOREIGN KEY (deliveryservice) REFERENCES deliveryservice(id) ON UPDATE CASCADE ON DELETE CASCADE;


--
-- Name: fk_federation_to_fed1; Type: FK CONSTRAINT; Schema: public; Owner: to_user
--

ALTER TABLE ONLY federation_deliveryservice
    ADD CONSTRAINT fk_federation_to_fed1 FOREIGN KEY (federation) REFERENCES federation(id) ON UPDATE CASCADE ON DELETE CASCADE;


--
-- Name: fk_hwinfo1; Type: FK CONSTRAINT; Schema: public; Owner: to_user
--

ALTER TABLE ONLY hwinfo
    ADD CONSTRAINT fk_hwinfo1 FOREIGN KEY (serverid) REFERENCES server(id) ON DELETE CASCADE;


--
-- Name: fk_job_agent_id1; Type: FK CONSTRAINT; Schema: public; Owner: to_user
--

ALTER TABLE ONLY job
    ADD CONSTRAINT fk_job_agent_id1 FOREIGN KEY (agent) REFERENCES job_agent(id) ON DELETE CASCADE;


--
-- Name: fk_job_deliveryservice1; Type: FK CONSTRAINT; Schema: public; Owner: to_user
--

ALTER TABLE ONLY job
    ADD CONSTRAINT fk_job_deliveryservice1 FOREIGN KEY (job_deliveryservice) REFERENCES deliveryservice(id);


--
-- Name: fk_job_id1; Type: FK CONSTRAINT; Schema: public; Owner: to_user
--

ALTER TABLE ONLY job_result
    ADD CONSTRAINT fk_job_id1 FOREIGN KEY (job) REFERENCES job(id) ON DELETE CASCADE;


--
-- Name: fk_job_status_id1; Type: FK CONSTRAINT; Schema: public; Owner: to_user
--

ALTER TABLE ONLY job
    ADD CONSTRAINT fk_job_status_id1 FOREIGN KEY (status) REFERENCES job_status(id);


--
-- Name: fk_job_user_id1; Type: FK CONSTRAINT; Schema: public; Owner: to_user
--

ALTER TABLE ONLY job
    ADD CONSTRAINT fk_job_user_id1 FOREIGN KEY (job_user) REFERENCES tm_user(id);


--
-- Name: fk_log_1; Type: FK CONSTRAINT; Schema: public; Owner: to_user
--

ALTER TABLE ONLY log
    ADD CONSTRAINT fk_log_1 FOREIGN KEY (tm_user) REFERENCES tm_user(id);


--
-- Name: fk_parameter; Type: FK CONSTRAINT; Schema: public; Owner: to_user
--

ALTER TABLE ONLY cachegroup_parameter
    ADD CONSTRAINT fk_parameter FOREIGN KEY (parameter) REFERENCES parameter(id) ON DELETE CASCADE;


--
-- Name: fk_phys_location_region; Type: FK CONSTRAINT; Schema: public; Owner: to_user
--

ALTER TABLE ONLY phys_location
    ADD CONSTRAINT fk_phys_location_region FOREIGN KEY (region) REFERENCES region(id);


--
-- Name: fk_regex_type1; Type: FK CONSTRAINT; Schema: public; Owner: to_user
--

ALTER TABLE ONLY regex
    ADD CONSTRAINT fk_regex_type1 FOREIGN KEY (type) REFERENCES type(id);


--
-- Name: fk_region_division1; Type: FK CONSTRAINT; Schema: public; Owner: to_user
--

ALTER TABLE ONLY region
    ADD CONSTRAINT fk_region_division1 FOREIGN KEY (division) REFERENCES division(id);


--
-- Name: fk_server_cachegroup1; Type: FK CONSTRAINT; Schema: public; Owner: to_user
--

ALTER TABLE ONLY server
    ADD CONSTRAINT fk_server_cachegroup1 FOREIGN KEY (cachegroup) REFERENCES cachegroup(id) ON UPDATE RESTRICT ON DELETE CASCADE;


--
-- Name: fk_serverstatus_server1; Type: FK CONSTRAINT; Schema: public; Owner: to_user
--

ALTER TABLE ONLY servercheck
    ADD CONSTRAINT fk_serverstatus_server1 FOREIGN KEY (server) REFERENCES server(id) ON DELETE CASCADE;


--
-- Name: fk_staticdnsentry_cachegroup1; Type: FK CONSTRAINT; Schema: public; Owner: to_user
--

ALTER TABLE ONLY staticdnsentry
    ADD CONSTRAINT fk_staticdnsentry_cachegroup1 FOREIGN KEY (cachegroup) REFERENCES cachegroup(id);


--
-- Name: fk_staticdnsentry_ds; Type: FK CONSTRAINT; Schema: public; Owner: to_user
--

ALTER TABLE ONLY staticdnsentry
    ADD CONSTRAINT fk_staticdnsentry_ds FOREIGN KEY (deliveryservice) REFERENCES deliveryservice(id);


--
-- Name: fk_staticdnsentry_type; Type: FK CONSTRAINT; Schema: public; Owner: to_user
--

ALTER TABLE ONLY staticdnsentry
    ADD CONSTRAINT fk_staticdnsentry_type FOREIGN KEY (type) REFERENCES type(id);


--
-- Name: fk_steering_target_delivery_service; Type: FK CONSTRAINT; Schema: public; Owner: to_user
--

ALTER TABLE ONLY steering_target
    ADD CONSTRAINT fk_steering_target_delivery_service FOREIGN KEY (deliveryservice) REFERENCES deliveryservice(id) ON UPDATE CASCADE ON DELETE CASCADE;


--
-- Name: fk_steering_target_target; Type: FK CONSTRAINT; Schema: public; Owner: to_user
--

ALTER TABLE ONLY steering_target
    ADD CONSTRAINT fk_steering_target_target FOREIGN KEY (deliveryservice) REFERENCES deliveryservice(id) ON UPDATE CASCADE ON DELETE CASCADE;


--
-- Name: fk_tm_user_ds; Type: FK CONSTRAINT; Schema: public; Owner: to_user
--

ALTER TABLE ONLY deliveryservice_tmuser
    ADD CONSTRAINT fk_tm_user_ds FOREIGN KEY (deliveryservice) REFERENCES deliveryservice(id) ON UPDATE CASCADE ON DELETE CASCADE;


--
-- Name: fk_tm_user_id; Type: FK CONSTRAINT; Schema: public; Owner: to_user
--

ALTER TABLE ONLY deliveryservice_tmuser
    ADD CONSTRAINT fk_tm_user_id FOREIGN KEY (tm_user_id) REFERENCES tm_user(id) ON UPDATE CASCADE ON DELETE CASCADE;


--
-- Name: fk_user_1; Type: FK CONSTRAINT; Schema: public; Owner: to_user
--

ALTER TABLE ONLY tm_user
    ADD CONSTRAINT fk_user_1 FOREIGN KEY (role) REFERENCES role(id) ON DELETE SET NULL;


--
-- Name: public; Type: ACL; Schema: -; Owner: to_user
--

REVOKE ALL ON SCHEMA public FROM PUBLIC;
REVOKE ALL ON SCHEMA public FROM to_user;
GRANT ALL ON SCHEMA public TO to_user;
GRANT ALL ON SCHEMA public TO PUBLIC;


--
-- PostgreSQL database dump complete
--
=======
/*

    Licensed under the Apache License, Version 2.0 (the "License");
    you may not use this file except in compliance with the License.
    You may obtain a copy of the License at

        http://www.apache.org/licenses/LICENSE-2.0

    Unless required by applicable law or agreed to in writing, software
    distributed under the License is distributed on an "AS IS" BASIS,
    WITHOUT WARRANTIES OR CONDITIONS OF ANY KIND, either express or implied.
    See the License for the specific language governing permissions and
    limitations under the License.
*/

-- +goose Up
-- SQL in section 'Up' is executed when this migration is applied
-- MySQL dump 10.13  Distrib 5.6.19, for osx10.9 (x86_64)
--
-- Host: localhost    Database: twelve_monkeys
-- ------------------------------------------------------
-- Server version	5.6.19

/*!40101 SET @OLD_CHARACTER_SET_CLIENT=@@CHARACTER_SET_CLIENT */;
/*!40101 SET @OLD_CHARACTER_SET_RESULTS=@@CHARACTER_SET_RESULTS */;
/*!40101 SET @OLD_COLLATION_CONNECTION=@@COLLATION_CONNECTION */;
/*!40101 SET NAMES utf8 */;
/*!40103 SET @OLD_TIME_ZONE=@@TIME_ZONE */;
/*!40103 SET TIME_ZONE='+00:00' */;
/*!40014 SET @OLD_UNIQUE_CHECKS=@@UNIQUE_CHECKS, UNIQUE_CHECKS=0 */;
/*!40014 SET @OLD_FOREIGN_KEY_CHECKS=@@FOREIGN_KEY_CHECKS, FOREIGN_KEY_CHECKS=0 */;
/*!40101 SET @OLD_SQL_MODE=@@SQL_MODE, SQL_MODE='NO_AUTO_VALUE_ON_ZERO' */;
/*!40111 SET @OLD_SQL_NOTES=@@SQL_NOTES, SQL_NOTES=0 */;

--
-- Table structure for table `cran`
--

/*!40101 SET @saved_cs_client     = @@character_set_client */;
/*!40101 SET character_set_client = utf8 */;
CREATE TABLE `cran` (
  `id` int(11) NOT NULL AUTO_INCREMENT,
  `asn` int(11) NOT NULL,
  `location` int(11) NOT NULL,
  `last_updated` timestamp NULL DEFAULT CURRENT_TIMESTAMP ON UPDATE CURRENT_TIMESTAMP,
  PRIMARY KEY (`id`,`location`),
  UNIQUE KEY `cr_id_UNIQUE` (`id`),
  KEY `fk_cran_location1` (`location`),
  CONSTRAINT `fk_cran_location1` FOREIGN KEY (`location`) REFERENCES `location` (`id`) ON DELETE NO ACTION ON UPDATE NO ACTION
) ENGINE=InnoDB AUTO_INCREMENT=47 DEFAULT CHARSET=latin1;
/*!40101 SET character_set_client = @saved_cs_client */;

--
-- Table structure for table `deliveryservice`
--

/*!40101 SET @saved_cs_client     = @@character_set_client */;
/*!40101 SET character_set_client = utf8 */;
CREATE TABLE `deliveryservice` (
  `id` int(11) NOT NULL AUTO_INCREMENT,
  `xml_id` varchar(48) NOT NULL,
  `active` tinyint(4) NOT NULL,
  `dscp` int(11) NOT NULL,
  `signed` tinyint(1) DEFAULT NULL,
  `qstring_ignore` tinyint(1) DEFAULT NULL,
  `geo_limit` tinyint(1) DEFAULT '0',
  `http_bypass_fqdn` varchar(255) DEFAULT NULL,
  `dns_bypass_ip` varchar(45) DEFAULT NULL,
  `dns_bypass_ip6` varchar(45) DEFAULT NULL,
  `dns_bypass_ttl` int(11) DEFAULT NULL,
  `org_server_fqdn` varchar(255) DEFAULT NULL,
  `type` int(11) NOT NULL,
  `profile` int(11) NOT NULL,
  `ccr_dns_ttl` int(11) DEFAULT NULL,
  `global_max_mbps` int(11) DEFAULT NULL,
  `global_max_tps` int(11) DEFAULT NULL,
  `long_desc` varchar(255) DEFAULT NULL,
  `long_desc_1` varchar(255) DEFAULT NULL,
  `long_desc_2` varchar(255) DEFAULT NULL,
  `max_dns_answers` int(11) DEFAULT '0',
  `info_url` varchar(255) DEFAULT NULL,
  `miss_lat` double DEFAULT NULL,
  `miss_long` double DEFAULT NULL,
  `check_path` varchar(255) DEFAULT NULL,
  `header_rewrite` int(11) DEFAULT NULL,
  `last_updated` timestamp NULL DEFAULT CURRENT_TIMESTAMP ON UPDATE CURRENT_TIMESTAMP,
  `protocol` tinyint(4) DEFAULT '0',
  PRIMARY KEY (`id`,`type`),
  UNIQUE KEY `ds_name_UNIQUE` (`xml_id`),
  UNIQUE KEY `ds_id_UNIQUE` (`id`),
  KEY `fk_deliveryservice_type1` (`type`),
  KEY `fk_deliveryservice_profile1` (`profile`),
  KEY `fk_deliveryservice_header_rewrite1_idx` (`header_rewrite`),
  CONSTRAINT `fk_deliveryservice_header_rewrite1` FOREIGN KEY (`header_rewrite`) REFERENCES `header_rewrite` (`id`) ON DELETE NO ACTION ON UPDATE NO ACTION,
  CONSTRAINT `fk_deliveryservice_profile1` FOREIGN KEY (`profile`) REFERENCES `profile` (`id`) ON DELETE NO ACTION ON UPDATE NO ACTION,
  CONSTRAINT `fk_deliveryservice_type1` FOREIGN KEY (`type`) REFERENCES `type` (`id`) ON DELETE NO ACTION ON UPDATE NO ACTION
) ENGINE=InnoDB AUTO_INCREMENT=311 DEFAULT CHARSET=latin1;
/*!40101 SET character_set_client = @saved_cs_client */;

--
-- Table structure for table `deliveryservice_regex`
--

/*!40101 SET @saved_cs_client     = @@character_set_client */;
/*!40101 SET character_set_client = utf8 */;
CREATE TABLE `deliveryservice_regex` (
  `deliveryservice` int(11) NOT NULL,
  `regex` int(11) NOT NULL,
  `set_number` int(11) DEFAULT '0',
  PRIMARY KEY (`deliveryservice`,`regex`),
  KEY `fk_ds_to_regex_regex1` (`regex`),
  CONSTRAINT `fk_ds_to_regex_deliveryservice1` FOREIGN KEY (`deliveryservice`) REFERENCES `deliveryservice` (`id`) ON DELETE CASCADE ON UPDATE CASCADE,
  CONSTRAINT `fk_ds_to_regex_regex1` FOREIGN KEY (`regex`) REFERENCES `regex` (`id`) ON DELETE CASCADE ON UPDATE CASCADE
) ENGINE=InnoDB DEFAULT CHARSET=latin1;
/*!40101 SET character_set_client = @saved_cs_client */;

--
-- Table structure for table `deliveryservice_server`
--

/*!40101 SET @saved_cs_client     = @@character_set_client */;
/*!40101 SET character_set_client = utf8 */;
CREATE TABLE `deliveryservice_server` (
  `deliveryservice` int(11) NOT NULL,
  `server` int(11) NOT NULL,
  `last_updated` timestamp NULL DEFAULT CURRENT_TIMESTAMP ON UPDATE CURRENT_TIMESTAMP,
  PRIMARY KEY (`deliveryservice`,`server`),
  KEY `fk_ds_to_cs_contentserver1` (`server`),
  CONSTRAINT `fk_ds_to_cs_contentserver1` FOREIGN KEY (`server`) REFERENCES `server` (`id`) ON DELETE CASCADE ON UPDATE CASCADE,
  CONSTRAINT `fk_ds_to_cs_deliveryservice1` FOREIGN KEY (`deliveryservice`) REFERENCES `deliveryservice` (`id`) ON DELETE CASCADE ON UPDATE CASCADE
) ENGINE=InnoDB DEFAULT CHARSET=latin1;
/*!40101 SET character_set_client = @saved_cs_client */;

--
-- Table structure for table `deliveryservice_tmuser`
--

/*!40101 SET @saved_cs_client     = @@character_set_client */;
/*!40101 SET character_set_client = utf8 */;
CREATE TABLE `deliveryservice_tmuser` (
  `deliveryservice` int(11) NOT NULL,
  `tm_user_id` int(11) NOT NULL,
  `last_updated` timestamp NULL DEFAULT CURRENT_TIMESTAMP ON UPDATE CURRENT_TIMESTAMP,
  PRIMARY KEY (`deliveryservice`,`tm_user_id`),
  KEY `fk_tm_userid` (`tm_user_id`),
  CONSTRAINT `fk_tm_user_ds` FOREIGN KEY (`deliveryservice`) REFERENCES `deliveryservice` (`id`) ON DELETE CASCADE ON UPDATE CASCADE,
  CONSTRAINT `fk_tm_user_id` FOREIGN KEY (`tm_user_id`) REFERENCES `tm_user` (`id`) ON DELETE CASCADE ON UPDATE CASCADE
) ENGINE=InnoDB DEFAULT CHARSET=latin1;
/*!40101 SET character_set_client = @saved_cs_client */;

--
-- Table structure for table `division`
--

/*!40101 SET @saved_cs_client     = @@character_set_client */;
/*!40101 SET character_set_client = utf8 */;
CREATE TABLE `division` (
  `id` int(11) NOT NULL AUTO_INCREMENT,
  `name` varchar(45) NOT NULL,
  `last_updated` timestamp NULL DEFAULT CURRENT_TIMESTAMP ON UPDATE CURRENT_TIMESTAMP,
  PRIMARY KEY (`id`),
  UNIQUE KEY `name_UNIQUE` (`name`)
) ENGINE=InnoDB AUTO_INCREMENT=4 DEFAULT CHARSET=latin1;
/*!40101 SET character_set_client = @saved_cs_client */;

--
-- Table structure for table `header_rewrite`
--

/*!40101 SET @saved_cs_client     = @@character_set_client */;
/*!40101 SET character_set_client = utf8 */;
CREATE TABLE `header_rewrite` (
  `id` int(11) NOT NULL AUTO_INCREMENT,
  `hr_condition` varchar(1024) DEFAULT NULL,
  `action` varchar(1024) NOT NULL,
  PRIMARY KEY (`id`)
) ENGINE=InnoDB AUTO_INCREMENT=5 DEFAULT CHARSET=latin1;
/*!40101 SET character_set_client = @saved_cs_client */;

--
-- Table structure for table `hwinfo`
--

/*!40101 SET @saved_cs_client     = @@character_set_client */;
/*!40101 SET character_set_client = utf8 */;
CREATE TABLE `hwinfo` (
  `id` int(11) NOT NULL AUTO_INCREMENT,
  `serverid` int(11) NOT NULL,
  `description` varchar(256) NOT NULL,
  `val` varchar(256) NOT NULL,
  `last_updated` timestamp NULL DEFAULT CURRENT_TIMESTAMP ON UPDATE CURRENT_TIMESTAMP,
  PRIMARY KEY (`id`),
  UNIQUE KEY `serverid` (`serverid`,`description`),
  KEY `fk_hwinfo1` (`serverid`),
  CONSTRAINT `fk_hwinfo1` FOREIGN KEY (`serverid`) REFERENCES `server` (`id`) ON DELETE CASCADE ON UPDATE NO ACTION
) ENGINE=InnoDB AUTO_INCREMENT=4021555 DEFAULT CHARSET=latin1;
/*!40101 SET character_set_client = @saved_cs_client */;

--
-- Table structure for table `job`
--

/*!40101 SET @saved_cs_client     = @@character_set_client */;
/*!40101 SET character_set_client = utf8 */;
CREATE TABLE `job` (
  `id` int(11) NOT NULL AUTO_INCREMENT,
  `agent` int(11) DEFAULT NULL,
  `object_type` varchar(48) DEFAULT NULL,
  `object_name` varchar(256) DEFAULT NULL,
  `keyword` varchar(48) NOT NULL,
  `parameters` varchar(256) DEFAULT NULL,
  `asset_url` varchar(512) NOT NULL,
  `asset_type` varchar(48) NOT NULL,
  `status` int(11) NOT NULL,
  `start_time` datetime NOT NULL,
  `entered_time` datetime NOT NULL,
  `job_user` int(11) NOT NULL,
  `last_updated` timestamp NULL DEFAULT CURRENT_TIMESTAMP ON UPDATE CURRENT_TIMESTAMP,
  PRIMARY KEY (`id`),
  KEY `fk_job_agent_id1` (`agent`),
  KEY `fk_job_status_id1` (`status`),
  KEY `fk_job_user_id1` (`job_user`),
  CONSTRAINT `fk_job_user_id1` FOREIGN KEY (`job_user`) REFERENCES `tm_user` (`id`) ON DELETE NO ACTION ON UPDATE NO ACTION,
  CONSTRAINT `fk_job_agent_id1` FOREIGN KEY (`agent`) REFERENCES `job_agent` (`id`) ON DELETE CASCADE ON UPDATE NO ACTION,
  CONSTRAINT `fk_job_status_id1` FOREIGN KEY (`status`) REFERENCES `job_status` (`id`) ON DELETE NO ACTION ON UPDATE NO ACTION
) ENGINE=InnoDB AUTO_INCREMENT=17 DEFAULT CHARSET=latin1;
/*!40101 SET character_set_client = @saved_cs_client */;

--
-- Table structure for table `job_agent`
--

/*!40101 SET @saved_cs_client     = @@character_set_client */;
/*!40101 SET character_set_client = utf8 */;
CREATE TABLE `job_agent` (
  `id` int(11) NOT NULL AUTO_INCREMENT,
  `name` varchar(128) DEFAULT NULL,
  `description` varchar(512) DEFAULT NULL,
  `active` int(1) NOT NULL DEFAULT '0',
  `last_updated` timestamp NULL DEFAULT CURRENT_TIMESTAMP ON UPDATE CURRENT_TIMESTAMP,
  PRIMARY KEY (`id`)
) ENGINE=InnoDB AUTO_INCREMENT=2 DEFAULT CHARSET=latin1;
/*!40101 SET character_set_client = @saved_cs_client */;

--
-- Table structure for table `job_result`
--

/*!40101 SET @saved_cs_client     = @@character_set_client */;
/*!40101 SET character_set_client = utf8 */;
CREATE TABLE `job_result` (
  `id` int(11) NOT NULL AUTO_INCREMENT,
  `job` int(11) NOT NULL,
  `agent` int(11) NOT NULL,
  `result` varchar(48) NOT NULL,
  `description` varchar(512) DEFAULT NULL,
  `last_updated` timestamp NULL DEFAULT CURRENT_TIMESTAMP ON UPDATE CURRENT_TIMESTAMP,
  PRIMARY KEY (`id`),
  KEY `fk_job_id1` (`job`),
  KEY `fk_agent_id1` (`agent`),
  CONSTRAINT `fk_agent_id1` FOREIGN KEY (`agent`) REFERENCES `job_agent` (`id`) ON DELETE CASCADE ON UPDATE NO ACTION,
  CONSTRAINT `fk_job_id1` FOREIGN KEY (`job`) REFERENCES `job` (`id`) ON DELETE CASCADE ON UPDATE NO ACTION
) ENGINE=InnoDB DEFAULT CHARSET=latin1;
/*!40101 SET character_set_client = @saved_cs_client */;

--
-- Table structure for table `job_status`
--

/*!40101 SET @saved_cs_client     = @@character_set_client */;
/*!40101 SET character_set_client = utf8 */;
CREATE TABLE `job_status` (
  `id` int(11) NOT NULL AUTO_INCREMENT,
  `name` varchar(48) DEFAULT NULL,
  `description` varchar(256) DEFAULT NULL,
  `last_updated` timestamp NULL DEFAULT CURRENT_TIMESTAMP ON UPDATE CURRENT_TIMESTAMP,
  PRIMARY KEY (`id`)
) ENGINE=InnoDB AUTO_INCREMENT=5 DEFAULT CHARSET=latin1;
/*!40101 SET character_set_client = @saved_cs_client */;

--
-- Table structure for table `location`
--

/*!40101 SET @saved_cs_client     = @@character_set_client */;
/*!40101 SET character_set_client = utf8 */;
CREATE TABLE `location` (
  `id` int(11) NOT NULL AUTO_INCREMENT,
  `name` varchar(45) NOT NULL,
  `short_name` varchar(255) NOT NULL,
  `latitude` double DEFAULT NULL,
  `longitude` double DEFAULT NULL,
  `parent_location_id` int(11) DEFAULT NULL,
  `type` int(11) NOT NULL,
  `last_updated` timestamp NULL DEFAULT CURRENT_TIMESTAMP ON UPDATE CURRENT_TIMESTAMP,
  PRIMARY KEY (`id`,`type`),
  UNIQUE KEY `loc_name_UNIQUE` (`name`),
  UNIQUE KEY `loc_short_UNIQUE` (`short_name`),
  UNIQUE KEY `lo_id_UNIQUE` (`id`),
  KEY `fk_location_type1` (`type`),
  KEY `fk_location_1` (`parent_location_id`),
  CONSTRAINT `fk_location_1` FOREIGN KEY (`parent_location_id`) REFERENCES `location` (`id`) ON DELETE NO ACTION ON UPDATE NO ACTION,
  CONSTRAINT `fk_location_type1` FOREIGN KEY (`type`) REFERENCES `type` (`id`) ON DELETE NO ACTION ON UPDATE NO ACTION
) ENGINE=InnoDB AUTO_INCREMENT=52 DEFAULT CHARSET=latin1;
/*!40101 SET character_set_client = @saved_cs_client */;

--
-- Table structure for table `location_parameter`
--

/*!40101 SET @saved_cs_client     = @@character_set_client */;
/*!40101 SET character_set_client = utf8 */;
CREATE TABLE `location_parameter` (
  `location` int(11) NOT NULL,
  `parameter` int(11) NOT NULL,
  `last_updated` timestamp NULL DEFAULT CURRENT_TIMESTAMP ON UPDATE CURRENT_TIMESTAMP,
  PRIMARY KEY (`location`,`parameter`),
  KEY `fk_location` (`location`),
  KEY `fk_parameter` (`parameter`),
  CONSTRAINT `fk_location` FOREIGN KEY (`location`) REFERENCES `location` (`id`) ON DELETE CASCADE ON UPDATE NO ACTION,
  CONSTRAINT `fk_parameter` FOREIGN KEY (`parameter`) REFERENCES `parameter` (`id`) ON DELETE CASCADE ON UPDATE NO ACTION
) ENGINE=InnoDB DEFAULT CHARSET=latin1;
/*!40101 SET character_set_client = @saved_cs_client */;

--
-- Table structure for table `log`
--

/*!40101 SET @saved_cs_client     = @@character_set_client */;
/*!40101 SET character_set_client = utf8 */;
CREATE TABLE `log` (
  `id` int(11) NOT NULL AUTO_INCREMENT,
  `level` varchar(45) DEFAULT NULL,
  `message` varchar(1024) NOT NULL,
  `tm_user` int(11) NOT NULL,
  `ticketnum` varchar(64) DEFAULT NULL,
  `last_updated` timestamp NULL DEFAULT CURRENT_TIMESTAMP ON UPDATE CURRENT_TIMESTAMP,
  PRIMARY KEY (`id`,`tm_user`),
  KEY `fk_log_1` (`tm_user`),
  CONSTRAINT `fk_log_1` FOREIGN KEY (`tm_user`) REFERENCES `tm_user` (`id`) ON DELETE NO ACTION ON UPDATE NO ACTION
) ENGINE=InnoDB AUTO_INCREMENT=21879 DEFAULT CHARSET=latin1;
/*!40101 SET character_set_client = @saved_cs_client */;

--
-- Table structure for table `parameter`
--

/*!40101 SET @saved_cs_client     = @@character_set_client */;
/*!40101 SET character_set_client = utf8 */;
CREATE TABLE `parameter` (
  `id` int(11) NOT NULL AUTO_INCREMENT,
  `name` varchar(1024) NOT NULL,
  `config_file` varchar(45) NOT NULL,
  `value` varchar(1024) NOT NULL,
  `last_updated` timestamp NULL DEFAULT CURRENT_TIMESTAMP ON UPDATE CURRENT_TIMESTAMP,
  PRIMARY KEY (`id`)
) ENGINE=InnoDB AUTO_INCREMENT=817 DEFAULT CHARSET=latin1;
/*!40101 SET character_set_client = @saved_cs_client */;

--
-- Table structure for table `phys_location`
--

/*!40101 SET @saved_cs_client     = @@character_set_client */;
/*!40101 SET character_set_client = utf8 */;
CREATE TABLE `phys_location` (
  `id` int(11) NOT NULL AUTO_INCREMENT,
  `name` varchar(45) NOT NULL,
  `short_name` varchar(12) NOT NULL,
  `address` varchar(128) NOT NULL,
  `city` varchar(128) NOT NULL,
  `state` varchar(2) NOT NULL,
  `zip` varchar(5) NOT NULL,
  `poc` varchar(128) DEFAULT NULL,
  `phone` varchar(45) DEFAULT NULL,
  `email` varchar(128) DEFAULT NULL,
  `comments` varchar(256) DEFAULT NULL,
  `region` int(11) NOT NULL,
  `last_updated` timestamp NULL DEFAULT CURRENT_TIMESTAMP ON UPDATE CURRENT_TIMESTAMP,
  PRIMARY KEY (`id`),
  UNIQUE KEY `name_UNIQUE` (`name`),
  UNIQUE KEY `short_name_UNIQUE` (`short_name`),
  KEY `fk_phys_location_region_idx` (`region`),
  CONSTRAINT `fk_phys_location_region` FOREIGN KEY (`region`) REFERENCES `region` (`id`) ON DELETE NO ACTION ON UPDATE NO ACTION
) ENGINE=InnoDB AUTO_INCREMENT=200 DEFAULT CHARSET=latin1;
/*!40101 SET character_set_client = @saved_cs_client */;

--
-- Table structure for table `profile`
--

/*!40101 SET @saved_cs_client     = @@character_set_client */;
/*!40101 SET character_set_client = utf8 */;
CREATE TABLE `profile` (
  `id` int(11) NOT NULL AUTO_INCREMENT,
  `name` varchar(45) NOT NULL,
  `description` varchar(256) DEFAULT NULL,
  `last_updated` timestamp NULL DEFAULT CURRENT_TIMESTAMP ON UPDATE CURRENT_TIMESTAMP,
  PRIMARY KEY (`id`),
  UNIQUE KEY `name_UNIQUE` (`name`)
) ENGINE=InnoDB AUTO_INCREMENT=48 DEFAULT CHARSET=latin1;
/*!40101 SET character_set_client = @saved_cs_client */;

--
-- Table structure for table `profile_parameter`
--

/*!40101 SET @saved_cs_client     = @@character_set_client */;
/*!40101 SET character_set_client = utf8 */;
CREATE TABLE `profile_parameter` (
  `profile` int(11) NOT NULL,
  `parameter` int(11) NOT NULL,
  `last_updated` timestamp NULL DEFAULT CURRENT_TIMESTAMP ON UPDATE CURRENT_TIMESTAMP,
  PRIMARY KEY (`profile`,`parameter`),
  KEY `fk_atsprofile_atsparameters_atsprofile1` (`profile`),
  KEY `fk_atsprofile_atsparameters_atsparameters1` (`parameter`),
  CONSTRAINT `fk_atsprofile_atsparameters_atsparameters1` FOREIGN KEY (`parameter`) REFERENCES `parameter` (`id`) ON DELETE CASCADE ON UPDATE NO ACTION,
  CONSTRAINT `fk_atsprofile_atsparameters_atsprofile1` FOREIGN KEY (`profile`) REFERENCES `profile` (`id`) ON DELETE CASCADE ON UPDATE NO ACTION
) ENGINE=InnoDB DEFAULT CHARSET=latin1;
/*!40101 SET character_set_client = @saved_cs_client */;

--
-- Table structure for table `regex`
--

/*!40101 SET @saved_cs_client     = @@character_set_client */;
/*!40101 SET character_set_client = utf8 */;
CREATE TABLE `regex` (
  `id` int(11) NOT NULL AUTO_INCREMENT,
  `pattern` varchar(255) NOT NULL DEFAULT '',
  `type` int(11) NOT NULL,
  `last_updated` timestamp NULL DEFAULT CURRENT_TIMESTAMP ON UPDATE CURRENT_TIMESTAMP,
  PRIMARY KEY (`id`,`type`),
  UNIQUE KEY `re_id_UNIQUE` (`id`),
  KEY `fk_regex_type1` (`type`),
  CONSTRAINT `fk_regex_type1` FOREIGN KEY (`type`) REFERENCES `type` (`id`) ON DELETE NO ACTION ON UPDATE NO ACTION
) ENGINE=InnoDB AUTO_INCREMENT=519 DEFAULT CHARSET=latin1;
/*!40101 SET character_set_client = @saved_cs_client */;

--
-- Table structure for table `region`
--

/*!40101 SET @saved_cs_client     = @@character_set_client */;
/*!40101 SET character_set_client = utf8 */;
CREATE TABLE `region` (
  `id` int(11) NOT NULL AUTO_INCREMENT,
  `name` varchar(45) NOT NULL,
  `division` int(11) NOT NULL,
  `last_updated` timestamp NULL DEFAULT CURRENT_TIMESTAMP ON UPDATE CURRENT_TIMESTAMP,
  PRIMARY KEY (`id`),
  UNIQUE KEY `name_UNIQUE` (`name`),
  KEY `fk_region_division1_idx` (`division`),
  CONSTRAINT `fk_region_division1` FOREIGN KEY (`division`) REFERENCES `division` (`id`) ON DELETE NO ACTION ON UPDATE NO ACTION
) ENGINE=InnoDB AUTO_INCREMENT=19 DEFAULT CHARSET=latin1;
/*!40101 SET character_set_client = @saved_cs_client */;

--
-- Table structure for table `role`
--

/*!40101 SET @saved_cs_client     = @@character_set_client */;
/*!40101 SET character_set_client = utf8 */;
CREATE TABLE `role` (
  `id` int(11) NOT NULL AUTO_INCREMENT,
  `name` varchar(45) NOT NULL,
  `description` varchar(128) DEFAULT NULL,
  `priv_level` int(11) NOT NULL,
  PRIMARY KEY (`id`)
) ENGINE=InnoDB AUTO_INCREMENT=7 DEFAULT CHARSET=latin1;
/*!40101 SET character_set_client = @saved_cs_client */;

--
-- Table structure for table `server`
--

/*!40101 SET @saved_cs_client     = @@character_set_client */;
/*!40101 SET character_set_client = utf8 */;
CREATE TABLE `server` (
  `id` int(11) NOT NULL AUTO_INCREMENT,
  `host_name` varchar(45) NOT NULL,
  `domain_name` varchar(45) NOT NULL,
  `tcp_port` int(10) unsigned DEFAULT NULL,
  `xmpp_id` varchar(256) DEFAULT NULL,
  `xmpp_passwd` varchar(45) DEFAULT NULL,
  `interface_name` varchar(45) NOT NULL,
  `ip_address` varchar(45) NOT NULL,
  `ip_netmask` varchar(45) NOT NULL,
  `ip_gateway` varchar(45) NOT NULL,
  `ip6_address` varchar(50) DEFAULT NULL,
  `ip6_gateway` varchar(50) DEFAULT NULL,
  `interface_mtu` int(11) NOT NULL DEFAULT '9000',
  `phys_location` int(11) NOT NULL,
  `rack` varchar(64) DEFAULT NULL,
  `location` int(11) NOT NULL,
  `type` int(11) NOT NULL,
  `status` int(11) NOT NULL,
  `profile` int(11) NOT NULL,
  `mgmt_ip_address` varchar(45) DEFAULT NULL,
  `mgmt_ip_netmask` varchar(45) DEFAULT NULL,
  `mgmt_ip_gateway` varchar(45) DEFAULT NULL,
  `ilo_ip_address` varchar(45) DEFAULT NULL,
  `ilo_ip_netmask` varchar(45) DEFAULT NULL,
  `ilo_ip_gateway` varchar(45) DEFAULT NULL,
  `ilo_username` varchar(45) DEFAULT NULL,
  `ilo_password` varchar(45) DEFAULT NULL,
  `router_host_name` varchar(256) DEFAULT NULL,
  `router_port_name` varchar(256) DEFAULT NULL,
  `last_updated` timestamp NULL DEFAULT CURRENT_TIMESTAMP ON UPDATE CURRENT_TIMESTAMP,
  PRIMARY KEY (`id`,`location`,`type`,`status`,`profile`),
  UNIQUE KEY `cs_ip_address_UNIQUE` (`ip_address`),
  UNIQUE KEY `se_id_UNIQUE` (`id`),
  UNIQUE KEY `host_name` (`host_name`),
  UNIQUE KEY `ip6_address` (`ip6_address`),
  KEY `fk_contentserver_location` (`location`),
  KEY `fk_contentserver_contentservertype1` (`type`),
  KEY `fk_contentserver_contentserverstatus1` (`status`),
  KEY `fk_contentserver_atsprofile1` (`profile`),
  KEY `fk_contentserver_phys_location1` (`phys_location`),
  CONSTRAINT `fk_contentserver_atsprofile1` FOREIGN KEY (`profile`) REFERENCES `profile` (`id`) ON DELETE NO ACTION ON UPDATE NO ACTION,
  CONSTRAINT `fk_contentserver_contentserverstatus1` FOREIGN KEY (`status`) REFERENCES `status` (`id`) ON DELETE NO ACTION ON UPDATE NO ACTION,
  CONSTRAINT `fk_contentserver_contentservertype1` FOREIGN KEY (`type`) REFERENCES `type` (`id`) ON DELETE NO ACTION ON UPDATE NO ACTION,
  CONSTRAINT `fk_contentserver_location` FOREIGN KEY (`location`) REFERENCES `location` (`id`) ON DELETE CASCADE,
  CONSTRAINT `fk_contentserver_phys_location1` FOREIGN KEY (`phys_location`) REFERENCES `phys_location` (`id`) ON DELETE NO ACTION ON UPDATE NO ACTION
) ENGINE=InnoDB AUTO_INCREMENT=580 DEFAULT CHARSET=latin1;
/*!40101 SET character_set_client = @saved_cs_client */;

--
-- Table structure for table `serverstatus`
--

/*!40101 SET @saved_cs_client     = @@character_set_client */;
/*!40101 SET character_set_client = utf8 */;
CREATE TABLE `serverstatus` (
  `id` int(11) NOT NULL AUTO_INCREMENT,
  `ilo_pingable` tinyint(1) NOT NULL DEFAULT '0',
  `teng_pingable` tinyint(1) NOT NULL DEFAULT '0',
  `fqdn_pingable` tinyint(1) DEFAULT '0',
  `dscp` tinyint(1) DEFAULT NULL,
  `firmware` tinyint(1) DEFAULT NULL,
  `marvin` tinyint(1) DEFAULT NULL,
  `ping6` tinyint(1) DEFAULT NULL,
  `upd_pending` tinyint(1) DEFAULT NULL,
  `stats` tinyint(1) DEFAULT NULL,
  `prox` tinyint(1) DEFAULT NULL,
  `mtu` tinyint(1) DEFAULT NULL,
  `ccr_online` tinyint(1) DEFAULT NULL,
  `rascal` tinyint(1) DEFAULT NULL,
  `chr` int(11) DEFAULT NULL,
  `cdu` int(11) DEFAULT NULL,
  `ort_errors` int(11) NOT NULL DEFAULT '-1',
  `mbps_out` int(11) DEFAULT '0',
  `clients_connected` int(11) DEFAULT '0',
  `server` int(11) NOT NULL,
  `last_recycle_date` timestamp NULL DEFAULT NULL,
  `last_recycle_duration_hrs` int(11) DEFAULT '0',
  `last_updated` timestamp NULL DEFAULT CURRENT_TIMESTAMP ON UPDATE CURRENT_TIMESTAMP,
  PRIMARY KEY (`id`,`server`),
  UNIQUE KEY `server` (`server`),
  UNIQUE KEY `ses_id_UNIQUE` (`id`),
  KEY `fk_serverstatus_server1` (`server`),
  CONSTRAINT `fk_serverstatus_server1` FOREIGN KEY (`server`) REFERENCES `server` (`id`) ON DELETE CASCADE ON UPDATE NO ACTION
) ENGINE=InnoDB AUTO_INCREMENT=4180784 DEFAULT CHARSET=latin1;
/*!40101 SET character_set_client = @saved_cs_client */;

--
-- Table structure for table `staticdnsentry`
--

/*!40101 SET @saved_cs_client     = @@character_set_client */;
/*!40101 SET character_set_client = utf8 */;
CREATE TABLE `staticdnsentry` (
  `id` int(11) NOT NULL AUTO_INCREMENT,
  `host` varchar(45) NOT NULL,
  `address` varchar(45) NOT NULL,
  `type` int(11) NOT NULL,
  `ttl` int(11) NOT NULL DEFAULT '3600',
  `deliveryservice` int(11) NOT NULL,
  `location` int(11) NOT NULL,
  `last_updated` timestamp NULL DEFAULT CURRENT_TIMESTAMP ON UPDATE CURRENT_TIMESTAMP,
  PRIMARY KEY (`id`),
  UNIQUE KEY `combi_UNIQUE` (`host`,`address`,`deliveryservice`,`location`),
  KEY `fk_staticdnsentry_type` (`type`),
  KEY `fk_staticdnsentry_ds` (`deliveryservice`),
  KEY `fk_staticdnsentry_location` (`location`),
  CONSTRAINT `fk_staticdnsentry_ds` FOREIGN KEY (`deliveryservice`) REFERENCES `deliveryservice` (`id`) ON DELETE NO ACTION ON UPDATE NO ACTION,
  CONSTRAINT `fk_staticdnsentry_location` FOREIGN KEY (`location`) REFERENCES `location` (`id`) ON DELETE NO ACTION ON UPDATE NO ACTION,
  CONSTRAINT `fk_staticdnsentry_type` FOREIGN KEY (`type`) REFERENCES `type` (`id`) ON DELETE NO ACTION ON UPDATE NO ACTION
) ENGINE=InnoDB DEFAULT CHARSET=latin1;
/*!40101 SET character_set_client = @saved_cs_client */;

--
-- Table structure for table `status`
--

/*!40101 SET @saved_cs_client     = @@character_set_client */;
/*!40101 SET character_set_client = utf8 */;
CREATE TABLE `status` (
  `id` int(11) NOT NULL AUTO_INCREMENT,
  `name` varchar(45) NOT NULL,
  `description` varchar(256) DEFAULT NULL,
  `last_updated` timestamp NULL DEFAULT CURRENT_TIMESTAMP ON UPDATE CURRENT_TIMESTAMP,
  PRIMARY KEY (`id`)
) ENGINE=InnoDB AUTO_INCREMENT=6 DEFAULT CHARSET=latin1;
/*!40101 SET character_set_client = @saved_cs_client */;

--
-- Table structure for table `tm_user`
--

/*!40101 SET @saved_cs_client     = @@character_set_client */;
/*!40101 SET character_set_client = utf8 */;
CREATE TABLE `tm_user` (
  `id` int(11) NOT NULL AUTO_INCREMENT,
  `username` varchar(128) DEFAULT NULL,
  `role` int(11) DEFAULT NULL,
  `uid` int(11) DEFAULT NULL,
  `gid` int(11) DEFAULT NULL,
  `local_passwd` varchar(40) DEFAULT NULL,
  `confirm_local_passwd` varchar(40) DEFAULT NULL,
  `last_updated` timestamp NULL DEFAULT CURRENT_TIMESTAMP ON UPDATE CURRENT_TIMESTAMP,
  `company` varchar(256) DEFAULT NULL,
  `email` varchar(128) DEFAULT NULL,
  `full_name` varchar(256) DEFAULT NULL,
  `new_user` tinyint(1) NOT NULL DEFAULT '1',
  `address_line1` varchar(256) DEFAULT NULL,
  `address_line2` varchar(256) DEFAULT NULL,
  `city` varchar(128) DEFAULT NULL,
  `state_or_province` varchar(128) DEFAULT NULL,
  `phone_number` varchar(25) DEFAULT NULL,
  `postal_code` varchar(11) DEFAULT NULL,
  `country` varchar(256) DEFAULT NULL,
  `local_user` tinyint(1) NOT NULL DEFAULT '0',
  `token` varchar(50) DEFAULT NULL,
  `registration_sent` timestamp NOT NULL DEFAULT '1999-01-01 00:00:00',
  PRIMARY KEY (`id`),
  UNIQUE KEY `username_UNIQUE` (`username`),
  KEY `fk_user_1` (`role`),
  CONSTRAINT `fk_user_1` FOREIGN KEY (`role`) REFERENCES `role` (`id`) ON DELETE SET NULL ON UPDATE NO ACTION
) ENGINE=InnoDB AUTO_INCREMENT=57 DEFAULT CHARSET=latin1;
/*!40101 SET character_set_client = @saved_cs_client */;

--
-- Table structure for table `type`
--

/*!40101 SET @saved_cs_client     = @@character_set_client */;
/*!40101 SET character_set_client = utf8 */;
CREATE TABLE `type` (
  `id` int(11) NOT NULL AUTO_INCREMENT,
  `name` varchar(45) NOT NULL,
  `description` varchar(45) NOT NULL,
  `use_in_table` varchar(45) DEFAULT NULL,
  `last_updated` timestamp NULL DEFAULT CURRENT_TIMESTAMP ON UPDATE CURRENT_TIMESTAMP,
  PRIMARY KEY (`id`),
  UNIQUE KEY `NAME_UNIQUE` (`name`)
) ENGINE=InnoDB AUTO_INCREMENT=31 DEFAULT CHARSET=latin1;

CREATE TABLE IF NOT EXISTS `to_extension` (
  `id` INT(11) NOT NULL AUTO_INCREMENT,
  `name` VARCHAR(45) NOT NULL,
  `version` VARCHAR(45) NOT NULL,
  `info_url` VARCHAR(45) NOT NULL,
  `script_file` VARCHAR(45) NOT NULL,
  `isactive` TINYINT(1) NOT NULL,
  `additional_config_json` VARCHAR(4096) NULL,
  `description` VARCHAR(4096) NULL,
  `servercheck_short_name` VARCHAR(8) NULL,
  `servercheck_column_name` VARCHAR(10) NULL,
  `type` INT(11) NOT NULL,
  `last_updated` TIMESTAMP NOT NULL DEFAULT now(),
  PRIMARY KEY (`id`),
  UNIQUE INDEX `id_UNIQUE` (`id` ASC),
  INDEX `fk_ext_type_idx` (`type` ASC),
  CONSTRAINT `fk_ext_type`
    FOREIGN KEY (`type`)
    REFERENCES `type` (`id`)
    ON DELETE NO ACTION
    ON UPDATE NO ACTION)
ENGINE = InnoDB 
DEFAULT CHARACTER SET = latin1;

/*!40101 SET character_set_client = @saved_cs_client */;
/*!40103 SET TIME_ZONE=@OLD_TIME_ZONE */;

/*!40101 SET SQL_MODE=@OLD_SQL_MODE */;
/*!40014 SET FOREIGN_KEY_CHECKS=@OLD_FOREIGN_KEY_CHECKS */;
/*!40014 SET UNIQUE_CHECKS=@OLD_UNIQUE_CHECKS */;
/*!40101 SET CHARACTER_SET_CLIENT=@OLD_CHARACTER_SET_CLIENT */;
/*!40101 SET CHARACTER_SET_RESULTS=@OLD_CHARACTER_SET_RESULTS */;
/*!40101 SET COLLATION_CONNECTION=@OLD_COLLATION_CONNECTION */;
/*!40111 SET SQL_NOTES=@OLD_SQL_NOTES */;

-- Dump completed on 2015-01-14 14:13:34
>>>>>>> 12ab333a
<|MERGE_RESOLUTION|>--- conflicted
+++ resolved
@@ -1,4 +1,17 @@
-<<<<<<< HEAD
+/*
+
+    Licensed under the Apache License, Version 2.0 (the "License");
+    you may not use this file except in compliance with the License.
+    You may obtain a copy of the License at
+
+        http://www.apache.org/licenses/LICENSE-2.0
+
+    Unless required by applicable law or agreed to in writing, software
+    distributed under the License is distributed on an "AS IS" BASIS,
+    WITHOUT WARRANTIES OR CONDITIONS OF ANY KIND, either express or implied.
+    See the License for the specific language governing permissions and
+    limitations under the License.
+*/
 --
 -- PostgreSQL database dump
 --
@@ -2883,699 +2896,3 @@
 --
 -- PostgreSQL database dump complete
 --
-=======
-/*
-
-    Licensed under the Apache License, Version 2.0 (the "License");
-    you may not use this file except in compliance with the License.
-    You may obtain a copy of the License at
-
-        http://www.apache.org/licenses/LICENSE-2.0
-
-    Unless required by applicable law or agreed to in writing, software
-    distributed under the License is distributed on an "AS IS" BASIS,
-    WITHOUT WARRANTIES OR CONDITIONS OF ANY KIND, either express or implied.
-    See the License for the specific language governing permissions and
-    limitations under the License.
-*/
-
--- +goose Up
--- SQL in section 'Up' is executed when this migration is applied
--- MySQL dump 10.13  Distrib 5.6.19, for osx10.9 (x86_64)
---
--- Host: localhost    Database: twelve_monkeys
--- ------------------------------------------------------
--- Server version	5.6.19
-
-/*!40101 SET @OLD_CHARACTER_SET_CLIENT=@@CHARACTER_SET_CLIENT */;
-/*!40101 SET @OLD_CHARACTER_SET_RESULTS=@@CHARACTER_SET_RESULTS */;
-/*!40101 SET @OLD_COLLATION_CONNECTION=@@COLLATION_CONNECTION */;
-/*!40101 SET NAMES utf8 */;
-/*!40103 SET @OLD_TIME_ZONE=@@TIME_ZONE */;
-/*!40103 SET TIME_ZONE='+00:00' */;
-/*!40014 SET @OLD_UNIQUE_CHECKS=@@UNIQUE_CHECKS, UNIQUE_CHECKS=0 */;
-/*!40014 SET @OLD_FOREIGN_KEY_CHECKS=@@FOREIGN_KEY_CHECKS, FOREIGN_KEY_CHECKS=0 */;
-/*!40101 SET @OLD_SQL_MODE=@@SQL_MODE, SQL_MODE='NO_AUTO_VALUE_ON_ZERO' */;
-/*!40111 SET @OLD_SQL_NOTES=@@SQL_NOTES, SQL_NOTES=0 */;
-
---
--- Table structure for table `cran`
---
-
-/*!40101 SET @saved_cs_client     = @@character_set_client */;
-/*!40101 SET character_set_client = utf8 */;
-CREATE TABLE `cran` (
-  `id` int(11) NOT NULL AUTO_INCREMENT,
-  `asn` int(11) NOT NULL,
-  `location` int(11) NOT NULL,
-  `last_updated` timestamp NULL DEFAULT CURRENT_TIMESTAMP ON UPDATE CURRENT_TIMESTAMP,
-  PRIMARY KEY (`id`,`location`),
-  UNIQUE KEY `cr_id_UNIQUE` (`id`),
-  KEY `fk_cran_location1` (`location`),
-  CONSTRAINT `fk_cran_location1` FOREIGN KEY (`location`) REFERENCES `location` (`id`) ON DELETE NO ACTION ON UPDATE NO ACTION
-) ENGINE=InnoDB AUTO_INCREMENT=47 DEFAULT CHARSET=latin1;
-/*!40101 SET character_set_client = @saved_cs_client */;
-
---
--- Table structure for table `deliveryservice`
---
-
-/*!40101 SET @saved_cs_client     = @@character_set_client */;
-/*!40101 SET character_set_client = utf8 */;
-CREATE TABLE `deliveryservice` (
-  `id` int(11) NOT NULL AUTO_INCREMENT,
-  `xml_id` varchar(48) NOT NULL,
-  `active` tinyint(4) NOT NULL,
-  `dscp` int(11) NOT NULL,
-  `signed` tinyint(1) DEFAULT NULL,
-  `qstring_ignore` tinyint(1) DEFAULT NULL,
-  `geo_limit` tinyint(1) DEFAULT '0',
-  `http_bypass_fqdn` varchar(255) DEFAULT NULL,
-  `dns_bypass_ip` varchar(45) DEFAULT NULL,
-  `dns_bypass_ip6` varchar(45) DEFAULT NULL,
-  `dns_bypass_ttl` int(11) DEFAULT NULL,
-  `org_server_fqdn` varchar(255) DEFAULT NULL,
-  `type` int(11) NOT NULL,
-  `profile` int(11) NOT NULL,
-  `ccr_dns_ttl` int(11) DEFAULT NULL,
-  `global_max_mbps` int(11) DEFAULT NULL,
-  `global_max_tps` int(11) DEFAULT NULL,
-  `long_desc` varchar(255) DEFAULT NULL,
-  `long_desc_1` varchar(255) DEFAULT NULL,
-  `long_desc_2` varchar(255) DEFAULT NULL,
-  `max_dns_answers` int(11) DEFAULT '0',
-  `info_url` varchar(255) DEFAULT NULL,
-  `miss_lat` double DEFAULT NULL,
-  `miss_long` double DEFAULT NULL,
-  `check_path` varchar(255) DEFAULT NULL,
-  `header_rewrite` int(11) DEFAULT NULL,
-  `last_updated` timestamp NULL DEFAULT CURRENT_TIMESTAMP ON UPDATE CURRENT_TIMESTAMP,
-  `protocol` tinyint(4) DEFAULT '0',
-  PRIMARY KEY (`id`,`type`),
-  UNIQUE KEY `ds_name_UNIQUE` (`xml_id`),
-  UNIQUE KEY `ds_id_UNIQUE` (`id`),
-  KEY `fk_deliveryservice_type1` (`type`),
-  KEY `fk_deliveryservice_profile1` (`profile`),
-  KEY `fk_deliveryservice_header_rewrite1_idx` (`header_rewrite`),
-  CONSTRAINT `fk_deliveryservice_header_rewrite1` FOREIGN KEY (`header_rewrite`) REFERENCES `header_rewrite` (`id`) ON DELETE NO ACTION ON UPDATE NO ACTION,
-  CONSTRAINT `fk_deliveryservice_profile1` FOREIGN KEY (`profile`) REFERENCES `profile` (`id`) ON DELETE NO ACTION ON UPDATE NO ACTION,
-  CONSTRAINT `fk_deliveryservice_type1` FOREIGN KEY (`type`) REFERENCES `type` (`id`) ON DELETE NO ACTION ON UPDATE NO ACTION
-) ENGINE=InnoDB AUTO_INCREMENT=311 DEFAULT CHARSET=latin1;
-/*!40101 SET character_set_client = @saved_cs_client */;
-
---
--- Table structure for table `deliveryservice_regex`
---
-
-/*!40101 SET @saved_cs_client     = @@character_set_client */;
-/*!40101 SET character_set_client = utf8 */;
-CREATE TABLE `deliveryservice_regex` (
-  `deliveryservice` int(11) NOT NULL,
-  `regex` int(11) NOT NULL,
-  `set_number` int(11) DEFAULT '0',
-  PRIMARY KEY (`deliveryservice`,`regex`),
-  KEY `fk_ds_to_regex_regex1` (`regex`),
-  CONSTRAINT `fk_ds_to_regex_deliveryservice1` FOREIGN KEY (`deliveryservice`) REFERENCES `deliveryservice` (`id`) ON DELETE CASCADE ON UPDATE CASCADE,
-  CONSTRAINT `fk_ds_to_regex_regex1` FOREIGN KEY (`regex`) REFERENCES `regex` (`id`) ON DELETE CASCADE ON UPDATE CASCADE
-) ENGINE=InnoDB DEFAULT CHARSET=latin1;
-/*!40101 SET character_set_client = @saved_cs_client */;
-
---
--- Table structure for table `deliveryservice_server`
---
-
-/*!40101 SET @saved_cs_client     = @@character_set_client */;
-/*!40101 SET character_set_client = utf8 */;
-CREATE TABLE `deliveryservice_server` (
-  `deliveryservice` int(11) NOT NULL,
-  `server` int(11) NOT NULL,
-  `last_updated` timestamp NULL DEFAULT CURRENT_TIMESTAMP ON UPDATE CURRENT_TIMESTAMP,
-  PRIMARY KEY (`deliveryservice`,`server`),
-  KEY `fk_ds_to_cs_contentserver1` (`server`),
-  CONSTRAINT `fk_ds_to_cs_contentserver1` FOREIGN KEY (`server`) REFERENCES `server` (`id`) ON DELETE CASCADE ON UPDATE CASCADE,
-  CONSTRAINT `fk_ds_to_cs_deliveryservice1` FOREIGN KEY (`deliveryservice`) REFERENCES `deliveryservice` (`id`) ON DELETE CASCADE ON UPDATE CASCADE
-) ENGINE=InnoDB DEFAULT CHARSET=latin1;
-/*!40101 SET character_set_client = @saved_cs_client */;
-
---
--- Table structure for table `deliveryservice_tmuser`
---
-
-/*!40101 SET @saved_cs_client     = @@character_set_client */;
-/*!40101 SET character_set_client = utf8 */;
-CREATE TABLE `deliveryservice_tmuser` (
-  `deliveryservice` int(11) NOT NULL,
-  `tm_user_id` int(11) NOT NULL,
-  `last_updated` timestamp NULL DEFAULT CURRENT_TIMESTAMP ON UPDATE CURRENT_TIMESTAMP,
-  PRIMARY KEY (`deliveryservice`,`tm_user_id`),
-  KEY `fk_tm_userid` (`tm_user_id`),
-  CONSTRAINT `fk_tm_user_ds` FOREIGN KEY (`deliveryservice`) REFERENCES `deliveryservice` (`id`) ON DELETE CASCADE ON UPDATE CASCADE,
-  CONSTRAINT `fk_tm_user_id` FOREIGN KEY (`tm_user_id`) REFERENCES `tm_user` (`id`) ON DELETE CASCADE ON UPDATE CASCADE
-) ENGINE=InnoDB DEFAULT CHARSET=latin1;
-/*!40101 SET character_set_client = @saved_cs_client */;
-
---
--- Table structure for table `division`
---
-
-/*!40101 SET @saved_cs_client     = @@character_set_client */;
-/*!40101 SET character_set_client = utf8 */;
-CREATE TABLE `division` (
-  `id` int(11) NOT NULL AUTO_INCREMENT,
-  `name` varchar(45) NOT NULL,
-  `last_updated` timestamp NULL DEFAULT CURRENT_TIMESTAMP ON UPDATE CURRENT_TIMESTAMP,
-  PRIMARY KEY (`id`),
-  UNIQUE KEY `name_UNIQUE` (`name`)
-) ENGINE=InnoDB AUTO_INCREMENT=4 DEFAULT CHARSET=latin1;
-/*!40101 SET character_set_client = @saved_cs_client */;
-
---
--- Table structure for table `header_rewrite`
---
-
-/*!40101 SET @saved_cs_client     = @@character_set_client */;
-/*!40101 SET character_set_client = utf8 */;
-CREATE TABLE `header_rewrite` (
-  `id` int(11) NOT NULL AUTO_INCREMENT,
-  `hr_condition` varchar(1024) DEFAULT NULL,
-  `action` varchar(1024) NOT NULL,
-  PRIMARY KEY (`id`)
-) ENGINE=InnoDB AUTO_INCREMENT=5 DEFAULT CHARSET=latin1;
-/*!40101 SET character_set_client = @saved_cs_client */;
-
---
--- Table structure for table `hwinfo`
---
-
-/*!40101 SET @saved_cs_client     = @@character_set_client */;
-/*!40101 SET character_set_client = utf8 */;
-CREATE TABLE `hwinfo` (
-  `id` int(11) NOT NULL AUTO_INCREMENT,
-  `serverid` int(11) NOT NULL,
-  `description` varchar(256) NOT NULL,
-  `val` varchar(256) NOT NULL,
-  `last_updated` timestamp NULL DEFAULT CURRENT_TIMESTAMP ON UPDATE CURRENT_TIMESTAMP,
-  PRIMARY KEY (`id`),
-  UNIQUE KEY `serverid` (`serverid`,`description`),
-  KEY `fk_hwinfo1` (`serverid`),
-  CONSTRAINT `fk_hwinfo1` FOREIGN KEY (`serverid`) REFERENCES `server` (`id`) ON DELETE CASCADE ON UPDATE NO ACTION
-) ENGINE=InnoDB AUTO_INCREMENT=4021555 DEFAULT CHARSET=latin1;
-/*!40101 SET character_set_client = @saved_cs_client */;
-
---
--- Table structure for table `job`
---
-
-/*!40101 SET @saved_cs_client     = @@character_set_client */;
-/*!40101 SET character_set_client = utf8 */;
-CREATE TABLE `job` (
-  `id` int(11) NOT NULL AUTO_INCREMENT,
-  `agent` int(11) DEFAULT NULL,
-  `object_type` varchar(48) DEFAULT NULL,
-  `object_name` varchar(256) DEFAULT NULL,
-  `keyword` varchar(48) NOT NULL,
-  `parameters` varchar(256) DEFAULT NULL,
-  `asset_url` varchar(512) NOT NULL,
-  `asset_type` varchar(48) NOT NULL,
-  `status` int(11) NOT NULL,
-  `start_time` datetime NOT NULL,
-  `entered_time` datetime NOT NULL,
-  `job_user` int(11) NOT NULL,
-  `last_updated` timestamp NULL DEFAULT CURRENT_TIMESTAMP ON UPDATE CURRENT_TIMESTAMP,
-  PRIMARY KEY (`id`),
-  KEY `fk_job_agent_id1` (`agent`),
-  KEY `fk_job_status_id1` (`status`),
-  KEY `fk_job_user_id1` (`job_user`),
-  CONSTRAINT `fk_job_user_id1` FOREIGN KEY (`job_user`) REFERENCES `tm_user` (`id`) ON DELETE NO ACTION ON UPDATE NO ACTION,
-  CONSTRAINT `fk_job_agent_id1` FOREIGN KEY (`agent`) REFERENCES `job_agent` (`id`) ON DELETE CASCADE ON UPDATE NO ACTION,
-  CONSTRAINT `fk_job_status_id1` FOREIGN KEY (`status`) REFERENCES `job_status` (`id`) ON DELETE NO ACTION ON UPDATE NO ACTION
-) ENGINE=InnoDB AUTO_INCREMENT=17 DEFAULT CHARSET=latin1;
-/*!40101 SET character_set_client = @saved_cs_client */;
-
---
--- Table structure for table `job_agent`
---
-
-/*!40101 SET @saved_cs_client     = @@character_set_client */;
-/*!40101 SET character_set_client = utf8 */;
-CREATE TABLE `job_agent` (
-  `id` int(11) NOT NULL AUTO_INCREMENT,
-  `name` varchar(128) DEFAULT NULL,
-  `description` varchar(512) DEFAULT NULL,
-  `active` int(1) NOT NULL DEFAULT '0',
-  `last_updated` timestamp NULL DEFAULT CURRENT_TIMESTAMP ON UPDATE CURRENT_TIMESTAMP,
-  PRIMARY KEY (`id`)
-) ENGINE=InnoDB AUTO_INCREMENT=2 DEFAULT CHARSET=latin1;
-/*!40101 SET character_set_client = @saved_cs_client */;
-
---
--- Table structure for table `job_result`
---
-
-/*!40101 SET @saved_cs_client     = @@character_set_client */;
-/*!40101 SET character_set_client = utf8 */;
-CREATE TABLE `job_result` (
-  `id` int(11) NOT NULL AUTO_INCREMENT,
-  `job` int(11) NOT NULL,
-  `agent` int(11) NOT NULL,
-  `result` varchar(48) NOT NULL,
-  `description` varchar(512) DEFAULT NULL,
-  `last_updated` timestamp NULL DEFAULT CURRENT_TIMESTAMP ON UPDATE CURRENT_TIMESTAMP,
-  PRIMARY KEY (`id`),
-  KEY `fk_job_id1` (`job`),
-  KEY `fk_agent_id1` (`agent`),
-  CONSTRAINT `fk_agent_id1` FOREIGN KEY (`agent`) REFERENCES `job_agent` (`id`) ON DELETE CASCADE ON UPDATE NO ACTION,
-  CONSTRAINT `fk_job_id1` FOREIGN KEY (`job`) REFERENCES `job` (`id`) ON DELETE CASCADE ON UPDATE NO ACTION
-) ENGINE=InnoDB DEFAULT CHARSET=latin1;
-/*!40101 SET character_set_client = @saved_cs_client */;
-
---
--- Table structure for table `job_status`
---
-
-/*!40101 SET @saved_cs_client     = @@character_set_client */;
-/*!40101 SET character_set_client = utf8 */;
-CREATE TABLE `job_status` (
-  `id` int(11) NOT NULL AUTO_INCREMENT,
-  `name` varchar(48) DEFAULT NULL,
-  `description` varchar(256) DEFAULT NULL,
-  `last_updated` timestamp NULL DEFAULT CURRENT_TIMESTAMP ON UPDATE CURRENT_TIMESTAMP,
-  PRIMARY KEY (`id`)
-) ENGINE=InnoDB AUTO_INCREMENT=5 DEFAULT CHARSET=latin1;
-/*!40101 SET character_set_client = @saved_cs_client */;
-
---
--- Table structure for table `location`
---
-
-/*!40101 SET @saved_cs_client     = @@character_set_client */;
-/*!40101 SET character_set_client = utf8 */;
-CREATE TABLE `location` (
-  `id` int(11) NOT NULL AUTO_INCREMENT,
-  `name` varchar(45) NOT NULL,
-  `short_name` varchar(255) NOT NULL,
-  `latitude` double DEFAULT NULL,
-  `longitude` double DEFAULT NULL,
-  `parent_location_id` int(11) DEFAULT NULL,
-  `type` int(11) NOT NULL,
-  `last_updated` timestamp NULL DEFAULT CURRENT_TIMESTAMP ON UPDATE CURRENT_TIMESTAMP,
-  PRIMARY KEY (`id`,`type`),
-  UNIQUE KEY `loc_name_UNIQUE` (`name`),
-  UNIQUE KEY `loc_short_UNIQUE` (`short_name`),
-  UNIQUE KEY `lo_id_UNIQUE` (`id`),
-  KEY `fk_location_type1` (`type`),
-  KEY `fk_location_1` (`parent_location_id`),
-  CONSTRAINT `fk_location_1` FOREIGN KEY (`parent_location_id`) REFERENCES `location` (`id`) ON DELETE NO ACTION ON UPDATE NO ACTION,
-  CONSTRAINT `fk_location_type1` FOREIGN KEY (`type`) REFERENCES `type` (`id`) ON DELETE NO ACTION ON UPDATE NO ACTION
-) ENGINE=InnoDB AUTO_INCREMENT=52 DEFAULT CHARSET=latin1;
-/*!40101 SET character_set_client = @saved_cs_client */;
-
---
--- Table structure for table `location_parameter`
---
-
-/*!40101 SET @saved_cs_client     = @@character_set_client */;
-/*!40101 SET character_set_client = utf8 */;
-CREATE TABLE `location_parameter` (
-  `location` int(11) NOT NULL,
-  `parameter` int(11) NOT NULL,
-  `last_updated` timestamp NULL DEFAULT CURRENT_TIMESTAMP ON UPDATE CURRENT_TIMESTAMP,
-  PRIMARY KEY (`location`,`parameter`),
-  KEY `fk_location` (`location`),
-  KEY `fk_parameter` (`parameter`),
-  CONSTRAINT `fk_location` FOREIGN KEY (`location`) REFERENCES `location` (`id`) ON DELETE CASCADE ON UPDATE NO ACTION,
-  CONSTRAINT `fk_parameter` FOREIGN KEY (`parameter`) REFERENCES `parameter` (`id`) ON DELETE CASCADE ON UPDATE NO ACTION
-) ENGINE=InnoDB DEFAULT CHARSET=latin1;
-/*!40101 SET character_set_client = @saved_cs_client */;
-
---
--- Table structure for table `log`
---
-
-/*!40101 SET @saved_cs_client     = @@character_set_client */;
-/*!40101 SET character_set_client = utf8 */;
-CREATE TABLE `log` (
-  `id` int(11) NOT NULL AUTO_INCREMENT,
-  `level` varchar(45) DEFAULT NULL,
-  `message` varchar(1024) NOT NULL,
-  `tm_user` int(11) NOT NULL,
-  `ticketnum` varchar(64) DEFAULT NULL,
-  `last_updated` timestamp NULL DEFAULT CURRENT_TIMESTAMP ON UPDATE CURRENT_TIMESTAMP,
-  PRIMARY KEY (`id`,`tm_user`),
-  KEY `fk_log_1` (`tm_user`),
-  CONSTRAINT `fk_log_1` FOREIGN KEY (`tm_user`) REFERENCES `tm_user` (`id`) ON DELETE NO ACTION ON UPDATE NO ACTION
-) ENGINE=InnoDB AUTO_INCREMENT=21879 DEFAULT CHARSET=latin1;
-/*!40101 SET character_set_client = @saved_cs_client */;
-
---
--- Table structure for table `parameter`
---
-
-/*!40101 SET @saved_cs_client     = @@character_set_client */;
-/*!40101 SET character_set_client = utf8 */;
-CREATE TABLE `parameter` (
-  `id` int(11) NOT NULL AUTO_INCREMENT,
-  `name` varchar(1024) NOT NULL,
-  `config_file` varchar(45) NOT NULL,
-  `value` varchar(1024) NOT NULL,
-  `last_updated` timestamp NULL DEFAULT CURRENT_TIMESTAMP ON UPDATE CURRENT_TIMESTAMP,
-  PRIMARY KEY (`id`)
-) ENGINE=InnoDB AUTO_INCREMENT=817 DEFAULT CHARSET=latin1;
-/*!40101 SET character_set_client = @saved_cs_client */;
-
---
--- Table structure for table `phys_location`
---
-
-/*!40101 SET @saved_cs_client     = @@character_set_client */;
-/*!40101 SET character_set_client = utf8 */;
-CREATE TABLE `phys_location` (
-  `id` int(11) NOT NULL AUTO_INCREMENT,
-  `name` varchar(45) NOT NULL,
-  `short_name` varchar(12) NOT NULL,
-  `address` varchar(128) NOT NULL,
-  `city` varchar(128) NOT NULL,
-  `state` varchar(2) NOT NULL,
-  `zip` varchar(5) NOT NULL,
-  `poc` varchar(128) DEFAULT NULL,
-  `phone` varchar(45) DEFAULT NULL,
-  `email` varchar(128) DEFAULT NULL,
-  `comments` varchar(256) DEFAULT NULL,
-  `region` int(11) NOT NULL,
-  `last_updated` timestamp NULL DEFAULT CURRENT_TIMESTAMP ON UPDATE CURRENT_TIMESTAMP,
-  PRIMARY KEY (`id`),
-  UNIQUE KEY `name_UNIQUE` (`name`),
-  UNIQUE KEY `short_name_UNIQUE` (`short_name`),
-  KEY `fk_phys_location_region_idx` (`region`),
-  CONSTRAINT `fk_phys_location_region` FOREIGN KEY (`region`) REFERENCES `region` (`id`) ON DELETE NO ACTION ON UPDATE NO ACTION
-) ENGINE=InnoDB AUTO_INCREMENT=200 DEFAULT CHARSET=latin1;
-/*!40101 SET character_set_client = @saved_cs_client */;
-
---
--- Table structure for table `profile`
---
-
-/*!40101 SET @saved_cs_client     = @@character_set_client */;
-/*!40101 SET character_set_client = utf8 */;
-CREATE TABLE `profile` (
-  `id` int(11) NOT NULL AUTO_INCREMENT,
-  `name` varchar(45) NOT NULL,
-  `description` varchar(256) DEFAULT NULL,
-  `last_updated` timestamp NULL DEFAULT CURRENT_TIMESTAMP ON UPDATE CURRENT_TIMESTAMP,
-  PRIMARY KEY (`id`),
-  UNIQUE KEY `name_UNIQUE` (`name`)
-) ENGINE=InnoDB AUTO_INCREMENT=48 DEFAULT CHARSET=latin1;
-/*!40101 SET character_set_client = @saved_cs_client */;
-
---
--- Table structure for table `profile_parameter`
---
-
-/*!40101 SET @saved_cs_client     = @@character_set_client */;
-/*!40101 SET character_set_client = utf8 */;
-CREATE TABLE `profile_parameter` (
-  `profile` int(11) NOT NULL,
-  `parameter` int(11) NOT NULL,
-  `last_updated` timestamp NULL DEFAULT CURRENT_TIMESTAMP ON UPDATE CURRENT_TIMESTAMP,
-  PRIMARY KEY (`profile`,`parameter`),
-  KEY `fk_atsprofile_atsparameters_atsprofile1` (`profile`),
-  KEY `fk_atsprofile_atsparameters_atsparameters1` (`parameter`),
-  CONSTRAINT `fk_atsprofile_atsparameters_atsparameters1` FOREIGN KEY (`parameter`) REFERENCES `parameter` (`id`) ON DELETE CASCADE ON UPDATE NO ACTION,
-  CONSTRAINT `fk_atsprofile_atsparameters_atsprofile1` FOREIGN KEY (`profile`) REFERENCES `profile` (`id`) ON DELETE CASCADE ON UPDATE NO ACTION
-) ENGINE=InnoDB DEFAULT CHARSET=latin1;
-/*!40101 SET character_set_client = @saved_cs_client */;
-
---
--- Table structure for table `regex`
---
-
-/*!40101 SET @saved_cs_client     = @@character_set_client */;
-/*!40101 SET character_set_client = utf8 */;
-CREATE TABLE `regex` (
-  `id` int(11) NOT NULL AUTO_INCREMENT,
-  `pattern` varchar(255) NOT NULL DEFAULT '',
-  `type` int(11) NOT NULL,
-  `last_updated` timestamp NULL DEFAULT CURRENT_TIMESTAMP ON UPDATE CURRENT_TIMESTAMP,
-  PRIMARY KEY (`id`,`type`),
-  UNIQUE KEY `re_id_UNIQUE` (`id`),
-  KEY `fk_regex_type1` (`type`),
-  CONSTRAINT `fk_regex_type1` FOREIGN KEY (`type`) REFERENCES `type` (`id`) ON DELETE NO ACTION ON UPDATE NO ACTION
-) ENGINE=InnoDB AUTO_INCREMENT=519 DEFAULT CHARSET=latin1;
-/*!40101 SET character_set_client = @saved_cs_client */;
-
---
--- Table structure for table `region`
---
-
-/*!40101 SET @saved_cs_client     = @@character_set_client */;
-/*!40101 SET character_set_client = utf8 */;
-CREATE TABLE `region` (
-  `id` int(11) NOT NULL AUTO_INCREMENT,
-  `name` varchar(45) NOT NULL,
-  `division` int(11) NOT NULL,
-  `last_updated` timestamp NULL DEFAULT CURRENT_TIMESTAMP ON UPDATE CURRENT_TIMESTAMP,
-  PRIMARY KEY (`id`),
-  UNIQUE KEY `name_UNIQUE` (`name`),
-  KEY `fk_region_division1_idx` (`division`),
-  CONSTRAINT `fk_region_division1` FOREIGN KEY (`division`) REFERENCES `division` (`id`) ON DELETE NO ACTION ON UPDATE NO ACTION
-) ENGINE=InnoDB AUTO_INCREMENT=19 DEFAULT CHARSET=latin1;
-/*!40101 SET character_set_client = @saved_cs_client */;
-
---
--- Table structure for table `role`
---
-
-/*!40101 SET @saved_cs_client     = @@character_set_client */;
-/*!40101 SET character_set_client = utf8 */;
-CREATE TABLE `role` (
-  `id` int(11) NOT NULL AUTO_INCREMENT,
-  `name` varchar(45) NOT NULL,
-  `description` varchar(128) DEFAULT NULL,
-  `priv_level` int(11) NOT NULL,
-  PRIMARY KEY (`id`)
-) ENGINE=InnoDB AUTO_INCREMENT=7 DEFAULT CHARSET=latin1;
-/*!40101 SET character_set_client = @saved_cs_client */;
-
---
--- Table structure for table `server`
---
-
-/*!40101 SET @saved_cs_client     = @@character_set_client */;
-/*!40101 SET character_set_client = utf8 */;
-CREATE TABLE `server` (
-  `id` int(11) NOT NULL AUTO_INCREMENT,
-  `host_name` varchar(45) NOT NULL,
-  `domain_name` varchar(45) NOT NULL,
-  `tcp_port` int(10) unsigned DEFAULT NULL,
-  `xmpp_id` varchar(256) DEFAULT NULL,
-  `xmpp_passwd` varchar(45) DEFAULT NULL,
-  `interface_name` varchar(45) NOT NULL,
-  `ip_address` varchar(45) NOT NULL,
-  `ip_netmask` varchar(45) NOT NULL,
-  `ip_gateway` varchar(45) NOT NULL,
-  `ip6_address` varchar(50) DEFAULT NULL,
-  `ip6_gateway` varchar(50) DEFAULT NULL,
-  `interface_mtu` int(11) NOT NULL DEFAULT '9000',
-  `phys_location` int(11) NOT NULL,
-  `rack` varchar(64) DEFAULT NULL,
-  `location` int(11) NOT NULL,
-  `type` int(11) NOT NULL,
-  `status` int(11) NOT NULL,
-  `profile` int(11) NOT NULL,
-  `mgmt_ip_address` varchar(45) DEFAULT NULL,
-  `mgmt_ip_netmask` varchar(45) DEFAULT NULL,
-  `mgmt_ip_gateway` varchar(45) DEFAULT NULL,
-  `ilo_ip_address` varchar(45) DEFAULT NULL,
-  `ilo_ip_netmask` varchar(45) DEFAULT NULL,
-  `ilo_ip_gateway` varchar(45) DEFAULT NULL,
-  `ilo_username` varchar(45) DEFAULT NULL,
-  `ilo_password` varchar(45) DEFAULT NULL,
-  `router_host_name` varchar(256) DEFAULT NULL,
-  `router_port_name` varchar(256) DEFAULT NULL,
-  `last_updated` timestamp NULL DEFAULT CURRENT_TIMESTAMP ON UPDATE CURRENT_TIMESTAMP,
-  PRIMARY KEY (`id`,`location`,`type`,`status`,`profile`),
-  UNIQUE KEY `cs_ip_address_UNIQUE` (`ip_address`),
-  UNIQUE KEY `se_id_UNIQUE` (`id`),
-  UNIQUE KEY `host_name` (`host_name`),
-  UNIQUE KEY `ip6_address` (`ip6_address`),
-  KEY `fk_contentserver_location` (`location`),
-  KEY `fk_contentserver_contentservertype1` (`type`),
-  KEY `fk_contentserver_contentserverstatus1` (`status`),
-  KEY `fk_contentserver_atsprofile1` (`profile`),
-  KEY `fk_contentserver_phys_location1` (`phys_location`),
-  CONSTRAINT `fk_contentserver_atsprofile1` FOREIGN KEY (`profile`) REFERENCES `profile` (`id`) ON DELETE NO ACTION ON UPDATE NO ACTION,
-  CONSTRAINT `fk_contentserver_contentserverstatus1` FOREIGN KEY (`status`) REFERENCES `status` (`id`) ON DELETE NO ACTION ON UPDATE NO ACTION,
-  CONSTRAINT `fk_contentserver_contentservertype1` FOREIGN KEY (`type`) REFERENCES `type` (`id`) ON DELETE NO ACTION ON UPDATE NO ACTION,
-  CONSTRAINT `fk_contentserver_location` FOREIGN KEY (`location`) REFERENCES `location` (`id`) ON DELETE CASCADE,
-  CONSTRAINT `fk_contentserver_phys_location1` FOREIGN KEY (`phys_location`) REFERENCES `phys_location` (`id`) ON DELETE NO ACTION ON UPDATE NO ACTION
-) ENGINE=InnoDB AUTO_INCREMENT=580 DEFAULT CHARSET=latin1;
-/*!40101 SET character_set_client = @saved_cs_client */;
-
---
--- Table structure for table `serverstatus`
---
-
-/*!40101 SET @saved_cs_client     = @@character_set_client */;
-/*!40101 SET character_set_client = utf8 */;
-CREATE TABLE `serverstatus` (
-  `id` int(11) NOT NULL AUTO_INCREMENT,
-  `ilo_pingable` tinyint(1) NOT NULL DEFAULT '0',
-  `teng_pingable` tinyint(1) NOT NULL DEFAULT '0',
-  `fqdn_pingable` tinyint(1) DEFAULT '0',
-  `dscp` tinyint(1) DEFAULT NULL,
-  `firmware` tinyint(1) DEFAULT NULL,
-  `marvin` tinyint(1) DEFAULT NULL,
-  `ping6` tinyint(1) DEFAULT NULL,
-  `upd_pending` tinyint(1) DEFAULT NULL,
-  `stats` tinyint(1) DEFAULT NULL,
-  `prox` tinyint(1) DEFAULT NULL,
-  `mtu` tinyint(1) DEFAULT NULL,
-  `ccr_online` tinyint(1) DEFAULT NULL,
-  `rascal` tinyint(1) DEFAULT NULL,
-  `chr` int(11) DEFAULT NULL,
-  `cdu` int(11) DEFAULT NULL,
-  `ort_errors` int(11) NOT NULL DEFAULT '-1',
-  `mbps_out` int(11) DEFAULT '0',
-  `clients_connected` int(11) DEFAULT '0',
-  `server` int(11) NOT NULL,
-  `last_recycle_date` timestamp NULL DEFAULT NULL,
-  `last_recycle_duration_hrs` int(11) DEFAULT '0',
-  `last_updated` timestamp NULL DEFAULT CURRENT_TIMESTAMP ON UPDATE CURRENT_TIMESTAMP,
-  PRIMARY KEY (`id`,`server`),
-  UNIQUE KEY `server` (`server`),
-  UNIQUE KEY `ses_id_UNIQUE` (`id`),
-  KEY `fk_serverstatus_server1` (`server`),
-  CONSTRAINT `fk_serverstatus_server1` FOREIGN KEY (`server`) REFERENCES `server` (`id`) ON DELETE CASCADE ON UPDATE NO ACTION
-) ENGINE=InnoDB AUTO_INCREMENT=4180784 DEFAULT CHARSET=latin1;
-/*!40101 SET character_set_client = @saved_cs_client */;
-
---
--- Table structure for table `staticdnsentry`
---
-
-/*!40101 SET @saved_cs_client     = @@character_set_client */;
-/*!40101 SET character_set_client = utf8 */;
-CREATE TABLE `staticdnsentry` (
-  `id` int(11) NOT NULL AUTO_INCREMENT,
-  `host` varchar(45) NOT NULL,
-  `address` varchar(45) NOT NULL,
-  `type` int(11) NOT NULL,
-  `ttl` int(11) NOT NULL DEFAULT '3600',
-  `deliveryservice` int(11) NOT NULL,
-  `location` int(11) NOT NULL,
-  `last_updated` timestamp NULL DEFAULT CURRENT_TIMESTAMP ON UPDATE CURRENT_TIMESTAMP,
-  PRIMARY KEY (`id`),
-  UNIQUE KEY `combi_UNIQUE` (`host`,`address`,`deliveryservice`,`location`),
-  KEY `fk_staticdnsentry_type` (`type`),
-  KEY `fk_staticdnsentry_ds` (`deliveryservice`),
-  KEY `fk_staticdnsentry_location` (`location`),
-  CONSTRAINT `fk_staticdnsentry_ds` FOREIGN KEY (`deliveryservice`) REFERENCES `deliveryservice` (`id`) ON DELETE NO ACTION ON UPDATE NO ACTION,
-  CONSTRAINT `fk_staticdnsentry_location` FOREIGN KEY (`location`) REFERENCES `location` (`id`) ON DELETE NO ACTION ON UPDATE NO ACTION,
-  CONSTRAINT `fk_staticdnsentry_type` FOREIGN KEY (`type`) REFERENCES `type` (`id`) ON DELETE NO ACTION ON UPDATE NO ACTION
-) ENGINE=InnoDB DEFAULT CHARSET=latin1;
-/*!40101 SET character_set_client = @saved_cs_client */;
-
---
--- Table structure for table `status`
---
-
-/*!40101 SET @saved_cs_client     = @@character_set_client */;
-/*!40101 SET character_set_client = utf8 */;
-CREATE TABLE `status` (
-  `id` int(11) NOT NULL AUTO_INCREMENT,
-  `name` varchar(45) NOT NULL,
-  `description` varchar(256) DEFAULT NULL,
-  `last_updated` timestamp NULL DEFAULT CURRENT_TIMESTAMP ON UPDATE CURRENT_TIMESTAMP,
-  PRIMARY KEY (`id`)
-) ENGINE=InnoDB AUTO_INCREMENT=6 DEFAULT CHARSET=latin1;
-/*!40101 SET character_set_client = @saved_cs_client */;
-
---
--- Table structure for table `tm_user`
---
-
-/*!40101 SET @saved_cs_client     = @@character_set_client */;
-/*!40101 SET character_set_client = utf8 */;
-CREATE TABLE `tm_user` (
-  `id` int(11) NOT NULL AUTO_INCREMENT,
-  `username` varchar(128) DEFAULT NULL,
-  `role` int(11) DEFAULT NULL,
-  `uid` int(11) DEFAULT NULL,
-  `gid` int(11) DEFAULT NULL,
-  `local_passwd` varchar(40) DEFAULT NULL,
-  `confirm_local_passwd` varchar(40) DEFAULT NULL,
-  `last_updated` timestamp NULL DEFAULT CURRENT_TIMESTAMP ON UPDATE CURRENT_TIMESTAMP,
-  `company` varchar(256) DEFAULT NULL,
-  `email` varchar(128) DEFAULT NULL,
-  `full_name` varchar(256) DEFAULT NULL,
-  `new_user` tinyint(1) NOT NULL DEFAULT '1',
-  `address_line1` varchar(256) DEFAULT NULL,
-  `address_line2` varchar(256) DEFAULT NULL,
-  `city` varchar(128) DEFAULT NULL,
-  `state_or_province` varchar(128) DEFAULT NULL,
-  `phone_number` varchar(25) DEFAULT NULL,
-  `postal_code` varchar(11) DEFAULT NULL,
-  `country` varchar(256) DEFAULT NULL,
-  `local_user` tinyint(1) NOT NULL DEFAULT '0',
-  `token` varchar(50) DEFAULT NULL,
-  `registration_sent` timestamp NOT NULL DEFAULT '1999-01-01 00:00:00',
-  PRIMARY KEY (`id`),
-  UNIQUE KEY `username_UNIQUE` (`username`),
-  KEY `fk_user_1` (`role`),
-  CONSTRAINT `fk_user_1` FOREIGN KEY (`role`) REFERENCES `role` (`id`) ON DELETE SET NULL ON UPDATE NO ACTION
-) ENGINE=InnoDB AUTO_INCREMENT=57 DEFAULT CHARSET=latin1;
-/*!40101 SET character_set_client = @saved_cs_client */;
-
---
--- Table structure for table `type`
---
-
-/*!40101 SET @saved_cs_client     = @@character_set_client */;
-/*!40101 SET character_set_client = utf8 */;
-CREATE TABLE `type` (
-  `id` int(11) NOT NULL AUTO_INCREMENT,
-  `name` varchar(45) NOT NULL,
-  `description` varchar(45) NOT NULL,
-  `use_in_table` varchar(45) DEFAULT NULL,
-  `last_updated` timestamp NULL DEFAULT CURRENT_TIMESTAMP ON UPDATE CURRENT_TIMESTAMP,
-  PRIMARY KEY (`id`),
-  UNIQUE KEY `NAME_UNIQUE` (`name`)
-) ENGINE=InnoDB AUTO_INCREMENT=31 DEFAULT CHARSET=latin1;
-
-CREATE TABLE IF NOT EXISTS `to_extension` (
-  `id` INT(11) NOT NULL AUTO_INCREMENT,
-  `name` VARCHAR(45) NOT NULL,
-  `version` VARCHAR(45) NOT NULL,
-  `info_url` VARCHAR(45) NOT NULL,
-  `script_file` VARCHAR(45) NOT NULL,
-  `isactive` TINYINT(1) NOT NULL,
-  `additional_config_json` VARCHAR(4096) NULL,
-  `description` VARCHAR(4096) NULL,
-  `servercheck_short_name` VARCHAR(8) NULL,
-  `servercheck_column_name` VARCHAR(10) NULL,
-  `type` INT(11) NOT NULL,
-  `last_updated` TIMESTAMP NOT NULL DEFAULT now(),
-  PRIMARY KEY (`id`),
-  UNIQUE INDEX `id_UNIQUE` (`id` ASC),
-  INDEX `fk_ext_type_idx` (`type` ASC),
-  CONSTRAINT `fk_ext_type`
-    FOREIGN KEY (`type`)
-    REFERENCES `type` (`id`)
-    ON DELETE NO ACTION
-    ON UPDATE NO ACTION)
-ENGINE = InnoDB 
-DEFAULT CHARACTER SET = latin1;
-
-/*!40101 SET character_set_client = @saved_cs_client */;
-/*!40103 SET TIME_ZONE=@OLD_TIME_ZONE */;
-
-/*!40101 SET SQL_MODE=@OLD_SQL_MODE */;
-/*!40014 SET FOREIGN_KEY_CHECKS=@OLD_FOREIGN_KEY_CHECKS */;
-/*!40014 SET UNIQUE_CHECKS=@OLD_UNIQUE_CHECKS */;
-/*!40101 SET CHARACTER_SET_CLIENT=@OLD_CHARACTER_SET_CLIENT */;
-/*!40101 SET CHARACTER_SET_RESULTS=@OLD_CHARACTER_SET_RESULTS */;
-/*!40101 SET COLLATION_CONNECTION=@OLD_COLLATION_CONNECTION */;
-/*!40111 SET SQL_NOTES=@OLD_SQL_NOTES */;
-
--- Dump completed on 2015-01-14 14:13:34
->>>>>>> 12ab333a
