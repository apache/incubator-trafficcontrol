--- conflicted
+++ resolved
@@ -22,11 +22,7 @@
 	"time"
 
 	"github.com/apache/trafficcontrol/lib/go-rfc"
-<<<<<<< HEAD
-	"github.com/apache/trafficcontrol/lib/go-tc"
-=======
 	tc "github.com/apache/trafficcontrol/lib/go-tc"
->>>>>>> 358e75f3
 )
 
 func TestCoordinates(t *testing.T) {
@@ -38,11 +34,8 @@
 		var header http.Header
 		header = make(map[string][]string)
 		header.Set(rfc.IfModifiedSince, time)
-<<<<<<< HEAD
 		header.Set(rfc.IfUnmodifiedSince, time)
-=======
 		SortTestCoordinates(t)
->>>>>>> 358e75f3
 		UpdateTestCoordinates(t)
 		UpdateTestCoordinatesWithHeaders(t, header)
 		header = make(map[string][]string)
