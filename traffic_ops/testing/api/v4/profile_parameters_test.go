--- conflicted
+++ resolved
@@ -88,11 +88,7 @@
 		ProfileID:   profileID,
 		ParameterID: parameterID,
 	}
-<<<<<<< HEAD
-	_, _, err = TOSession.CreateProfileParameter(pp)
-=======
 	resp, _, err := TOSession.CreateProfileParameter(pp, client.RequestOptions{})
->>>>>>> 72fcbf7b
 	if err != nil {
 		t.Errorf("could not associate parameters to profile: %v - alerts: %+v", err, resp.Alerts)
 	}
@@ -108,16 +104,6 @@
 	if err == nil {
 		t.Fatalf("creating invalid profile parameter - expected: error, actual: nil")
 	}
-<<<<<<< HEAD
-	if !strings.Contains(err.Error(), "profileId") {
-		t.Errorf("expected: error message to contain 'profileId', actual: %v", err)
-	}
-	if !strings.Contains(err.Error(), "parameterId") {
-		t.Errorf("expected: error message to contain 'parameterId', actual: %v", err)
-	}
-}
-=======
-
 	foundProfile := false
 	foundParam := false
 	for _, alert := range resp.Alerts {
@@ -133,7 +119,6 @@
 			}
 		}
 	}
->>>>>>> 72fcbf7b
 
 	if !foundProfile {
 		t.Errorf("expected: error message to contain 'profileId', actual: %v - alerts: %+v", err, resp.Alerts)
@@ -141,16 +126,6 @@
 	if !foundParam {
 		t.Errorf("expected: error message to contain 'parameterId', actual: %v - alerts: %+v", err, resp.Alerts)
 	}
-<<<<<<< HEAD
-	res := sort.SliceIsSorted(sortedList, func(p, q int) bool {
-		return sortedList[p] < sortedList[q]
-	})
-	if res != true {
-		t.Errorf("list is not sorted by their names: %v", sortedList)
-	}
-=======
-
->>>>>>> 72fcbf7b
 }
 
 func GetTestProfileParameters(t *testing.T) {
@@ -190,17 +165,6 @@
 	}
 }
 
-<<<<<<< HEAD
-func DeleteTestProfileParameter(t *testing.T, profileId int, parameterId int) {
-
-	queryParams := url.Values{}
-	queryParams.Set("profileId", strconv.Itoa(profileId))
-	queryParams.Set("parameterId", strconv.Itoa(parameterId))
-	// Retrieve the ProfileParameter by profile so we can get the id for the Update
-	resp, _, err := TOSession.GetProfileParameters(queryParams, nil)
-	if err != nil {
-		t.Errorf("cannot GET Parameter by profile: %v - %v", profileId, err)
-=======
 func DeleteTestProfileParameter(t *testing.T, pp tc.ProfileParameter) {
 	opts := client.NewRequestOptions()
 	opts.QueryParameters.Set("profileId", strconv.Itoa(pp.ProfileID))
@@ -209,7 +173,6 @@
 	resp, _, err := TOSession.GetProfileParameters(opts)
 	if err != nil {
 		t.Errorf("cannot get Profile #%d/Parameter #%d association: %v - alerts: %+v", pp.ProfileID, pp.ParameterID, err, resp.Alerts)
->>>>>>> 72fcbf7b
 	}
 	if len(resp.Response) > 0 {
 		respPP := resp.Response[0]
@@ -224,13 +187,9 @@
 		if err != nil {
 			t.Errorf("error getting #%d/Parameter #%d association after deletion: %v - alerts: %+v", pp.ProfileID, pp.ParameterID, err, pps.Alerts)
 		}
-<<<<<<< HEAD
-		if len(pps) > 0 {
-			t.Errorf("expected Parameter Name: %d and ConfigFile: %d to be deleted", profileId, parameterId)
-=======
 		if len(pps.Response) > 0 {
 			t.Errorf("expected #%d/Parameter #%d association to be deleted, but it was found in Traffic Ops", pp.ProfileID, pp.ParameterID)
->>>>>>> 72fcbf7b
-		}
+
+    }
 	}
 }