--- conflicted
+++ resolved
@@ -1356,25 +1356,6 @@
 		:raises: Union[LoginError, OperationError]
 		"""
 
-<<<<<<< HEAD
-	@api_request('get', 'phys_locations/{physical_location_id:d}', ('2.0',))
-	def get_physical_location_by_id(self, physical_location_id=None):
-		"""
-		Get Physical Location by id
-		:ref:`to-api-phys_locations-id`
-		:param physical_location_id: The id to retrieve
-		:type physical_location_id: int
-=======
-	@api_request('get', 'phys_locations/trimmed', ('2.0',))
-	def get_trimmed_physical_locations(self):
-		"""
-		Get Physical Locations with name only
-		:ref:`to-api-phys_locations-trimmed`
->>>>>>> 67a90716
-		:rtype: Tuple[Union[Dict[str, Any], List[Dict[str, Any]]], requests.Response]
-		:raises: Union[LoginError, OperationError]
-		"""
-
 	@api_request('put', 'phys_locations/{physical_location_id:d}', ('2.0',))
 	def update_physical_location(self, physical_location_id=None, query_params=None):
 		"""
